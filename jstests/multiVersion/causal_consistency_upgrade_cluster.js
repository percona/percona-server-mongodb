/**
 * Tests upgrading a cluster with two shards and two mongos servers from last stable to current
 * version, verifying the behavior of $clusterTime metadata and afterClusterTime commands throughout
 * the process.
<<<<<<< HEAD
 *
 * @tags: [rocks_requires_fcv36]
=======
 * @tags: [requires_majority_read_concern]
>>>>>>> 26284721
 */
(function() {
    "use strict";

    load("jstests/multiVersion/libs/multi_rs.js");
    load("jstests/libs/sessions_collection.js");
    load("jstests/multiVersion/libs/multi_cluster.js");
    load("jstests/multiVersion/libs/causal_consistency_helpers.js");

    if (!supportsMajorityReadConcern()) {
        jsTestLog("Skipping test since storage engine doesn't support majority read concern.");
        return;
    }

    // Start a cluster at the last stable version, with majority read concern enabled.
    var st = new ShardingTest({
        shards: 2,
        mongos: 2,
        other: {
            mongosOptions: {binVersion: "last-stable"},
            configOptions: {binVersion: "last-stable"},
            rsOptions: {binVersion: "last-stable", enableMajorityReadConcern: ""},
            rs: true
        }
    });
    st.configRS.awaitReplication();

    st.s.getDB("test").runCommand({insert: "foo", documents: [{_id: 1, x: 1}]});

    // No servers return logical or operation time.
    assertDoesNotContainLogicalOrOperationTime(st.s0.getDB("test").runCommand({isMaster: 1}));
    assertDoesNotContainLogicalOrOperationTime(st.s1.getDB("test").runCommand({isMaster: 1}));
    assertDoesNotContainLogicalOrOperationTime(
        st.rs0.getPrimary().getDB("test").runCommand({isMaster: 1}));
    assertDoesNotContainLogicalOrOperationTime(
        st.rs1.getPrimary().getDB("test").runCommand({isMaster: 1}));
    assertDoesNotContainLogicalOrOperationTime(
        st.configRS.getPrimary().getDB("test").runCommand({isMaster: 1}));

    // Upgrade the config servers.
    jsTest.log("Upgrading config servers.");
    st.upgradeCluster("latest", {upgradeMongos: false, upgradeShards: false});
    st.restartMongoses();

    // Mongod and mongos cannot accept afterClusterTime reads.
    assertAfterClusterTimeReadFails(st.s0.getDB("test"), "foo");
    assertAfterClusterTimeReadFails(st.s1.getDB("test"), "foo");
    assertAfterClusterTimeReadFails(st.rs0.getPrimary().getDB("test"), "foo");
    assertAfterClusterTimeReadFails(st.rs1.getPrimary().getDB("test"), "foo");

    // Config servers still don't return logical or operation times.
    assertDoesNotContainLogicalOrOperationTime(
        st.configRS.getPrimary().getDB("test").runCommand({isMaster: 1}));

    assertDoesNotContainLogicalOrOperationTime(st.s0.getDB("test").runCommand({isMaster: 1}));
    assertDoesNotContainLogicalOrOperationTime(st.s1.getDB("test").runCommand({isMaster: 1}));
    assertDoesNotContainLogicalOrOperationTime(
        st.rs0.getPrimary().getDB("test").runCommand({isMaster: 1}));
    assertDoesNotContainLogicalOrOperationTime(
        st.rs1.getPrimary().getDB("test").runCommand({isMaster: 1}));

    // Then upgrade the shard servers.
    jsTest.log("Upgrading shard servers.");
    st.upgradeCluster("latest", {upgradeConfigs: false, upgradeMongos: false});
    st.restartMongoses();

    // Mongod and mongos still cannot accept afterClusterTime reads.
    assertAfterClusterTimeReadFails(st.s0.getDB("test"), "foo");
    assertAfterClusterTimeReadFails(st.s1.getDB("test"), "foo");
    assertAfterClusterTimeReadFails(st.rs0.getPrimary().getDB("test"), "foo");
    assertAfterClusterTimeReadFails(st.rs1.getPrimary().getDB("test"), "foo");

    // Shards still don't return logical or operation times.
    assertDoesNotContainLogicalOrOperationTime(
        st.rs0.getPrimary().getDB("test").runCommand({isMaster: 1}));
    assertDoesNotContainLogicalOrOperationTime(
        st.rs1.getPrimary().getDB("test").runCommand({isMaster: 1}));

    // Neither do config servers.
    assertDoesNotContainLogicalOrOperationTime(
        st.configRS.getPrimary().getDB("test").runCommand({isMaster: 1}));

    assertDoesNotContainLogicalOrOperationTime(st.s0.getDB("test").runCommand({isMaster: 1}));
    assertDoesNotContainLogicalOrOperationTime(st.s1.getDB("test").runCommand({isMaster: 1}));

    // Finally, upgrade mongos servers.
    jsTest.log("Upgrading mongos servers.");
    st.upgradeCluster("latest", {upgradeConfigs: false, upgradeShards: false});
    st.restartMongoses();

    // afterClusterTime reads are still not accepted.
    assertAfterClusterTimeReadFails(st.s.getDB("test"), "foo");
    assertAfterClusterTimeReadFails(st.rs0.getPrimary().getDB("test"), "foo");
    assertAfterClusterTimeReadFails(st.rs1.getPrimary().getDB("test"), "foo");

    // Neither mongos returns cluster time or operation time, because there are no keys in the
    // config server, since feature compatibility version is still 3.4.
    assertDoesNotContainLogicalOrOperationTime(st.s0.getDB("test").runCommand({isMaster: 1}));
    assertDoesNotContainLogicalOrOperationTime(st.s1.getDB("test").runCommand({isMaster: 1}));

    // All shards and the config servers still don't return logical or operation time.
    assertDoesNotContainLogicalOrOperationTime(
        st.rs0.getPrimary().getDB("test").runCommand({isMaster: 1}));
    assertDoesNotContainLogicalOrOperationTime(
        st.rs1.getPrimary().getDB("test").runCommand({isMaster: 1}));
    assertDoesNotContainLogicalOrOperationTime(
        st.configRS.getPrimary().getDB("test").runCommand({isMaster: 1}));

    // Set feature compatibility version to 3.6 on one mongos.
    assert.commandWorked(st.s0.getDB("admin").runCommand({setFeatureCompatibilityVersion: "3.6"}));

    // Now shards and config servers return dummy signed cluster times and operation times.
    assertContainsLogicalAndOperationTime(
        st.rs0.getPrimary().getDB("test").runCommand({isMaster: 1}),
        {initialized: true, signed: false});
    assertContainsLogicalAndOperationTime(
        st.rs1.getPrimary().getDB("test").runCommand({isMaster: 1}),
        {initialized: true, signed: false});
    assertContainsLogicalAndOperationTime(
        st.configRS.getPrimary().getDB("test").runCommand({isMaster: 1}),
        {initialized: true, signed: false});

    // Once the config primary creates keys, both mongos servers discover them and start returning
    // signed cluster times.
    // TODO: SERVER-31986 this check can be done only for authenticated connections that do not have
    // advance_cluster_time privilege.
    assert.soonNoExcept(function() {
        assertContainsLogicalAndOperationTime(st.s0.getDB("test").runCommand({isMaster: 1}),
                                              {initialized: true, signed: false});
        assertContainsLogicalAndOperationTime(st.s1.getDB("test").runCommand({isMaster: 1}),
                                              {initialized: true, signed: false});
        return true;
    });

    // Now shards and mongos can accept afterClusterTime reads.
    assertAfterClusterTimeReadSucceeds(st.s0.getDB("test"), "foo");
    assertAfterClusterTimeReadSucceeds(st.s1.getDB("test"), "foo");
    assertAfterClusterTimeReadSucceeds(st.rs0.getPrimary().getDB("test"), "foo");
    assertAfterClusterTimeReadSucceeds(st.rs1.getPrimary().getDB("test"), "foo");

    // Test that restarted mongoses are able to connect after FCV update.
    st.restartMongoses();
    assertAfterClusterTimeReadSucceeds(st.s0.getDB("test"), "foo");
    assertAfterClusterTimeReadSucceeds(st.s1.getDB("test"), "foo");

    // Causally consistent requests are correctly processed.
    let res = assert.commandWorked(
        st.s.getDB("test").runCommand({insert: "foo", documents: [{_id: 2, x: 2}]}));
    res = assert.commandWorked(
        st.s.getDB("test").runCommand({delete: "foo", deletes: [{q: {_id: 1}, limit: 1}]}));

    let operationTime = res.operationTime;
    res = assert.commandWorked(st.s.getDB("test").runCommand(
        {find: "foo", readConcern: {level: "majority", afterClusterTime: operationTime}}));
    assert.eq(res.cursor.firstBatch, [{_id: 2, x: 2}]);

    // force config server to create sessions collection
    assert.commandWorked(
        st.configRS.getPrimary().getDB('admin').runCommand({refreshLogicalSessionCacheNow: 1}));
    // system.sessions collection can never be on config server.
    validateSessionsCollection(st.configRS.getPrimary(), false, false, true);
    // The system sessions collection should have been created on some shard.
    assert(validateSessionsCollection(st.rs0.getPrimary(), true, true, false) ||
           validateSessionsCollection(st.rs1.getPrimary(), true, true, false));

    st.stop();
})();<|MERGE_RESOLUTION|>--- conflicted
+++ resolved
@@ -2,12 +2,8 @@
  * Tests upgrading a cluster with two shards and two mongos servers from last stable to current
  * version, verifying the behavior of $clusterTime metadata and afterClusterTime commands throughout
  * the process.
-<<<<<<< HEAD
  *
- * @tags: [rocks_requires_fcv36]
-=======
- * @tags: [requires_majority_read_concern]
->>>>>>> 26284721
+ * @tags: [requires_majority_read_concern, rocks_requires_fcv36]
  */
 (function() {
     "use strict";
