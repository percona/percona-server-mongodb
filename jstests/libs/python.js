// Helper for finding the local python binary.

export function getPython3Binary() {
    // On windows it is important to use python vs python3
    // or else we will pick up a python that is not in our venv
    clearRawMongoProgramOutput();
    assert.eq(runNonMongoProgram("python", "--version"), 0);
    const pythonVersion = rawMongoProgramOutput("Python");  // Will look like "Python 3.10.4\n"
    const match = pythonVersion.match(/Python 3\.(\d+)\./);
    if (match && match[1] >= 10) {
        jsTest.log.info("Found python 3." + match[1] +
              " by default. Likely this is because we are using a virtual enviorment.");
        return "python";
    }

    const paths = [
<<<<<<< HEAD
        "/opt/venv/bin/python3",
=======
        "/opt/mongodbtoolchain/v5/bin/python3",
>>>>>>> b7ea7576
        "/opt/mongodbtoolchain/v4/bin/python3",
        "/usr/bin/python3",
        "/cygdrive/c/python/python310/python.exe",
        "c:/python/python310/python.exe"
    ];
    for (let p of paths) {
        if (fileExists(p)) {
            jsTest.log.info("Found python3 in default location " + p);
            return p;
        }
    }

    assert(/Python 3/.exec(pythonVersion));

    // We are probs running on mac
    jsTest.log.info("Did not find python3 in a virtualenv or default location");
    return "python3";
}<|MERGE_RESOLUTION|>--- conflicted
+++ resolved
@@ -14,11 +14,8 @@
     }
 
     const paths = [
-<<<<<<< HEAD
         "/opt/venv/bin/python3",
-=======
         "/opt/mongodbtoolchain/v5/bin/python3",
->>>>>>> b7ea7576
         "/opt/mongodbtoolchain/v4/bin/python3",
         "/usr/bin/python3",
         "/cygdrive/c/python/python310/python.exe",
