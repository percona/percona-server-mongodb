--- conflicted
+++ resolved
@@ -6,17 +6,10 @@
     clearRawMongoProgramOutput();
     assert.eq(runNonMongoProgram("python", "--version"), 0);
     const pythonVersion = rawMongoProgramOutput("Python");  // Will look like "Python 3.10.4\n"
-<<<<<<< HEAD
     const match = pythonVersion.match(/Python 3\.(\d+)\./);
     if (match && match[1] >= 10) {
-        print("Found python 3." + match[1] +
+        jsTest.log.info("Found python 3." + match[1] +
               " by default. Likely this is because we are using a virtual enviorment.");
-=======
-    const usingPython310 = /Python 3\.10/.exec(pythonVersion);
-    if (usingPython310) {
-        jsTest.log.info(
-            "Found python 3.10 by default. Likely this is because we are using a virtual enviorment.");
->>>>>>> 8f76baf8
         return "python";
     }
 
