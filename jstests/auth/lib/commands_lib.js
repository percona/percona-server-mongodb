/*

Declaratively defined tests for the authorization properties
of all database commands.

This file contains an array of test definitions, as well as
some shared test logic.

See jstests/auth/commands_builtin_roles.js and jstests/auth/commands_user_defined_roles.js for two
separate implementations of the test logic, respectively to test authorization with builtin roles
and authorization with user-defined roles.

Example test definition:

This tests that when run on the "roles_commands_1" database,
the given command will return an authorization error unless
the user has the role with key "readWrite" or the role with
key "readWriteAnyDatabase". The command will be run as a
user with each of the roles in the "roles" array below.

Similarly, this tests that when run on the "roles_commands_2"
database, only a user with role "readWriteAnyDatabase" should
be authorized.

    {
        testname: "aggregate_out_legacy",
        command: {aggregate: "foo", pipeline: [ {$out: "foo_out"} ], cursor: {} },
        testcases: [
            { runOnDb: "roles_commands_1", roles: {readWrite: 1, readWriteAnyDatabase: 1} },
            { runOnDb: "roles_commands_2", roles: {readWriteAnyDatabase: 1} }
        ]
    },

Additional options:

1) expectFail

You can add "expectFail: true" to an individual element of the testcases
array. This means that if the command is authorized, then you still expect
it to fail with a non-auth related error. As always, for roles other than
those in the "roles" array, an auth error is expected.

2) expectAuthzFailure

Like "expectFailure", this option applies to an individual test case rather than
than the full test object.  When this option is true, it means the test case is
*not* testing that the given roles/privileges make the command authorized to run,
instead it makes it so it is testing that the given roles/privileges are *not* sufficient
to be authorized to run the command.

3) skipSharded

Add "skipSharded: true" if you want to run the test only ony in a non-sharded configuration.

4) skipUnlessSharded

Add "skipUnlessSharded: true" if you want to run the test only in sharded
configuration. The command in the test will be run on a mongos.

5) skipUnlessReplicaSet
Add "skipUnlessReplicaSet: true" if you want to run the test only when replica sets are in use.

6) setup

The setup function, if present, is called before testing whether a
particular role authorizes a command for a particular database.

7) teardown

The teardown function, if present, is called immediately after
testing whether a particular role authorizes a command for a
particular database.

8) privileges

An array of privileges used when testing user-defined roles. The test case tests that a user with
the specified privileges is authorized to run the command, and that having only a subset of the
privileges causes an authorization failure. If an individual privilege specifies
"removeWhenTestingAuthzFailure: false", then that privilege will not be removed when testing for
authorization failure.

9) commandArgs

Set of options to be passed to your 'command' function. Can be used to send different versions of
the command depending on the testcase being run.

10) skipTest

Add "skipTest: <function>" to not run the test for more complex reasons. The function is passed
one argument, the connection object.

*/

// Cannot run the filtering metadata check on tests that run refineCollectionShardKey.
TestData.skipCheckShardFilteringMetadata = true;

// Cannot run the filtering metadata check on tests that run refineCollectionShardKey.
TestData.skipCheckShardFilteringMetadata = true;

import {storageEngineIsWiredTigerOrInMemory} from "jstests/libs/storage_engine_utils.js";

// constants

// All roles that are specific to one database will be given only for 'firstDbName'. For example,
// when using the roles in 'roles_read', the 'read' role will only be granted on 'firstDbName'. In
// particular, this means that when 'runOnDb' is 'secondDbName', the test user with the 'read' role
// should not be able to perform read operations.
export const firstDbName = "roles_commands_1";
export const secondDbName = "roles_commands_2";
export const adminDbName = "admin";
export const authErrCode = 13;
export const commandNotSupportedCode = 115;
let shard0name = "shard0000";

// useful shorthand when defining the tests below
var roles_write =
    {readWrite: 1, readWriteAnyDatabase: 1, dbOwner: 1, restore: 1, root: 1, __system: 1};
var roles_read = {
    read: 1,
    readAnyDatabase: 1,
    readWrite: 1,
    readWriteAnyDatabase: 1,
    dbOwner: 1,
    backup: 1,
    root: 1,
    __system: 1
};
var roles_userAdmin = {
    userAdmin: 1,
    dbOwner: 1,
    userAdminAnyDatabase: 1,
    restore: 1,
    root: 1,
    __system: 1,
};
var roles_userAdminAny = {
    userAdminAnyDatabase: 1,
    restore: 1,
    root: 1,
    __system: 1,
};
var roles_readAny = {readAnyDatabase: 1, readWriteAnyDatabase: 1, backup: 1, root: 1, __system: 1};
var roles_dbAdmin = {dbAdmin: 1, dbAdminAnyDatabase: 1, dbOwner: 1, root: 1, __system: 1};
var roles_dbAdminAny = {dbAdminAnyDatabase: 1, root: 1, __system: 1};
var roles_writeDbAdmin = {
    readWrite: 1,
    readWriteAnyDatabase: 1,
    dbAdmin: 1,
    dbAdminAnyDatabase: 1,
    dbOwner: 1,
    root: 1,
    __system: 1
};
var roles_writeDbAdminAny = {readWriteAnyDatabase: 1, dbAdminAnyDatabase: 1, root: 1, __system: 1};
var roles_readDbAdmin = {
    read: 1,
    readAnyDatabase: 1,
    readWrite: 1,
    readWriteAnyDatabase: 1,
    dbAdmin: 1,
    dbAdminAnyDatabase: 1,
    dbOwner: 1,
    root: 1,
    __system: 1
};
var roles_readDbAdminAny =
    {readAnyDatabase: 1, readWriteAnyDatabase: 1, dbAdminAnyDatabase: 1, root: 1, __system: 1};
var roles_monitoring = {clusterMonitor: 1, clusterAdmin: 1, root: 1, __system: 1};
var roles_hostManager = {hostManager: 1, clusterAdmin: 1, root: 1, __system: 1};
var roles_clusterManager = {clusterManager: 1, clusterAdmin: 1, root: 1, __system: 1};
var roles_all = {
    read: 1,
    readLocal: 1,
    readAnyDatabase: 1,
    readWrite: 1,
    readWriteLocal: 1,
    readWriteAnyDatabase: 1,
    userAdmin: 1,
    userAdminAnyDatabase: 1,
    dbAdmin: 1,
    dbAdminAnyDatabase: 1,
    dbOwner: 1,
    enableSharding: 1,
    clusterMonitor: 1,
    hostManager: 1,
    clusterManager: 1,
    clusterAdmin: 1,
    backup: 1,
    restore: 1,
    root: 1,
    __system: 1
};

// Common test cases for the aggregation stages that perform transformation only.
var testcases_transformationOnly = [
    {
        runOnDb: firstDbName,
        roles: roles_read,
        privileges: [{resource: {db: firstDbName, collection: "foo"}, actions: ["find"]}],
    },
    {
        runOnDb: secondDbName,
        roles: roles_readAny,
        privileges: [{resource: {db: secondDbName, collection: "foo"}, actions: ["find"]}],
    }
];

// Similar to 'testcases_transformationOnly' with expectation to fail. For instance, a stage is not
// allowed in user request.
var testcases_transformationOnlyExpectFail =
    testcases_transformationOnly.map(t => Object.extend({expectFail: true}, t));

// The following agggregation stages are skipped in 'authCommandsLib' because they are unable to be
// tested here and already have auth tests elsewhere.
const skippedAuthTestingAggStages = [
    "$_analyzeShardKeyReadWriteDistribution",  // Already covered. And it cannot not be tested in
                                               // commands_lib framework due to its requirement on
                                               // non-mongos node on a sharded cluster.
    "$merge",  // Already covered in 'aggregate_merge_insert_documents' and
               // 'aggregate_merge_replace_documents'.
    "$set",    // Alias for "$addFields" and already covered.

    // The following stages are required to be tested in stream processors.
    "$hoppingWindow",
    "$tumblingWindow",
    "$sessionWindow",
    "$validate",
];

import {getUUIDFromListCollections} from "jstests/libs/uuid_util.js";
import {FixtureHelpers} from "jstests/libs/fixture_helpers.js";

export const authCommandsLib = {

    /************* TEST CASES ****************/

    tests: [
        {
          testname: "abortMoveCollection",
          command: {abortMoveCollection: "test.x"},
          skipUnlessSharded: true,
          skipTest: (conn) => {
            return !TestData.setParameters.featureFlagMoveCollection;
          },
          testcases: [
              {
                runOnDb: adminDbName,
                roles: Object.extend({enableSharding: 1}, roles_clusterManager),
                privileges:
                [{resource: {db: "test", collection: "x"}, actions: ["moveCollection"]}],
                  expectFail: true
              },
          ]
        },
        {
          testname: "abortReshardCollection",
          command: {abortReshardCollection: "test.x"},
          skipUnlessSharded: true,
          testcases: [
              {
                runOnDb: adminDbName,
                roles: Object.extend({enableSharding: 1}, roles_clusterManager),
                privileges:
                [{resource: {db: "test", collection: "x"}, actions: ["reshardCollection"]}],
                  expectFail: true
              },
          ]
        },
        {
          testname: "abortUnshardCollection",
          command: {abortUnshardCollection: "test.x"},
          skipUnlessSharded: true,
          skipTest: (conn) => {
            return !TestData.setParameters.featureFlagUnshardCollection;
          },
          testcases: [
              {
                runOnDb: adminDbName,
                roles: Object.extend({enableSharding: 1}, roles_clusterManager),
                privileges:
                [{resource: {db: "test", collection: "x"}, actions: ["unshardCollection"]}],
                  expectFail: true
              },
          ]
        },
        {
          testname: "_clusterQueryWithoutShardKey",
          command: {
              _clusterQueryWithoutShardKey: 1,
              writeCmd: {
                  update: "foo",
                  updates: [
                      {q: {x: 1}, u: {$set: {a: 90}, upsert: false}},
                  ]
              },
              stmtId: NumberInt(1)
          },
          skipUnlessSharded: true,
          skipTest: (conn) => {
              return !TestData.setParameters.featureFlagUpdateOneWithoutShardKey;
          },
          testcases: [
              {
                  runOnDb: adminDbName,
                  roles: {__system: 1},
                  privileges: [{resource: {cluster: true}, actions: ["internal"]}],
                  expectFail: true
              },
              {
                  runOnDb: firstDbName,
                  roles: {__system: 1},
                  privileges: [{resource: {cluster: true}, actions: ["internal"]}],
                  expectFail: true
              },
              {
                  runOnDb: secondDbName,
                  roles: {__system: 1},
                  privileges: [{resource: {cluster: true}, actions: ["internal"]}],
                  expectFail: true
              }
          ]
        },
        {
          testname: "_clusterWriteWithoutShardKey",
          command: {_clusterWriteWithoutShardKey: 1, writeCmd: {}, shardId: "", targetDocId: {}},
          skipUnlessSharded: true,
          skipTest: (conn) => {
              return !TestData.setParameters.featureFlagUpdateOneWithoutShardKey;
          },
          testcases: [
              {
                  runOnDb: adminDbName,
                  roles: {__system: 1},
                  privileges: [{resource: {cluster: true}, actions: ["internal"]}],
                  // The command expects to be run within a transaction.
                  expectFail: true
              },
              {
                  runOnDb: firstDbName,
                  roles: {__system: 1},
                  privileges: [{resource: {cluster: true}, actions: ["internal"]}],
                  // The command expects to be run within a transaction.
                  expectFail: true
              },
              {
                  runOnDb: secondDbName,
                  roles: {__system: 1},
                  privileges: [{resource: {cluster: true}, actions: ["internal"]}],
                  // The command expects to be run within a transaction.
                  expectFail: true
              }
          ]
        },
        {
          testname: "_configsvrAbortReshardCollection",
          command: {_configsvrAbortReshardCollection: "test.x"},
          skipSharded: true,
          testcases: [
              {
                runOnDb: adminDbName,
                roles: {__system: 1},
                privileges: [{resource: {cluster: true}, actions: ["internal"]}],
                expectFail: true
              },
              {runOnDb: firstDbName, roles: {}},
              {runOnDb: secondDbName, roles: {}}
          ]
        },
        {
          testname: "_shardsvrAbortReshardCollection",
          command: {_shardsvrAbortReshardCollection: UUID(), userCanceled: true},
          skipSharded: true,
          testcases: [
              {
                runOnDb: adminDbName,
                roles: {__system: 1},
                privileges: [{resource: {cluster: true}, actions: ["internal"]}],
                expectFail: true
              },
              {runOnDb: firstDbName, roles: {}},
              {runOnDb: secondDbName, roles: {}}
          ]
        },
        {
          testname: "abortTxn",
          command: {abortTransaction: 1},
          skipSharded: true,
          skipUnlessReplicaSet: true,
          testcases: [
              {
                runOnDb: adminDbName, // Must be run against the admin database.
                roles: roles_all,
                expectFail: true, // Must be run within a transaction.
              },
          ]
        },
        {
          testname: "analyze",
          command: {analyze: "x"},
          setup: function(db) {
              assert.commandWorked(db.x.insert({}));
          },
          teardown: function(db) {
              db.x.drop();
          },
          testcases: [
              {
                runOnDb: firstDbName,
                roles: roles_dbAdmin,
                privileges: [{
                    resource: {db: firstDbName, collection: "x"},
                    actions: ["analyze"]
                }],
                expectFail: true
              },
              {
                runOnDb: secondDbName,
                roles: roles_dbAdminAny,
                privileges: [{
                    resource: {db: secondDbName, collection: "x"},
                    actions: ["analyze"]
                }],
                expectFail: true
              },
          ]
        },
        {
          testname: "clusterAbortTransaction",
          command: {clusterAbortTransaction: 1},
          skipSharded: true,
          testcases: [
              {
                runOnDb: adminDbName,
                roles: {__system: 1},
                privileges: [{resource: {cluster: true}, actions: ["internal"]}],
                expectFail: true,
              },
              {runOnDb: firstDbName, roles: {}},
              {runOnDb: secondDbName, roles: {}}
          ]
        },
        {
          testname: "_addShard",
          command: {
              _addShard: 1,
              shardIdentity: {
                  shardName: shard0name,
                  clusterId: ObjectId('5b2031806195dffd744258ee'),
                  configsvrConnectionString: "foobarbaz/host:20022,host:20023,host:20024"
              }
          },
          skipSharded: true,  // Command doesn't exist on mongos
          testcases: [
              {
                runOnDb: adminDbName,
                roles: {__system: 1},
                privileges: [{resource: {cluster: true}, actions: ["internal"]}],
                expectFail: true
              },
              {runOnDb: firstDbName, roles: {}},
              {runOnDb: secondDbName, roles: {}}
          ]
        },
        {
          testname: "addShard",
          command: {addShard: "x"},
          skipUnlessSharded: true,
          testcases: [
              {
                runOnDb: adminDbName,
                roles: roles_clusterManager,
                privileges: [{resource: {cluster: true}, actions: ["addShard"]}],
                expectFail: true
              },
              {runOnDb: firstDbName, roles: {}},
              {runOnDb: secondDbName, roles: {}}
          ]
        },
        // transitionFromDedicatedConfigServer and transitionToDedicatedConfigServer should be together
        // so that we are not in a scenario where the config server is a shard since this interferes with
        // other test cases.
        {
          testname: 'transitionFromDedicatedConfigServer',
          command: {transitionFromDedicatedConfigServer: 1},
          skipUnlessSharded: true,
          testcases: [
            {
              runOnDb: adminDbName,
              roles: roles_clusterManager,
              privileges: [{resource: {cluster: true}, actions: ["transitionFromDedicatedConfigServer"]}]
            },
            {runOnDb: firstDbName, roles: {}},
            {runOnDb: secondDbName, roles: {}}
          ]
        },
        {
          testname: "_configsvrTransitionFromDedicatedConfigServer",
          command: {_configsvrTransitionFromDedicatedConfigServer: 1},
          skipSharded: true,
          testcases: [
              {
                runOnDb: adminDbName,
                roles: {__system: 1},
                privileges: [{resource: {cluster: true}, actions: ["internal"]}],
                expectFail: true
              },
              {runOnDb: firstDbName, roles: {}},
              {runOnDb: secondDbName, roles: {}}
          ]
        },
        {
          testname: "transitionToDedicatedConfigServer",
          command: { transitionToDedicatedConfigServer: 1 },
          skipUnlessSharded: true,
          testcases: [
            {
              runOnDb: adminDbName,
              roles: roles_clusterManager,
              expectFail: true,
              privileges: [{resource: {cluster: true}, actions: ["transitionToDedicatedConfigServer"]}]
            },
            {runOnDb: firstDbName, roles: {}},
            {runOnDb: secondDbName, roles: {}},
          ]
        },
        {
          testname: "_configsvrTransitionToDedicatedConfigServer",
          command: {_configsvrTransitionToDedicatedConfigServer: 1},
          skipSharded: true,
          testcases: [
              {
                runOnDb: adminDbName,
                roles: {__system: 1},
                privileges: [{resource: {cluster: true}, actions: ["internal"]}],
                expectFail: true
              },
              {runOnDb: firstDbName, roles: {}},
              {runOnDb: secondDbName, roles: {}}
          ]
        },
        {
          // Test that clusterManager role has permission to run addTagRange
          testname: "addTagRange",
          command: {
              // addTagRange is not a "real command"; it updates config.tags
              update: "tags",
              updates: [{
                  q: {_id: {ns: "test.x", min: 1}},
                  u: {_id: {ns: "test.x", min: 1}, ns: "test.x"}
              }]
          },
          skipUnlessSharded: true,
          testcases: [{
              runOnDb: "config",
              roles: roles_clusterManager,
          }]
        },
        {
          testname: "applyOps_empty",
          command: {applyOps: []},
          skipSharded: true,
          testcases: [
              {
                roles: {__system: 1},
                runOnDb: adminDbName,
              },
              {
                roles: {__system: 1},
                runOnDb: firstDbName,
              }
          ]
        },
        {
          testname: "applyOps_c_create",
          command: {
              applyOps: [{
                  "op": "c",
                  "ns": firstDbName + ".$cmd",
                  "o": {
                      "create": "x",
                  }
              }]
          },
          skipSharded: true,
          teardown: function(db) {
              db.getSiblingDB(firstDbName).x.drop();
          },
          testcases: [
              {
                runOnDb: adminDbName,
                roles: {
                    dbAdminAnyDatabase: 1,
                    root: 1,
                    __system: 1,
                    restore: 1,
                },
                privileges: [
                    {resource: {db: firstDbName, collection: "x"}, actions: ["createCollection"]},
                    {resource: {cluster: true}, actions: ["applyOps"]},
                ]
              },
          ]
        },

        {
          testname: "applyOps_c_create_UUID",
          command: {
              applyOps: [{
                  "ui": UUID("71f1d1d7-68ca-493e-a7e9-f03c94e2e960"),
                  "op": "c",
                  "ns": firstDbName + ".$cmd",
                  "o": {
                      "create": "x",
                  }
              }]
          },
          skipSharded: true,
          teardown: function(db) {
              db.getSiblingDB(firstDbName).x.drop();
          },
          testcases: [
              {
                runOnDb: adminDbName,
                roles: {__system: 1, root: 1, restore: 1},
                privileges: [
                    {resource: {db: firstDbName, collection: "x"}, actions: ["createCollection"]},
                    {resource: {cluster: true}, actions: ["useUUID", "forceUUID", "applyOps"]},
                ]
              },
          ]
        },
        {
          testname: "applyOps_c_create_UUID_failure",
          command: {
              applyOps: [{
                  "ui": UUID("71f1d1d7-68ca-493e-a7e9-f03c94e2e960"),
                  "op": "c",
                  "ns": firstDbName + ".$cmd",
                  "o": {
                      "create": "x",
                  }
              }]
          },
          skipSharded: true,
          teardown: function(db) {
              db.getSiblingDB(firstDbName).x.drop();
          },
          testcases: [{
              expectAuthzFailure: true,
              runOnDb: adminDbName,
              privileges: [
                  {resource: {db: firstDbName, collection: "x"}, actions: ["createCollection"]},
                  // Do not have forceUUID.
                  {resource: {cluster: true}, actions: ["useUUID", "applyOps"]},
              ]
          }]
        },
        {
          testname: "applyOps_c_drop",
          command: {
              applyOps: [{
                  "op": "c",
                  "ns": firstDbName + ".$cmd",
                  "o": {
                      "drop": "x",
                  }
              }]
          },
          skipSharded: true,
          setup: function(db) {
              assert.writeOK(db.getSiblingDB(firstDbName).x.save({}));
          },
          teardown: function(db) {
              db.getSiblingDB(firstDbName).x.drop();
          },
          testcases: [
              {
                runOnDb: adminDbName,
                roles: {
                    dbAdminAnyDatabase: 1,
                    root: 1,
                    __system: 1,
                    restore: 1,
                },
                privileges: [
                    {resource: {db: firstDbName, collection: "x"}, actions: ["dropCollection"]},
                    {resource: {cluster: true}, actions: ["applyOps"]},
                ]
              },
          ]
        },
        {
          testname: "applyOps_c_drop_UUID",
          command: function(state) {
              return {
                  applyOps: [{
                      "op": "c",
                      "ui": state.uuid,
                      "ns": firstDbName + ".$cmd",
                      "o": {
                          "drop": "x",
                      }
                  }]
              };
          },
          skipSharded: true,
          setup: function(db) {
              var sibling = db.getSiblingDB(firstDbName);
              assert.commandWorked(sibling.runCommand({create: "x"}));

              return {
                  collName: sibling.x.getFullName(),
                  uuid: getUUIDFromListCollections(sibling, sibling.x.getName())
              };
          },
          teardown: function(db) {
              db.getSiblingDB(firstDbName).x.drop();
          },
          testcases: [
              {
                runOnDb: adminDbName,
                roles: {__system: 1, root: 1, restore: 1},
                privileges: [
                    {resource: {db: firstDbName, collection: "x"}, actions: ["dropCollection"]},
                    {resource: {cluster: true}, actions: ["useUUID", "applyOps"]},
                ]
              },
          ]
        },
        {
          testname: "applyOps_c_drop_UUID_failure",
          command: function(state) {
              return {
                  applyOps: [{
                      "op": "c",
                      "ui": state.uuid,
                      "ns": firstDbName + ".$cmd",
                      "o": {
                          "drop": "x",
                      }
                  }]
              };
          },
          skipSharded: true,
          setup: function(db) {
              var sibling = db.getSiblingDB(firstDbName);
              assert.commandWorked(sibling.runCommand({create: "x"}));

              return {
                  collName: sibling.x.getFullName(),
                  uuid: getUUIDFromListCollections(sibling, sibling.x.getName())
              };
          },
          teardown: function(db) {
              db.getSiblingDB(firstDbName).x.drop();
          },
          testcases: [
              {
                expectAuthzFailure: true,
                runOnDb: adminDbName,
                privileges: [
                    {resource: {db: firstDbName, collection: "x"}, actions: ["dropCollection"]},
                    {resource: {cluster: true}, actions: ["applyOps"]},
                    // don't have useUUID privilege.
                ]
              },
          ]
        },
        {
          testname: "applyOps_noop",
          command: {applyOps: [{"op": "n", "ns": "", "o": {}}]},
          skipSharded: true,
          testcases: [
              {
                runOnDb: adminDbName,
                privileges: [
                    {resource: {cluster: true}, actions: ["appendOplogNote", "applyOps"]},
                ],
              },
              {
                runOnDb: firstDbName,
                privileges: [
                    {resource: {cluster: true}, actions: ["appendOplogNote", "applyOps"]},
                ],
                expectFailure: true
              }
          ]
        },
        {
          testname: "applyOps_c_renameCollection_twoDbs",
          command: {
              applyOps: [{
                  "op": "c",
                  "ns": firstDbName + ".$cmd",
                  "o": {
                      "renameCollection": firstDbName + ".x",
                      "to": secondDbName + ".y",
                      "stayTemp": false,
                      "dropTarget": false
                  }
              }]
          },
          skipSharded: true,
          setup: function(db) {
              assert.writeOK(db.getSiblingDB(firstDbName).x.save({}));
          },
          teardown: function(db) {
              db.getSiblingDB(firstDbName).x.drop();
              db.getSiblingDB(secondDbName).y.drop();
          },
          testcases: [
              {
                runOnDb: adminDbName,
                roles: {__system: 1, root: 1},
                privileges: [
                    {
                      resource: {db: firstDbName, collection: "x"},
                      actions: ["find", "dropCollection"]
                    },
                    {
                      resource: {db: secondDbName, collection: "y"},
                      actions: ["insert", "createIndex"]
                    },
                    {resource: {cluster: true}, actions: ["applyOps"]},
                ]
              },
          ]
        },
        {
          testname: "applyOps_insert",
          command: {
              applyOps: [{
                  "op": "i",
                  "ns": firstDbName + ".x",
                  "o": {"_id": ObjectId("57dc3d7da4fce4358afa85b8"), "data": 5}
              }]
          },
          skipSharded: true,
          setup: function(db) {
              assert.writeOK(db.getSiblingDB(firstDbName).x.save({}));
          },
          teardown: function(db) {
              db.getSiblingDB(firstDbName).x.drop();
          },
          testcases: [
              {
                runOnDb: adminDbName,
                roles: {__system: 1, root: 1, restore: 1},
                privileges: [
                    {resource: {db: firstDbName, collection: "x"}, actions: ["insert"]},
                    {resource: {cluster: true}, actions: ["applyOps"]},
                ],
              },
          ]
        },
        {
          testname: "applyOps_insert_UUID",
          command: function(state) {
              return {
                  applyOps: [{
                      "op": "i",
                      "ns": state.collName,
                      "ui": state.uuid,
                      "o": {"_id": ObjectId("57dc3d7da4fce4358afa85b8"), "data": 5}
                  }]
              };
          },
          skipSharded: true,
          setup: function(db) {
              var sibling = db.getSiblingDB(firstDbName);
              assert.commandWorked(sibling.runCommand({create: "x"}));

              return {
                  collName: sibling.x.getFullName(),
                  uuid: getUUIDFromListCollections(sibling, sibling.x.getName())
              };
          },
          teardown: function(db) {
              db.getSiblingDB(firstDbName).x.drop();
          },
          testcases: [
              {
                runOnDb: adminDbName,
                roles: {__system: 1, root: 1, restore: 1},
                privileges: [
                    {resource: {db: firstDbName, collection: "x"}, actions: ["insert"]},
                    {resource: {cluster: true}, actions: ["useUUID", "applyOps"]},
                ],
              },
          ]
        },
        {
          testname: "applyOps_insert_with_nonexistent_UUID",
          command: function(state) {
              return {
                  applyOps: [{
                      "op": "i",
                      "ns": state.collName,
                      // Given a nonexistent UUID. The command should fail.
                      "ui": UUID("71f1d1d7-68ca-493e-a7e9-f03c94e2e960"),
                      "o": {"_id": ObjectId("57dc3d7da4fce4358afa85b8"), "data": 5}
                  }]
              };
          },
          skipSharded: true,
          setup: function(db) {
              var sibling = db.getSiblingDB(firstDbName);
              assert.commandWorked(sibling.runCommand({create: "x"}));

              return {
                  collName: sibling.x.getFullName(),
                  uuid: getUUIDFromListCollections(sibling, sibling.x.getName())
              };
          },
          teardown: function(db) {
              db.getSiblingDB(firstDbName).x.drop();
          },
          testcases: [
              {
                // It would be an sanity check failure rather than a auth check
                // failure.
                expectFail: true,
                runOnDb: adminDbName,
                roles: {__system: 1, root: 1, restore: 1},
                privileges: [
                    {resource: {db: firstDbName, collection: "x"}, actions: ["insert"]},
                    {resource: {cluster: true}, actions: ["useUUID", "applyOps"]},
                ],
              },
          ]
        },
        {
          testname: "applyOps_insert_UUID_failure",
          command: function(state) {
              return {
                  applyOps: [{
                      "op": "i",
                      "ns": state.collName,
                      "ui": state.uuid,
                      "o": {"_id": ObjectId("57dc3d7da4fce4358afa85b8"), "data": 5}
                  }]
              };
          },
          skipSharded: true,
          setup: function(db) {
              var sibling = db.getSiblingDB(firstDbName);
              assert.commandWorked(sibling.runCommand({create: "x"}));

              return {
                  collName: sibling.x.getFullName(),
                  uuid: getUUIDFromListCollections(sibling, sibling.x.getName())
              };
          },
          teardown: function(db) {
              db.getSiblingDB(firstDbName).x.drop();
          },
          testcases: [
              {
                expectAuthzFailure: true,
                runOnDb: adminDbName,
                privileges: [
                    {resource: {db: firstDbName, collection: "x"}, actions: ["insert"]},
                    {resource: {cluster: true}, actions: ["applyOps"]},
                    // Don't have useUUID privilege.
                ],
              },
          ]
        },
        {
          testname: "applyOps_create_and_insert_UUID_failure",
          command: function(state) {
              return {
                  applyOps: [
                      {
                        "ui": UUID("71f1d1d7-68ca-493e-a7e9-f03c94e2e960"),
                        "op": "c",
                        "ns": firstDbName + ".$cmd",
                        "o": {
                            "create": "x",
                        }
                      },
                      {
                        "op": "i",
                        "ns": firstDbName + ".x",
                        "ui": UUID("71f1d1d7-68ca-493e-a7e9-f03c94e2e960"),
                        "o": {"_id": ObjectId("57dc3d7da4fce4358afa85b8"), "data": 5}
                      }
                  ]
              };
          },
          skipSharded: true,
          setup: function(db) {
              db.getSiblingDB(firstDbName).x.drop();
          },
          teardown: function(db) {
              db.getSiblingDB(firstDbName).x.drop();
          },
          testcases: [
              {
                // Batching createCollection and insert together is not allowed.
                expectAuthzFailure: true,
                runOnDb: adminDbName,
                privileges: [
                    {resource: {db: firstDbName, collection: "x"}, actions: ["insert"]},
                    {resource: {cluster: true}, actions: ["useUUID", "forceUUID", "applyOps"]},
                    // Require universal privilege set.
                ],
              },
          ]
        },
        {
          testname: "applyOps_upsert",
          command: {
              applyOps: [{
                  "op": "u",
                  "ns": firstDbName + ".x",
                  "o2": {"_id": 1},
                  "o": {"_id": 1, "data": 8}
              }]
          },
          skipSharded: true,
          setup: function(db) {
              assert.writeOK(db.getSiblingDB(firstDbName).x.save({_id: 1, data: 1}));
          },
          teardown: function(db) {
              db.getSiblingDB(firstDbName).x.drop();
          },
          testcases: [
              {
                runOnDb: adminDbName,
                roles: {__system: 1, root: 1},
                privileges: [
                    {resource: {db: firstDbName, collection: "x"}, actions: ["update", "insert"]},
                    {resource: {cluster: true}, actions: ["applyOps"]},
                ],
              },
          ]
        },
        {
          testname: "applyOps_update",
          command: {
              applyOps: [{
                  "op": "u",
                  "ns": firstDbName + ".x",
                  "o2": {"_id": 1},
                  "o": {"_id": 1, "data": 8}
              }],
              alwaysUpsert: false
          },
          skipSharded: true,
          setup: function(db) {
              assert.writeOK(db.getSiblingDB(firstDbName).x.save({_id: 1, data: 1}));
          },
          teardown: function(db) {
              db.getSiblingDB(firstDbName).x.drop();
          },
          testcases: [
              {
                runOnDb: adminDbName,
                roles: {__system: 1, root: 1},
                privileges: [
                    {resource: {db: firstDbName, collection: "x"}, actions: ["update"]},
                    {resource: {cluster: true}, actions: ["applyOps"]},
                ],
              },
          ]
        },
        {
          testname: "applyOps_update_UUID",
          command: function(state) {
              return {
                  applyOps: [{
                      "op": "u",
                      "ns": state.collName,
                      "ui": state.uuid,
                      "o2": {"_id": 1},
                      "o": {"_id": 1, "data": 8}
                  }],
                  alwaysUpsert: false
              };
          },
          skipSharded: true,
          setup: function(db) {
              var sibling = db.getSiblingDB(firstDbName);
              assert.writeOK(sibling.x.save({_id: 1, data: 1}));

              return {
                  collName: sibling.x.getFullName(),
                  uuid: getUUIDFromListCollections(sibling, sibling.x.getName())
              };
          },
          teardown: function(db) {
              db.getSiblingDB(firstDbName).x.drop();
          },
          testcases: [
              {
                runOnDb: adminDbName,
                roles: {__system: 1, root: 1},
                privileges: [
                    {resource: {db: firstDbName, collection: "x"}, actions: ["update"]},
                    {resource: {cluster: true}, actions: ["useUUID", "applyOps"]},
                ],
              },
          ]
        },
        {
          testname: "applyOps_update_UUID_failure",
          command: function(state) {
              return {
                  applyOps: [{
                      "op": "u",
                      "ns": state.collName,
                      "ui": state.uuid,
                      "o2": {"_id": 1},
                      "o": {"_id": 1, "data": 8}
                  }],
                  alwaysUpsert: false
              };
          },
          skipSharded: true,
          setup: function(db) {
              var sibling = db.getSiblingDB(firstDbName);
              assert.writeOK(sibling.x.save({_id: 1, data: 1}));

              return {
                  collName: sibling.x.getFullName(),
                  uuid: getUUIDFromListCollections(sibling, sibling.x.getName())
              };
          },
          teardown: function(db) {
              db.getSiblingDB(firstDbName).x.drop();
          },
          testcases: [
              {
                expectAuthzFailure: true,
                runOnDb: adminDbName,
                privileges: [
                    {resource: {db: firstDbName, collection: "x"}, actions: ["update"]},
                    {resource: {cluster: true}, actions: ["applyOps"]},
                ],
              },
          ]
        },
        {
          testname: "applyOps_delete",
          command: {applyOps: [{"op": "d", "ns": firstDbName + ".x", "o": {"_id": 1}}]},
          skipSharded: true,
          setup: function(db) {
              assert.writeOK(db.getSiblingDB(firstDbName).x.save({_id: 1, data: 1}));
          },
          teardown: function(db) {
              db.getSiblingDB(firstDbName).x.drop();
          },
          testcases: [
              {
                runOnDb: adminDbName,
                roles: {__system: 1, root: 1},
                privileges: [
                    {resource: {db: firstDbName, collection: "x"}, actions: ["remove"]},
                    {resource: {cluster: true}, actions: ["applyOps"]},
                ],
              },
          ]
        },
        {
          testname: "clusterAggregate",
          command: {clusterAggregate: "foo", pipeline: [], cursor: {}},
          skipSharded: true,
          testcases: [
              {
                runOnDb: firstDbName,
                roles: {__system: 1},
                privileges: [{resource: {cluster: true}, actions: ["internal"]}],
                expectFail: true,
              },
          ]
        },
        {
          testname: "aggregate_readonly",
          command: {aggregate: "foo", pipeline: [], cursor: {}},
          testcases: [
              {
                runOnDb: firstDbName,
                roles: roles_read,
                privileges: [{resource: {db: firstDbName, collection: "foo"}, actions: ["find"]}]
              },
              {
                runOnDb: secondDbName,
                roles: roles_readAny,
                privileges:
                    [{resource: {db: secondDbName, collection: "foo"}, actions: ["find"]}]
              }
          ]
        },
        {
          testname: "aggregate_documents",
          command: {aggregate: 1, pipeline: [{$documents: [{a: 1}]}], cursor: {}},
          testcases: [
              {runOnDb: firstDbName, roles: roles_all, privileges: []},
              {runOnDb: secondDbName, roles: roles_all, privileges: []}
          ]
        },
        {
          testname: "aggregate_readonly_views",
          setup: function(db) {
              assert.commandWorked(db.createView("view", "collection", [{$match: {}}]));
          },
          teardown: function(db) {
              db.view.drop();
          },
          command: {aggregate: "view", pipeline: [], cursor: {}},
          testcases: [
              // Tests that a user with read privileges on a view can aggregate it, even if they
              // don't have read privileges on the underlying namespace.
              {
                runOnDb: firstDbName,
                roles: roles_read,
                privileges: [{resource: {db: firstDbName, collection: "view"}, actions: ["find"]}]
              },
              {
                runOnDb: secondDbName,
                roles: roles_readAny,
                privileges:
                    [{resource: {db: secondDbName, collection: "view"}, actions: ["find"]}]
              }
          ]
        },
        {
          testname: "aggregate_explain",
          command: {aggregate: "foo", explain: true, pipeline: [{$match: {bar: 1}}]},
          testcases: [
              {
                runOnDb: firstDbName,
                roles: roles_read,
                privileges: [{resource: {db: firstDbName, collection: "foo"}, actions: ["find"]}]
              },
              {
                runOnDb: secondDbName,
                roles: roles_readAny,
                privileges:
                    [{resource: {db: secondDbName, collection: "foo"}, actions: ["find"]}]
              }
          ]
        },
        {
          testname: "aggregate_explain_views",
          setup: function(db) {
              assert.commandWorked(db.createView("view", "collection", [{$match: {}}]));
          },
          teardown: function(db) {
              db.view.drop();
          },
          command: {aggregate: "view", explain: true, pipeline: [{$match: {bar: 1}}]},
          testcases: [
              // Tests that a user with read privileges on a view can explain an aggregation on the
              // view, even if they don't have read privileges on the underlying namespace.
              {
                runOnDb: firstDbName,
                roles: roles_read,
                privileges: [{resource: {db: firstDbName, collection: "view"}, actions: ["find"]}]
              },
              {
                runOnDb: secondDbName,
                roles: roles_readAny,
                privileges:
                    [{resource: {db: secondDbName, collection: "view"}, actions: ["find"]}]
              }
          ]
        },
        {
          testname: "aggregate_out_legacy",
          command: function(state, args) {
              return {
                  aggregate: "foo",
                  pipeline: [{$out: "foo_out"}],
                  cursor: {},
                  bypassDocumentValidation: args.bypassDocumentValidation,
              };
          },
          setup: function(db) {
              assert.commandWorked(db.getSiblingDB(firstDbName).foo.insert({}));
              assert.commandWorked(db.getSiblingDB(secondDbName).foo.insert({}));
          },
          teardown: function(db) {
              assert.commandWorked(db.getSiblingDB(firstDbName).dropDatabase());
              assert.commandWorked(db.getSiblingDB(secondDbName).dropDatabase());
          },
          testcases: [
              {
                runOnDb: firstDbName,
                commandArgs: {bypassDocumentValidation: false},
                roles: {readWrite: 1, readWriteAnyDatabase: 1, dbOwner: 1, root: 1, __system: 1},
                privileges: [
                    {resource: {db: firstDbName, collection: "foo"}, actions: ["find"]},
                    {resource: {db: firstDbName, collection: "foo_out"}, actions: ["insert"]},
                    {resource: {db: firstDbName, collection: "foo_out"}, actions: ["remove"]}
                ]
              },
              {
                runOnDb: secondDbName,
                commandArgs: {bypassDocumentValidation: false},
                roles: {readWriteAnyDatabase: 1, root: 1, __system: 1},
                privileges: [
                    {resource: {db: secondDbName, collection: "foo"}, actions: ["find"]},
                    {resource: {db: secondDbName, collection: "foo_out"}, actions: ["insert"]},
                    {resource: {db: secondDbName, collection: "foo_out"}, actions: ["remove"]}
                ]
              },
              {
                runOnDb: firstDbName,
                commandArgs: {bypassDocumentValidation: true},
                // Note that the built-in role must have 'bypassDocumentValidation' for this test.
                roles: {dbOwner: 1, root: 1, __system: 1},
                privileges: [
                    {resource: {db: firstDbName, collection: "foo"}, actions: ["find"]},
                    {
                      resource: {db: firstDbName, collection: "foo_out"},
                      actions: ["insert", "remove", "bypassDocumentValidation"]
                    },
                ]
              },
          ]
        },
        {
          testname: "aggregate_out_to_different_db",
          command: function(state, args) {
              return {
                  aggregate: "foo",
                  pipeline: [{$out: {db: args.targetDB, coll: "foo_out"}}],
                  cursor: {},
                  bypassDocumentValidation: args.bypassDocumentValidation,
              };
          },
          setup: function(db) {
              assert.commandWorked(db.getSiblingDB(firstDbName).foo.insert({}));
              assert.commandWorked(db.getSiblingDB(secondDbName).foo.insert({}));
          },
          teardown: function(db) {
              assert.commandWorked(db.getSiblingDB(firstDbName).dropDatabase());
              assert.commandWorked(db.getSiblingDB(secondDbName).dropDatabase());
          },
          testcases: [
              {
                runOnDb: firstDbName,
                commandArgs: {targetDB: firstDbName, bypassDocumentValidation: false},
                roles: {readWrite: 1, readWriteAnyDatabase: 1, dbOwner: 1, root: 1, __system: 1},
                privileges: [
                    {resource: {db: firstDbName, collection: "foo"}, actions: ["find"]},
                    {
                        resource: {db: firstDbName, collection: "foo_out"},
                        actions: ["insert", "remove"]
                    },
                ]
              },
              {
                runOnDb: secondDbName,
                commandArgs: {targetDB: secondDbName, bypassDocumentValidation: false},
                roles: {readWriteAnyDatabase: 1, root: 1, __system: 1},
                privileges: [
                    {resource: {db: secondDbName, collection: "foo"}, actions: ["find"]},
                    {
                        resource: {db: secondDbName, collection: "foo_out"},
                        actions: ["insert", "remove"]
                    },
                ]
              },
              {
                runOnDb: firstDbName,
                commandArgs: {targetDB: secondDbName, bypassDocumentValidation: false},
                roles: {readWriteAnyDatabase: 1, root: 1, __system: 1},
                privileges: [
                    {resource: {db: firstDbName, collection: "foo"}, actions: ["find"]},
                    {
                        resource: {db: secondDbName, collection: "foo_out"},
                        actions: ["insert", "remove"]
                    },
                ]
              },
              // Test for bypassDocumentValidation.
              {
                runOnDb: firstDbName,
                commandArgs: {targetDB: firstDbName, bypassDocumentValidation: true},
                // Note that the built-in role must have 'bypassDocumentValidation' for this test.
                roles: {dbOwner: 1, root: 1, __system: 1},
                privileges: [
                    {resource: {db: firstDbName, collection: "foo"}, actions: ["find"]},
                    {
                      resource: {db: firstDbName, collection: "foo_out"},
                      actions: ["insert", "remove", "bypassDocumentValidation"]
                    },
                ]
              },
              // Test for bypassDocumentValidation to a foreign database.
              {
                runOnDb: firstDbName,
                commandArgs: {targetDB: secondDbName, bypassDocumentValidation: true},
                // Note that the built-in role must have 'bypassDocumentValidation' for this test.
                roles: {root: 1, __system: 1},
                privileges: [
                    {resource: {db: firstDbName, collection: "foo"}, actions: ["find"]},
                    {
                      resource: {db: secondDbName, collection: "foo_out"},
                      actions: ["insert", "remove", "bypassDocumentValidation"]
                    },
                ]
              },
          ]
        },
        {
          testname: "aggregate_merge_insert_documents",
          command: function(state, args) {
              return {
                  aggregate: "foo",
                  pipeline: [{
                      $merge: {
                          into: {db: args.targetDB, coll: "foo_out"},
                          whenMatched: "fail",
                          whenNotMatched: "insert"
                      }
                  }],
                  cursor: {},
                  bypassDocumentValidation: args.bypassDocumentValidation,
              };
          },
          testcases: [
              {
                runOnDb: firstDbName,
                commandArgs: {targetDB: firstDbName, bypassDocumentValidation: false},
                roles: {readWrite: 1, readWriteAnyDatabase: 1, dbOwner: 1, root: 1, __system: 1},
                privileges: [
                    {resource: {db: firstDbName, collection: "foo"}, actions: ["find"]},
                    {resource: {db: firstDbName, collection: "foo_out"}, actions: ["insert"]},
                ]
              },
              {
                runOnDb: secondDbName,
                commandArgs: {targetDB: secondDbName, bypassDocumentValidation: false},
                roles: {readWriteAnyDatabase: 1, root: 1, __system: 1},
                privileges: [
                    {resource: {db: secondDbName, collection: "foo"}, actions: ["find"]},
                    {resource: {db: secondDbName, collection: "foo_out"}, actions: ["insert"]},
                ]
              },
              {
                runOnDb: firstDbName,
                commandArgs: {targetDB: secondDbName, bypassDocumentValidation: false},
                roles: {readWriteAnyDatabase: 1, root: 1, __system: 1},
                privileges: [
                    {resource: {db: firstDbName, collection: "foo"}, actions: ["find"]},
                    {resource: {db: secondDbName, collection: "foo_out"}, actions: ["insert"]},
                ]
              },
              // Test for bypassDocumentValidation.
              {
                runOnDb: firstDbName,
                commandArgs: {targetDB: firstDbName, bypassDocumentValidation: true},
                // Note that the built-in role must have 'bypassDocumentValidation' for this test.
                roles: {dbOwner: 1, root: 1, __system: 1},
                privileges: [
                    {resource: {db: firstDbName, collection: "foo"}, actions: ["find"]},
                    {
                      resource: {db: firstDbName, collection: "foo_out"},
                      actions: ["insert", "bypassDocumentValidation"]
                    },
                ]
              },
              // Test for bypassDocumentValidation to a foreign database.
              {
                runOnDb: firstDbName,
                commandArgs: {targetDB: secondDbName, bypassDocumentValidation: true},
                // Note that the built-in role must have 'bypassDocumentValidation' for this test.
                roles: {root: 1, __system: 1},
                privileges: [
                    {resource: {db: firstDbName, collection: "foo"}, actions: ["find"]},
                    {
                      resource: {db: secondDbName, collection: "foo_out"},
                      actions: ["insert", "bypassDocumentValidation"]
                    },
                ]
              },
          ]
        },
        {
          testname: "aggregate_merge_replace_documents",
          command: function(state, args) {
              return {
                  aggregate: "foo",
                  pipeline: [{
                      $merge: {
                          into: {db: args.targetDB, coll: "foo_out"},
                          whenMatched: "replace",
                          whenNotMatched: "insert"
                      }
                  }],
                  cursor: {},
                  bypassDocumentValidation: args.bypassDocumentValidation,
              };
          },
          testcases: [
              {
                runOnDb: firstDbName,
                commandArgs: {targetDB: firstDbName, bypassDocumentValidation: false},
                roles: {readWrite: 1, readWriteAnyDatabase: 1, dbOwner: 1, root: 1, __system: 1},
                privileges: [
                    {resource: {db: firstDbName, collection: "foo"}, actions: ["find"]},
                    {resource: {db: firstDbName, collection: "foo_out"}, actions: ["insert"]},
                    {resource: {db: firstDbName, collection: "foo_out"}, actions: ["update"]},
                ]
              },
              {
                runOnDb: secondDbName,
                commandArgs: {targetDB: secondDbName, bypassDocumentValidation: false},
                roles: {readWriteAnyDatabase: 1, root: 1, __system: 1},
                privileges: [
                    {resource: {db: secondDbName, collection: "foo"}, actions: ["find"]},
                    {resource: {db: secondDbName, collection: "foo_out"}, actions: ["insert"]},
                    {resource: {db: secondDbName, collection: "foo_out"}, actions: ["update"]},
                ]
              },
              {
                runOnDb: firstDbName,
                commandArgs: {targetDB: secondDbName, bypassDocumentValidation: false},
                roles: {readWriteAnyDatabase: 1, root: 1, __system: 1},
                privileges: [
                    {resource: {db: firstDbName, collection: "foo"}, actions: ["find"]},
                    {resource: {db: secondDbName, collection: "foo_out"}, actions: ["insert"]},
                    {resource: {db: secondDbName, collection: "foo_out"}, actions: ["update"]},
                ]
              },
              // Test for bypassDocumentValidation.
              {
                runOnDb: firstDbName,
                commandArgs: {targetDB: firstDbName, bypassDocumentValidation: true},
                // Note that the built-in role must have 'bypassDocumentValidation' for this test.
                roles: {dbOwner: 1, root: 1, __system: 1},
                privileges: [
                    {resource: {db: firstDbName, collection: "foo"}, actions: ["find"]},
                    {
                      resource: {db: firstDbName, collection: "foo_out"},
                      actions: ["insert", "update", "bypassDocumentValidation"]
                    },
                ]
              },
              // Test for bypassDocumentValidation to a foreign database.
              {
                runOnDb: firstDbName,
                commandArgs: {targetDB: secondDbName, bypassDocumentValidation: true},
                // Note that the built-in role must have 'bypassDocumentValidation' for this test.
                roles: {root: 1, __system: 1},
                privileges: [
                    {resource: {db: firstDbName, collection: "foo"}, actions: ["find"]},
                    {
                      resource: {db: secondDbName, collection: "foo_out"},
                      actions: ["insert", "update", "bypassDocumentValidation"]
                    },
                ]
              },
          ]
        },
        {
          testname: "aggregate_readView_writeCollection",
          setup: function(db) {
              assert.commandWorked(db.createView("view", "collection", [{$match: {}}]));
          },
          teardown: function(db) {
              db.view.drop();
          },
          command: {aggregate: "view", pipeline: [{$out: "view_out"}], cursor: {}},
          testcases: [
              {
                runOnDb: firstDbName,
                roles: {readWrite: 1, readWriteAnyDatabase: 1, dbOwner: 1, root: 1, __system: 1},
                privileges: [
                    {resource: {db: firstDbName, collection: "view"}, actions: ["find"]},
                    {resource: {db: firstDbName, collection: "view_out"}, actions: ["insert"]},
                    {resource: {db: firstDbName, collection: "view_out"}, actions: ["remove"]}
                ]
              },
              {
                runOnDb: secondDbName,
                roles: {readWriteAnyDatabase: 1, root: 1, __system: 1},
                privileges: [
                    {resource: {db: secondDbName, collection: "view"}, actions: ["find"]},
                    {resource: {db: secondDbName, collection: "view_out"}, actions: ["insert"]},
                    {resource: {db: secondDbName, collection: "view_out"}, actions: ["remove"]}
                ]
              }
          ]
        },
        {
          testname: "aggregate_writeView",
          setup: function(db) {
              assert.commandWorked(db.createView("view", "collection", [{$match: {}}]));
          },
          teardown: function(db) {
              db.view.drop();
          },
          command: {aggregate: "foo", pipeline: [{$out: "view"}], cursor: {}},
          testcases: [
              {
                runOnDb: firstDbName,
                roles: {readWrite: 1, readWriteAnyDatabase: 1, dbOwner: 1, root: 1, __system: 1},
                privileges: [
                    {resource: {db: firstDbName, collection: "foo"}, actions: ["find"]},
                    {resource: {db: firstDbName, collection: "view"}, actions: ["insert"]},
                    {resource: {db: firstDbName, collection: "view"}, actions: ["remove"]}
                ],
                expectFail: true  // Cannot write to a view.
              },
              {
                runOnDb: secondDbName,
                roles: {readWriteAnyDatabase: 1, root: 1, __system: 1},
                privileges: [
                    {resource: {db: secondDbName, collection: "foo"}, actions: ["find"]},
                    {resource: {db: secondDbName, collection: "view"}, actions: ["insert"]},
                    {resource: {db: secondDbName, collection: "view"}, actions: ["remove"]}
                ],
                expectFail: true  // Cannot write to a view.
              }
          ]
        },
        {
          testname: "aggregate_indexStats",
          command: {aggregate: "foo", pipeline: [{$indexStats: {}}], cursor: {}},
          setup: function(db) {
              assert.commandWorked(db.createCollection("foo"));
          },
          teardown: function(db) {
              db.foo.drop();
          },
          testcases: [
              {
                runOnDb: firstDbName,
                roles: roles_monitoring,
                privileges:
                    [{resource: {db: firstDbName, collection: "foo"}, actions: ["indexStats"]}]
              },
              {
                runOnDb: secondDbName,
                roles: roles_monitoring,
                privileges:
                    [{resource: {db: secondDbName, collection: "foo"}, actions: ["indexStats"]}]
              }
          ]
        },
        {
          testname: "aggregate_planCacheStats",
          command: {aggregate: "foo", pipeline: [{$planCacheStats: {}}], cursor: {}},
          skipSharded: true,
          setup: function(db) {
              assert.commandWorked(db.createCollection("foo"));
          },
          teardown: function(db) {
              db.foo.drop();
          },
          testcases: [
              {
                runOnDb: firstDbName,
                roles: roles_readDbAdmin,
                privileges:
                    [{resource: {db: firstDbName, collection: "foo"}, actions: ["planCacheRead"]}],
              },
              {
                runOnDb: secondDbName,
                roles: roles_readDbAdminAny,
                privileges:
                    [{resource: {db: secondDbName, collection: "foo"}, actions: ["planCacheRead"]}],
              },
          ]
        },
        {
          testname: "aggregate_currentOp_allUsers_true",
          command: {aggregate: 1, pipeline: [{$currentOp: {allUsers: true}}], cursor: {}},
          testcases: [
              {
                runOnDb: adminDbName,
                roles: roles_monitoring,
                privileges: [{resource: {cluster: true}, actions: ["inprog"]}]
              },
              {
                runOnDb: adminDbName,
                privileges: [{resource: {cluster: true}, actions: ["inprog"]}]
              },
              {
                runOnDb: firstDbName,
                roles: roles_monitoring,
                privileges: [{resource: {cluster: true}, actions: ["inprog"]}],
                expectFail: true
              }
          ]
        },
        {
          testname: "aggregate_currentOp_allUsers_false",
          command: {aggregate: 1, pipeline: [{$currentOp: {allUsers: false}}], cursor: {}},
          testcases: [{runOnDb: adminDbName, roles: roles_all}],
          skipSharded: true
        },
        {
          testname: "aggregate_currentOp_allUsers_false_localOps_true",
          command: {
              aggregate: 1,
              pipeline: [{$currentOp: {allUsers: false, localOps: true}}],
              cursor: {}
          },
          testcases: [{runOnDb: adminDbName, roles: roles_all}]
        },
        {
          testname: "aggregate_listLocalSessions_allUsers_true",
          command: {aggregate: 1, pipeline: [{$listLocalSessions: {allUsers: true}}], cursor: {}},
          testcases: [{
              runOnDb: "config",
              roles:
                  {clusterAdmin: 1, clusterMonitor: 1, clusterManager: 1, root: 1, __system: 1}
          }],
          skipSharded: true
        },
        {
          testname: "aggregate_listLocalSessions_allUsers_false",
          command: {aggregate: 1, pipeline: [{$listLocalSessions: {allUsers: false}}], cursor: {}},
          testcases: [{runOnDb: adminDbName, roles: roles_all}],
          skipSharded: true
        },
        {
          testname: "aggregate_listSessions_allUsers_true",
          command: {
              aggregate: 'system.sessions',
              pipeline: [{$listSessions: {allUsers: true}}],
              cursor: {}
          },
          testcases: [{
              runOnDb: "config",
              roles:
                  {clusterAdmin: 1, clusterMonitor: 1, clusterManager: 1, root: 1, __system: 1}
          }]
        },
        {
          testname: "aggregate_listSessions_allUsers_false",
          command: {
              aggregate: 'system.sessions',
              pipeline: [{$listSessions: {allUsers: false}}],
              cursor: {}
          },
          testcases: [{runOnDb: "config", roles: roles_all}]
        },
        {
          testname: "aggregate_lookup",
          command: {
              aggregate: "foo",
              pipeline:
                  [{$lookup: {from: "bar", localField: "_id", foreignField: "_id", as: "results"}}],
              cursor: {}
          },
          setup: function(db) {
              assert.commandWorked(db.createCollection("foo"));
              assert.commandWorked(db.createCollection("bar"));
          },
          teardown: function(db) {
              db.foo.drop();
              db.bar.drop();
          },
          testcases: [
              {
                runOnDb: firstDbName,
                roles: roles_read,
                privileges: [
                    {resource: {db: firstDbName, collection: "foo"}, actions: ["find"]},
                    {resource: {db: firstDbName, collection: "bar"}, actions: ["find"]}
                ]
              },
              {
                runOnDb: secondDbName,
                roles: roles_readAny,
                privileges: [
                    {resource: {db: secondDbName, collection: "foo"}, actions: ["find"]},
                    {resource: {db: secondDbName, collection: "bar"}, actions: ["find"]}
                ]
              }
          ]
        },
        {
          testname: "aggregate_lookup_documents",
          command: {
              aggregate: "foo",
              pipeline: [{$lookup: {as: "results", pipeline: [{$documents: [{a: 1}]}]}}],
              cursor: {}
          },
          setup: function(db) {
              assert.commandWorked(db.createCollection("foo"));
          },
          teardown: function(db) {
              db.foo.drop();
          },
          testcases: [
              {
                  runOnDb: firstDbName,
                  roles: roles_read,
                  privileges: [
                      {resource: {db: firstDbName, collection: "foo"}, actions: ["find"]},
                  ]
              },
              {
                  runOnDb: secondDbName,
                  roles: roles_readAny,
                  privileges: [
                      {resource: {db: secondDbName, collection: "foo"}, actions: ["find"]},
                  ]
              }
          ]
        },
        {
          // A pipeline starting with $documents still requires permissions of other document
          // sources later in the pipeline.
          testname: "aggregate_documents_then_lookup",
          command: {
              aggregate: 1,
              pipeline:
                [{$documents: [{_id: 0}]}, {$lookup: {from: "bar", localField: "_id", foreignField: "_id", as: "results"}}],
              cursor: {}
          },
          setup: function(db) {
              assert.commandWorked(db.createCollection("bar"));
          },
          teardown: function(db) {
              db.bar.drop();
          },
          testcases: [
              {
                  runOnDb: firstDbName,
                  roles: roles_read,
                  privileges: [
                      {resource: {db: firstDbName, collection: "bar"}, actions: ["find"]},
                  ]
              },
              {
                  runOnDb: secondDbName,
                  roles: roles_readAny,
                  privileges: [
                      {resource: {db: secondDbName, collection: "bar"}, actions: ["find"]},
                  ]
              }
          ]
        },
        {
          testname: "aggregate_lookup_nested_pipeline",
          command: {
              aggregate: "foo",
              pipeline: [{
                  $lookup: {
                      from: "bar",
                      pipeline: [{$lookup: {from: "baz", pipeline: [], as: "lookup2"}}],
                      as: "lookup1"
                  }
              }],
              cursor: {}
          },
          setup: function(db) {
              assert.commandWorked(db.createCollection("foo"));
              assert.commandWorked(db.createCollection("bar"));
              assert.commandWorked(db.createCollection("baz"));
          },
          teardown: function(db) {
              db.foo.drop();
              db.bar.drop();
              db.baz.drop();
          },
          testcases: [
              {
                runOnDb: firstDbName,
                roles: roles_read,
                privileges: [
                    {resource: {db: firstDbName, collection: "foo"}, actions: ["find"]},
                    {resource: {db: firstDbName, collection: "bar"}, actions: ["find"]},
                    {resource: {db: firstDbName, collection: "baz"}, actions: ["find"]}
                ]
              },
              {
                runOnDb: secondDbName,
                roles: roles_readAny,
                privileges: [
                    {resource: {db: secondDbName, collection: "foo"}, actions: ["find"]},
                    {resource: {db: secondDbName, collection: "bar"}, actions: ["find"]},
                    {resource: {db: secondDbName, collection: "baz"}, actions: ["find"]}
                ]
              }
          ]
        },
        {
          testname: "aggregate_lookup_views",
          setup: function(db) {
              db.createView("view", "collection", [{$match: {}}]);
              assert.commandWorked(db.createCollection("foo"));
          },
          teardown: function(db) {
              db.view.drop();
              db.foo.drop();
          },
          command: {
              aggregate: "foo",
              pipeline: [
                  {$lookup: {from: "view", localField: "_id", foreignField: "_id", as: "results"}}
              ],
              cursor: {}
          },
          testcases: [
              // Tests that a user can successfully $lookup into a view when given read access.
              {
                runOnDb: firstDbName,
                roles: roles_read,
                privileges: [
                    {resource: {db: firstDbName, collection: "view"}, actions: ["find"]},
                    {resource: {db: firstDbName, collection: "foo"}, actions: ["find"]}
                ]
              },
              {
                runOnDb: secondDbName,
                roles: roles_readAny,
                privileges: [
                    {resource: {db: secondDbName, collection: "view"}, actions: ["find"]},
                    {resource: {db: secondDbName, collection: "foo"}, actions: ["find"]}
                ]
              }
          ]
        },
        {
          testname: "aggregate_graphLookup",
          command: {
              aggregate: "foo",
              pipeline: [{
                  $graphLookup: {
                      from: "bar",
                      startWith: [1],
                      connectFromField: "_id",
                      connectToField: "barId",
                      as: "results"
                  }
              }],
              cursor: {}
          },
          setup: function(db) {
              assert.commandWorked(db.createCollection("foo"));
              assert.commandWorked(db.createCollection("bar"));
          },
          teardown: function(db) {
              db.foo.drop();
              db.bar.drop();
          },
          testcases: [
              {
                runOnDb: firstDbName,
                roles: roles_read,
                privileges: [
                    {resource: {db: firstDbName, collection: "foo"}, actions: ["find"]},
                    {resource: {db: firstDbName, collection: "bar"}, actions: ["find"]}
                ]
              },
              {
                runOnDb: secondDbName,
                roles: roles_readAny,
                privileges: [
                    {resource: {db: secondDbName, collection: "foo"}, actions: ["find"]},
                    {resource: {db: secondDbName, collection: "bar"}, actions: ["find"]}
                ]
              }
          ]
        },
        {
          testname: "aggregate_graphLookup_views",
          setup: function(db) {
              db.createView("view", "collection", [{$match: {}}]);
              assert.commandWorked(db.createCollection("foo"));
          },
          teardown: function(db) {
              db.view.drop();
              db.foo.drop();
          },
          command: {
              aggregate: "foo",
              pipeline: [{
                  $graphLookup: {
                      from: "view",
                      startWith: [1],
                      connectFromField: "_id",
                      connectToField: "viewId",
                      as: "results"
                  }
              }],
              cursor: {}
          },
          testcases: [
              // Tests that a user can successfully $graphLookup into a view when given read access.
              {
                runOnDb: firstDbName,
                roles: roles_read,
                privileges: [
                    {resource: {db: firstDbName, collection: "view"}, actions: ["find"]},
                    {resource: {db: firstDbName, collection: "foo"}, actions: ["find"]}
                ]
              },
              {
                runOnDb: secondDbName,
                roles: roles_readAny,
                privileges: [
                    {resource: {db: secondDbName, collection: "view"}, actions: ["find"]},
                    {resource: {db: secondDbName, collection: "foo"}, actions: ["find"]}
                ]
              }
          ]
        },
        {
          testname: "aggregate_collStats",
          command: {aggregate: "foo", pipeline: [{$collStats: {latencyStats: {}}}], cursor: {}},
          setup: function(db) {
              assert.commandWorked(db.createCollection("foo"));
          },
          teardown: function(db) {
              db.foo.drop();
          },
          testcases: [
              {
                runOnDb: firstDbName,
                roles: {
                    read: 1,
                    readAnyDatabase: 1,
                    readWrite: 1,
                    readWriteAnyDatabase: 1,
                    dbAdmin: 1,
                    dbAdminAnyDatabase: 1,
                    dbOwner: 1,
                    clusterMonitor: 1,
                    clusterAdmin: 1,
                    backup: 1,
                    root: 1,
                    __system: 1
                },
                privileges:
                    [{resource: {db: firstDbName, collection: "foo"}, actions: ["collStats"]}]
              },
              {
                runOnDb: secondDbName,
                roles: {
                    readAnyDatabase: 1,
                    readWriteAnyDatabase: 1,
                    dbAdminAnyDatabase: 1,
                    clusterMonitor: 1,
                    clusterAdmin: 1,
                    backup: 1,
                    root: 1,
                    __system: 1
                },
                privileges:
                    [{resource: {db: secondDbName, collection: "foo"}, actions: ["collStats"]}]
              }
          ]
        },
        {
          testname: "aggregate_collStats_facet",
          command: {
              aggregate: "foo",
              pipeline: [
                {$collStats: {latencyStats: {}}},
                {$facet: {matched: [{$match: {a: 1}}]}}
              ],
              cursor: {}
          },
          setup: function(db) {
              assert.commandWorked(db.createCollection("foo"));
          },
          teardown: function(db) {
              db.foo.drop();
          },
          testcases: [
              {
                runOnDb: firstDbName,
                roles: {
                    read: 1,
                    readAnyDatabase: 1,
                    readWrite: 1,
                    readWriteAnyDatabase: 1,
                    dbAdmin: 1,
                    dbAdminAnyDatabase: 1,
                    dbOwner: 1,
                    clusterMonitor: 1,
                    clusterAdmin: 1,
                    backup: 1,
                    root: 1,
                    __system: 1
                },
                privileges:
                    [{resource: {db: firstDbName, collection: "foo"}, actions: ["collStats"]}]
              },
          ]
        },
        {
          testname: "aggregate_collStats_within_lookup",
          command: {
              aggregate: "foo",
              pipeline: [
                {$lookup: {
                    from: "lookupColl",
                    pipeline: [{
                        $collStats: {latencyStats: {}}
                    }],
                    as: "result"
                }},
              ],
              cursor: {}
          },
          setup: function(db) {
              assert.commandWorked(db.createCollection("foo"));
              assert.commandWorked(db.createCollection("lookupColl"));
          },
          teardown: function(db) {
              db.foo.drop();
              db.lookupColl.drop();
          },
          testcases: [
              {
                runOnDb: firstDbName,
                roles: roles_read,
                privileges: [
                    {resource: {db: firstDbName, collection: "lookupColl"}, actions: ["collStats"]},
                    {resource: {db: firstDbName, collection: "foo"}, actions: ["find"]}
                ],
              },
          ]
        },
        {
          testname: "aggregate_collStats_within_union",
          command: {
              aggregate: "foo",
              pipeline: [
                {$unionWith: {coll: "unionColl", pipeline: [{$collStats: {latencyStats: {}}}]}},
              ],
              cursor: {}
          },
          setup: function(db) {
              assert.commandWorked(db.createCollection("foo"));
              assert.commandWorked(db.createCollection("unionColl"));
          },
          teardown: function(db) {
              db.foo.drop();
              db.unionColl.drop();
          },
          testcases: [
              {
                runOnDb: firstDbName,
                roles: roles_read,
                privileges:
                    [{resource: {db: firstDbName, collection: "unionColl"}, actions: ["collStats"]},
                    {resource: {db: firstDbName, collection: "foo"}, actions: ["find"]}],
              },
          ]
        },
        {
          testname: "aggregate_facet",
          command: {
              aggregate: "foo",
              pipeline: [{
                  // There are stages within the $facet stage that require additional privileges.
                  $facet: {
                      lookup: [{
                          $lookup: {
                              from: "bar",
                              localField: "_id",
                              foreignField: "_id",
                              as: "results"
                          }
                      }],
                      graphLookup: [{
                          $graphLookup: {
                              from: "baz",
                              startWith: [1],
                              connectFromField: "_id",
                              connectToField: "bazId",
                              as: "results"
                          }
                      }]
                  }
              }],
              cursor: {}
          },
          setup: function(db) {
              assert.commandWorked(db.createCollection("foo"));
              assert.commandWorked(db.createCollection("bar"));
              assert.commandWorked(db.createCollection("baz"));
          },
          teardown: function(db) {
              db.foo.drop();
              db.bar.drop();
              db.baz.drop();
          },
          testcases: [
              {
                runOnDb: firstDbName,
                roles: roles_read,
                privileges: [
                    {resource: {db: firstDbName, collection: "foo"}, actions: ["find"]},
                    {resource: {db: firstDbName, collection: "bar"}, actions: ["find"]},
                    {resource: {db: firstDbName, collection: "baz"}, actions: ["find"]}
                ]
              },
              {
                runOnDb: secondDbName,
                roles: roles_readAny,
                privileges: [
                    {resource: {db: secondDbName, collection: "foo"}, actions: ["find"]},
                    {resource: {db: secondDbName, collection: "bar"}, actions: ["find"]},
                    {resource: {db: secondDbName, collection: "baz"}, actions: ["find"]}
                ]
              }
          ]
        },
        {
          testname: "aggregate_facet_views",
          command: {
              aggregate: "foo",
              pipeline: [{
                  $facet: {
                      lookup: [{
                          $lookup: {
                              from: "view1",
                              localField: "_id",
                              foreignField: "_id",
                              as: "results"
                          }
                      }],
                      graphLookup: [{
                          $graphLookup: {
                              from: "view2",
                              startWith: "foo",
                              connectFromField: "_id",
                              connectToField: "_id",
                              as: "results"
                          }
                      }]
                  }
              }],
              cursor: {}
          },
          setup: function(db) {
              assert.commandWorked(db.createCollection("foo"));
              assert.commandWorked(db.createView("view1", "bar", [
                  {$lookup: {from: "qux", localField: "_id", foreignField: "_id", as: "results"}}
              ]));
              assert.commandWorked((db.createView("view2", "baz", [{
                                $graphLookup: {
                                    from: "quz",
                                    startWith: [1],
                                    connectFromField: "_id",
                                    connectToField: "_id",
                                    as: "results"
                                }
                            }])));
          },
          teardown: function(db) {
              db.foo.drop();
              db.view1.drop();
              db.view2.drop();
          },
          testcases: [
              // Tests that a user can successfully $lookup and $graphLookup into views when the
              // lookups are nested within a $facet.
              {
                runOnDb: firstDbName,
                roles: roles_read,
                privileges: [
                    {resource: {db: firstDbName, collection: "foo"}, actions: ["find"]},
                    {resource: {db: firstDbName, collection: "view1"}, actions: ["find"]},
                    {resource: {db: firstDbName, collection: "view2"}, actions: ["find"]}
                ]
              },
              {
                runOnDb: secondDbName,
                roles: roles_readAny,
                privileges: [
                    {resource: {db: secondDbName, collection: "foo"}, actions: ["find"]},
                    {resource: {db: secondDbName, collection: "view1"}, actions: ["find"]},
                    {resource: {db: secondDbName, collection: "view2"}, actions: ["find"]}
                ]
              }
          ]
        },
        {
          testname: "aggregate_changeStream_one_collection",
          command: {aggregate: "foo", pipeline: [{$changeStream: {}}], cursor: {}},
          setup: function(db) {
              assert.commandWorked(db.createCollection("foo"));
          },
          teardown: function(db) {
              db.foo.drop();
          },
          testcases: [
              {
                runOnDb: firstDbName,
                roles: {
                    read: 1,
                    readAnyDatabase: 1,
                    readWrite: 1,
                    readWriteAnyDatabase: 1,
                    dbOwner: 1,
                    root: 1,
                    __system: 1
                },
                privileges: [{
                    resource: {db: firstDbName, collection: "foo"},
                    actions: ["changeStream", "find"]
                }],
                expectFail: true,  // because no replication enabled
              },
              {
                runOnDb: secondDbName,
                roles: {readAnyDatabase: 1, readWriteAnyDatabase: 1, root: 1, __system: 1},
                privileges: [{
                    resource: {db: secondDbName, collection: "foo"},
                    actions: ["changeStream", "find"]
                }],
                expectFail: true,  // because no replication enabled
              }
          ]
        },
        {
          testname: "aggregate_changeStream_whole_db",
          command: {aggregate: 1, pipeline: [{$changeStream: {}}], cursor: {}},
          testcases: [
              {
                runOnDb: firstDbName,
                roles: {
                    read: 1,
                    readAnyDatabase: 1,
                    readWrite: 1,
                    readWriteAnyDatabase: 1,
                    dbOwner: 1,
                    root: 1,
                    __system: 1
                },
                privileges: [{
                    resource: {db: firstDbName, collection: ""},
                    actions: ["changeStream", "find"]
                }],
                expectFail: true,  // because no replication enabled
              },
              {
                runOnDb: secondDbName,
                roles: {readAnyDatabase: 1, readWriteAnyDatabase: 1, root: 1, __system: 1},
                privileges: [{
                    resource: {db: secondDbName, collection: ""},
                    actions: ["changeStream", "find"]
                }],
                expectFail: true,  // because no replication enabled
              }
          ]
        },
        {
          testname: "aggregate_changeStream_whole_cluster",
          command:
              {aggregate: 1, pipeline: [{$changeStream: {allChangesForCluster: true}}], cursor: {}},
          testcases: [{
              runOnDb: adminDbName,
              roles: {readAnyDatabase: 1, readWriteAnyDatabase: 1, root: 1, __system: 1},
              privileges: [{resource: {db: "", collection: ""}, actions: ["changeStream", "find"]}],
              expectFail: true,  // because no replication enabled
          }]
        },
        {
          testname: "aggregate_changeStreamSplitLargeEvent_one_collection",
          command: {aggregate: "foo", pipeline: [{$changeStream: {}}, {$changeStreamSplitLargeEvent: {}}], cursor: {}},
          setup: function(db) {
              assert.commandWorked(db.createCollection("foo"));
          },
          teardown: function(db) {
              db.foo.drop();
          },
          testcases: [
              {
                runOnDb: firstDbName,
                roles: {
                    read: 1,
                    readAnyDatabase: 1,
                    readWrite: 1,
                    readWriteAnyDatabase: 1,
                    dbOwner: 1,
                    root: 1,
                    __system: 1
                },
                privileges: [{
                    resource: {db: firstDbName, collection: "foo"},
                    actions: ["changeStream", "find"]
                }],
                expectFail: true,  // because no replication enabled
              },
              {
                runOnDb: secondDbName,
                roles: {readAnyDatabase: 1, readWriteAnyDatabase: 1, root: 1, __system: 1},
                privileges: [{
                    resource: {db: secondDbName, collection: "foo"},
                    actions: ["changeStream", "find"]
                }],
                expectFail: true,  // because no replication enabled
              }
          ]
        },
        {
          testname: "aggregate_changeStreamSplitLargeEvent_whole_db",
          command: {aggregate: 1, pipeline: [{$changeStream: {}}, {$changeStreamSplitLargeEvent: {}}], cursor: {}},
          testcases: [
              {
                runOnDb: firstDbName,
                roles: {
                    read: 1,
                    readAnyDatabase: 1,
                    readWrite: 1,
                    readWriteAnyDatabase: 1,
                    dbOwner: 1,
                    root: 1,
                    __system: 1
                },
                privileges: [{
                    resource: {db: firstDbName, collection: ""},
                    actions: ["changeStream", "find"]
                }],
                expectFail: true,  // because no replication enabled
              },
              {
                runOnDb: secondDbName,
                roles: {readAnyDatabase: 1, readWriteAnyDatabase: 1, root: 1, __system: 1},
                privileges: [{
                    resource: {db: secondDbName, collection: ""},
                    actions: ["changeStream", "find"]
                }],
                expectFail: true,  // because no replication enabled
              }
          ]
        },
        {
          testname: "aggregate_changeStreamSplitLargeEvent_whole_cluster",
          command:
              {aggregate: 1, pipeline: [{$changeStream: {allChangesForCluster: true}}, {$changeStreamSplitLargeEvent:{}}], cursor: {}},
          testcases: [{
              runOnDb: adminDbName,
              roles: {readAnyDatabase: 1, readWriteAnyDatabase: 1, root: 1, __system: 1},
              privileges: [{resource: {db: "", collection: ""}, actions: ["changeStream", "find"]}],
              expectFail: true,  // because no replication enabled
          }]
        },
        {
          testname: "appendOplogNote",
          command: {appendOplogNote: 1, data: {a: 1}},
          skipSharded: true,
          testcases: [
              {
                runOnDb: adminDbName,
                roles: {backup: 1, clusterManager: 1, clusterAdmin: 1, root: 1, __system: 1},
                privileges: [{resource: {cluster: true}, actions: ["appendOplogNote"]}],
                expectFail: true,  // because no replication enabled
              },
              {runOnDb: firstDbName, roles: {}},
              {runOnDb: secondDbName, roles: {}}
          ]
        },
        {
          testname: "aggregate_geoNear",
          command: {
              aggregate: "coll",
              cursor: {},
              pipeline: [{$geoNear: {near: [50, 50], distanceField: "dist"}}]
          },
          setup: (db) => {
              db.coll.drop();
              assert.commandWorked(db.coll.createIndex({loc: "2d"}));
              assert.commandWorked(db.coll.insert({loc: [45.32, 51.12]}));
          },
          teardown: (db) => {
              db.coll.drop();
          },
          testcases: [
              {
                runOnDb: firstDbName,
                roles: roles_read,
                privileges: [{resource: {db: firstDbName, collection: "coll"}, actions: ["find"]}]
              },
              {
                runOnDb: secondDbName,
                roles: roles_readAny,
                privileges:
                    [{resource: {db: secondDbName, collection: "coll"}, actions: ["find"]}]
              },
          ],
        },
        {
            testname: "autoCompact",
            // Not need to actually enable background compaction, just verify the user can run this
            // command.
            command: {autoCompact: false},
            skipSharded: true,
            skipTest: (conn) => {
              return !TestData.setParameters.featureFlagAutoCompact;
            },
            testcases: [
                {
                  runOnDb: adminDbName,
                  roles: roles_hostManager,
                  privileges:
                      [{resource: {cluster: true}, actions: ["compact"]}]
                }
            ]
          },
        {
          testname: "buildInfo",
          command: {buildInfo: 1},
          testcases: [
              {runOnDb: firstDbName, roles: roles_all, privileges: []},
              {runOnDb: secondDbName, roles: roles_all, privileges: []}
          ]
        },
        {
          testname: "bulkWrite_insert",
          command: {
            bulkWrite: 1,
            ops: [
              {insert: 0, document: {skey: "MongoDB"}},
              {insert: 1, document: {skey: "MongoDB"}}],
            nsInfo: [{ns: firstDbName + ".coll"}, {ns: secondDbName + ".coll1"}],
          },
          skipSharded: true,
          skipTest: (conn) => {
            return !TestData.setParameters.featureFlagBulkWriteCommand;
          },
          testcases: [{
            runOnDb: adminDbName,
            privileges: [{resource: {db: firstDbName, collection: "coll"}, actions: ['insert']},
                         {resource: {db: secondDbName, collection: "coll1"}, actions: ['insert']}]
          }]
        },
        {
          testname: "bulkWrite_insertBypassDocumentValidation",
          command: {
            bulkWrite: 1,
            ops: [
              {insert: 0, document: {skey: "MongoDB"}},
              {insert: 1, document: {skey: "MongoDB"}}],
            nsInfo: [{ns: firstDbName + ".coll"}, {ns: secondDbName + ".coll1"}],
            bypassDocumentValidation: true,
          },
          skipSharded: true,
          skipTest: (conn) => {
            return !TestData.setParameters.featureFlagBulkWriteCommand;
          },
          testcases: [{
            runOnDb: adminDbName,
            privileges: [
              {
                resource: {db: firstDbName, collection: "coll"},
                actions: ['insert', 'bypassDocumentValidation']
              },
              {
                resource: {db: secondDbName, collection: "coll1"},
                actions: ['insert', 'bypassDocumentValidation']
              }
            ]
          }]
        },
        {
          testname: "bulkWrite_update",
          command: {
            bulkWrite: 1,
            ops: [
              {update: 0, filter: {skey: "MongoDB"}, updateMods: {field1: 1}},
              {update: 1, filter: {skey: "MongoDB"}, updateMods: {field1: 1}}],
            nsInfo: [{ns: firstDbName + ".coll"}, {ns: secondDbName + ".coll1"}],
          },
          skipSharded: true,
          skipTest: (conn) => {
            return !TestData.setParameters.featureFlagBulkWriteCommand;
          },
          testcases: [{
            runOnDb: adminDbName,
            privileges: [{resource: {db: firstDbName, collection: "coll"}, actions: ['update']},
                         {resource: {db: secondDbName, collection: "coll1"}, actions: ['update']}]
          }]
        },
        {
          testname: "bulkWrite_updateBypassDocumentValidation",
          command: {
            bulkWrite: 1,
            ops: [
              {update: 0, filter: {skey: "MongoDB"}, updateMods: {field1: 1}},
              {update: 1, filter: {skey: "MongoDB"}, updateMods: {field1: 1}}],
            nsInfo: [{ns: firstDbName + ".coll"}, {ns: secondDbName + ".coll1"}],
            bypassDocumentValidation: true,
          },
          skipSharded: true,
          skipTest: (conn) => {
            return !TestData.setParameters.featureFlagBulkWriteCommand;
          },
          testcases: [{
            runOnDb: adminDbName,
            privileges: [
              {
                resource: {db: firstDbName, collection: "coll"},
                actions: ['update', 'bypassDocumentValidation']
              },
              {
                resource: {db: secondDbName, collection: "coll1"},
                actions: ['update', 'bypassDocumentValidation']
              }
            ]
          }]
        },
        {
          testname: "bulkWrite_delete",
          command: {
            bulkWrite: 1,
            ops: [
              {delete: 0, filter: {skey: "MongoDB"}},
              {delete: 1, filter: {skey: "MongoDB"}}],
            nsInfo: [{ns: firstDbName + ".coll"}, {ns: secondDbName + ".coll1"}],
          },
          skipSharded: true,
          skipTest: (conn) => {
            return !TestData.setParameters.featureFlagBulkWriteCommand;
          },
          testcases: [{
            runOnDb: adminDbName,
            privileges: [{resource: {db: firstDbName, collection: "coll"}, actions: ['remove']},
                         {resource: {db: secondDbName, collection: "coll1"}, actions: ['remove']}]
          }]
        },
        {
          testname: "bulkWrite_deleteBypassDocumentValidation",
          command: {
            bulkWrite: 1,
            ops: [
              {delete: 0, filter: {skey: "MongoDB"}},
              {delete: 1, filter: {skey: "MongoDB"}}],
            nsInfo: [{ns: firstDbName + ".coll"}, {ns: secondDbName + ".coll1"}],
            bypassDocumentValidation: true,
          },
          skipSharded: true,
          skipTest: (conn) => {
            return !TestData.setParameters.featureFlagBulkWriteCommand;
          },
          testcases: [{
            runOnDb: adminDbName,
            privileges: [
              {
                resource: {db: firstDbName, collection: "coll"},
                actions: ['remove', 'bypassDocumentValidation']
              },
              {
                resource: {db: secondDbName, collection: "coll1"},
                actions: ['remove', 'bypassDocumentValidation']
              }
            ]
          }]
        },
        {
          testname: "bulkWrite_insert_update_delete",
          command: {
            bulkWrite: 1,
            ops: [
              {insert: 0, document: {skey: "MongoDB"}},
              {insert: 1, document: {skey: "MongoDB"}},
              {update: 0, filter: {skey: "MongoDB"}, updateMods: {field1: 1}},
              {update: 1, filter: {skey: "MongoDB"}, updateMods: {field1: 1}},
              {delete: 0, filter: {skey: "MongoDB"}},
              {delete: 1, filter: {skey: "MongoDB"}}],
            nsInfo: [{ns: firstDbName + ".coll"}, {ns: secondDbName + ".coll1"}],
          },
          skipSharded: true,
          skipTest: (conn) => {
            return !TestData.setParameters.featureFlagBulkWriteCommand;
          },
          testcases: [{
            runOnDb: adminDbName,
            privileges: [{resource: {db: firstDbName, collection: "coll"}, actions: ['insert', 'update', 'remove']},
                         {resource: {db: secondDbName, collection: "coll1"}, actions: ['insert', 'update', 'remove']}]
          }]
        },
        {
          testname: "checkShardingIndex_firstDb",
          command: {checkShardingIndex: firstDbName + ".x", keyPattern: {_id: 1}},
          skipSharded: true,
          testcases: [{
              runOnDb: firstDbName,
              roles: roles_read,
              privileges: [{resource: {db: firstDbName, collection: "x"}, actions: ["find"]}]
          }]
        },
        {
          testname: "checkShardingIndex_secondDb",
          command: {checkShardingIndex: secondDbName + ".x", keyPattern: {_id: 1}},
          skipSharded: true,
          testcases: [{
              runOnDb: secondDbName,
              roles: roles_readAny,
              privileges: [{resource: {db: secondDbName, collection: "x"}, actions: ["find"]}]
          }]
        },
        {
          testname: "cleanupOrphaned",
          command: {cleanupOrphaned: firstDbName + ".x"},
          skipSharded: true,
          testcases: [
              {
                runOnDb: adminDbName,
                roles: roles_clusterManager,
                privileges: [{resource: {cluster: true}, actions: ["cleanupOrphaned"]}],
                expectFail: true
              },
              {runOnDb: firstDbName, roles: {}},
              {runOnDb: secondDbName, roles: {}}
          ]
        },
        {
          testname: "cleanupReshardCollection",
          command: {cleanupReshardCollection: "test.x"},
          skipUnlessSharded: true,
          testcases: [
              {
                runOnDb: adminDbName,
                roles: Object.extend({enableSharding: 1}, roles_clusterManager),
                privileges:
                [{resource: {db: "test", collection: "x"}, actions: ["reshardCollection"]}],
                  expectFail: true
              },
          ]
        },
        {
          testname: "_configsvrCleanupReshardCollection",
          command: {_configsvrCleanupReshardCollection: "test.x"},
          skipSharded: true,
          testcases: [
              {
                runOnDb: adminDbName,
                roles: {__system: 1},
                privileges: [{resource: {cluster: true}, actions: ["internal"]}],
                expectFail: true
              },
              {runOnDb: firstDbName, roles: {}},
              {runOnDb: secondDbName, roles: {}}
          ]
        },
        {
          testname: "_shardsvrCleanupReshardCollection",
          command: {_shardsvrCleanupReshardCollection: "test.x", reshardingUUID: UUID()},
          skipSharded: true,
          testcases: [
              {
                runOnDb: adminDbName,
                roles: {__system: 1},
                privileges: [{resource: {cluster: true}, actions: ["internal"]}],
                expectFail: true
              },
              {runOnDb: firstDbName, roles: {}},
              {runOnDb: secondDbName, roles: {}}
          ]
       },
        {
          testname: "cloneCollectionAsCapped",
          command: {cloneCollectionAsCapped: "x", toCollection: "y", size: 1000},
          skipSharded: true,
          setup: function(db) {
              assert.writeOK(db.x.save({}));
              db.y.drop();
          },
          teardown: function(db) {
              db.x.drop();
              db.y.drop();
          },
          testcases: [
              {
                runOnDb: firstDbName,
                roles: {readWrite: 1, readWriteAnyDatabase: 1, dbOwner: 1, root: 1, __system: 1},
                privileges: [
                    {
                      resource: {db: firstDbName, collection: "y"},
                      actions: ["insert", "createIndex", "convertToCapped"]
                    },
                    {resource: {db: firstDbName, collection: "x"}, actions: ["find"]}
                ]
              },
              {
                runOnDb: secondDbName,
                roles: {readWriteAnyDatabase: 1, root: 1, __system: 1},
                privileges: [
                    {
                      resource: {db: secondDbName, collection: "y"},
                      actions: ["insert", "createIndex", "convertToCapped"]
                    },
                    {resource: {db: secondDbName, collection: "x"}, actions: ["find"]}
                ]
              }
          ]
        },
        {
          testname: "collMod",
          command: {collMod: "foo"},
          setup: function(db) {
              assert.writeOK(db.foo.save({}));
          },
          teardown: function(db) {
              db.x.drop();
          },
          testcases: [
              {
                runOnDb: firstDbName,
                roles: Object.extend({restore: 1}, roles_dbAdmin),
                privileges:
                    [{resource: {db: firstDbName, collection: "foo"}, actions: ["collMod"]}]
              },
              {
                runOnDb: secondDbName,
                roles: Object.extend({restore: 1}, roles_dbAdminAny),
                privileges:
                    [{resource: {db: secondDbName, collection: "foo"}, actions: ["collMod"]}]
              }
          ]
        },
        {
          testname: "collMod_views",
          setup: function(db) {
              assert.commandWorked(db.createView("view", "foo", [{$match: {}}]));
          },
          teardown: function(db) {
              db.view.drop();
          },
          command: {collMod: "view", viewOn: "bar", pipeline: [{$limit: 7}]},
          testcases: [
              // Tests that a user who can modify a view (but not read it) may modify it to be a
              // view on a namespace the user also cannot read.
              {
                runOnDb: firstDbName,
                roles: Object.extend({restore: 1}, roles_dbAdmin),
                privileges:
                    [{resource: {db: firstDbName, collection: "view"}, actions: ["collMod"]}]
              },
              {
                runOnDb: secondDbName,
                roles: Object.extend({restore: 1}, roles_dbAdminAny),
                privileges:
                    [{resource: {db: secondDbName, collection: "view"}, actions: ["collMod"]}]
              },
              // Tests that a user who can both read and modify a view has read privileges on the
              // view's underlying namespace.
              {
                runOnDb: firstDbName,
                roles: Object.extend({restore: 1}, roles_dbAdmin),
                privileges: [
                    {resource: {db: firstDbName, collection: "bar"}, actions: ["find"]},
                    {
                      resource: {db: firstDbName, collection: "view"},
                      actions: ["collMod", "find"],
                      removeWhenTestingAuthzFailure: false
                    }
                ]
              },
              {
                runOnDb: secondDbName,
                roles: Object.extend({restore: 1}, roles_dbAdminAny),
                privileges: [
                    {resource: {db: secondDbName, collection: "bar"}, actions: ["find"]},
                    {
                      resource: {db: secondDbName, collection: "view"},
                      actions: ["collMod", "find"],
                      removeWhenTestingAuthzFailure: false
                    }
                ]
              }
          ]
        },
        {
          testname: "collMod_views_lookup",
          setup: function(db) {
              assert.commandWorked(db.createView("view", "foo", [{$match: {}}]));
          },
          teardown: function(db) {
              db.view.drop();
          },
          command: {
              collMod: "view",
              viewOn: "bar",
              pipeline: [
                  {$lookup: {from: "baz", localField: "_id", foreignField: "_id", as: "results"}}
              ]
          },
          testcases: [
              // Tests that a user who can modify a view (but not read it) may modify it to depend
              // on namespaces the user also cannot read, including namespaces accessed via $lookup.
              {
                runOnDb: firstDbName,
                roles: Object.extend({restore: 1}, roles_dbAdmin),
                privileges:
                    [{resource: {db: firstDbName, collection: "view"}, actions: ["collMod"]}]
              },
              {
                runOnDb: secondDbName,
                roles: Object.extend({restore: 1}, roles_dbAdminAny),
                privileges:
                    [{resource: {db: secondDbName, collection: "view"}, actions: ["collMod"]}]
              },
              // Tests that a user who can both read and modify a view has read privileges on all
              // the view's dependent namespaces, including namespaces accessed via $lookup.
              {
                runOnDb: firstDbName,
                roles: Object.extend({restore: 1}, roles_dbAdmin),
                privileges: [
                    {resource: {db: firstDbName, collection: "bar"}, actions: ["find"]},
                    {resource: {db: firstDbName, collection: "baz"}, actions: ["find"]},
                    {
                      resource: {db: firstDbName, collection: "view"},
                      actions: ["collMod", "find"],
                      removeWhenTestingAuthzFailure: false
                    }
                ]
              },
              {
                runOnDb: secondDbName,
                roles: Object.extend({restore: 1}, roles_dbAdminAny),
                privileges: [
                    {resource: {db: secondDbName, collection: "bar"}, actions: ["find"]},
                    {resource: {db: secondDbName, collection: "baz"}, actions: ["find"]},
                    {
                      resource: {db: secondDbName, collection: "view"},
                      actions: ["collMod", "find"],
                      removeWhenTestingAuthzFailure: false
                    }
                ]
              }
          ]
        },
        {
          testname: "collMod_views_graphLookup",
          setup: function(db) {
              assert.commandWorked(db.createView("view", "foo", [{$match: {}}]));
          },
          teardown: function(db) {
              db.view.drop();
          },
          command: {
              collMod: "view",
              viewOn: "bar",
              pipeline: [{
                  $graphLookup: {
                      from: "baz",
                      startWith: [1],
                      connectFromField: "_id",
                      connectToField: "bazId",
                      as: "results"
                  }
              }]
          },
          testcases: [
              // Tests that a user who can modify a view (but not read it) may modify it to depend
              // on namespaces the user also cannot read, including namespaces accessed via
              // $graphLookup.
              {
                runOnDb: firstDbName,
                roles: Object.extend({restore: 1}, roles_dbAdmin),
                privileges:
                    [{resource: {db: firstDbName, collection: "view"}, actions: ["collMod"]}]
              },
              {
                runOnDb: secondDbName,
                roles: Object.extend({restore: 1}, roles_dbAdminAny),
                privileges:
                    [{resource: {db: secondDbName, collection: "view"}, actions: ["collMod"]}]
              },
              // Tests that a user who can both read and modify a view has read privileges on all
              // the view's dependent namespaces, including namespaces accessed via $graphLookup.
              {
                runOnDb: firstDbName,
                roles: Object.extend({restore: 1}, roles_dbAdmin),
                privileges: [
                    {resource: {db: firstDbName, collection: "bar"}, actions: ["find"]},
                    {resource: {db: firstDbName, collection: "baz"}, actions: ["find"]},
                    {
                      resource: {db: firstDbName, collection: "view"},
                      actions: ["collMod", "find"],
                      removeWhenTestingAuthzFailure: false
                    }
                ]
              },
              {
                runOnDb: secondDbName,
                roles: Object.extend({restore: 1}, roles_dbAdminAny),
                privileges: [
                    {resource: {db: secondDbName, collection: "bar"}, actions: ["find"]},
                    {resource: {db: secondDbName, collection: "baz"}, actions: ["find"]},
                    {
                      resource: {db: secondDbName, collection: "view"},
                      actions: ["collMod", "find"],
                      removeWhenTestingAuthzFailure: false
                    }
                ]
              }
          ]
        },
        {
          testname: "collMod_views_facet",
          setup: function(db) {
              assert.commandWorked(db.createView("view", "foo", []));
          },
          teardown: function(db) {
              db.view.drop();
          },
          command: {
              collMod: "view",
              viewOn: "bar",
              pipeline: [{
                  $facet: {
                      lookup: [{
                          $lookup: {
                              from: "baz",
                              localField: "_id",
                              foreignField: "_id",
                              as: "results"
                          }
                      }],
                      graphLookup: [{
                          $graphLookup: {
                              from: "qux",
                              startWith: "blah",
                              connectFromField: "_id",
                              connectToField: "_id",
                              as: "results"
                          }
                      }]
                  }
              }]
          },
          testcases: [
              // Tests that a user who can modify a view (but not read it) may modify it to depend
              // on namespaces the user also cannot read, including namespaces accessed via $lookup
              // and $graphLookup that are nested within a $facet.
              {
                runOnDb: firstDbName,
                roles: Object.extend({restore: 1}, roles_dbAdmin),
                privileges:
                    [{resource: {db: firstDbName, collection: "view"}, actions: ["collMod"]}],
              },
              {
                runOnDb: secondDbName,
                roles: Object.extend({restore: 1}, roles_dbAdminAny),
                privileges:
                    [{resource: {db: secondDbName, collection: "view"}, actions: ["collMod"]}],
              },
              // Tests that a user who can both read and modify a view has read privileges on all
              // the view's dependent namespaces, including namespaces accessed via $lookup and
              // $graphLookup that are nested within a $facet.
              {
                runOnDb: firstDbName,
                roles: Object.extend({restore: 1}, roles_dbAdmin),
                privileges: [
                    {resource: {db: firstDbName, collection: "bar"}, actions: ["find"]},
                    {resource: {db: firstDbName, collection: "baz"}, actions: ["find"]},
                    {resource: {db: firstDbName, collection: "qux"}, actions: ["find"]},
                    {
                      resource: {db: firstDbName, collection: "view"},
                      actions: ["collMod", "find"],
                      removeWhenTestingAuthzFailure: false
                    }
                ],
              },
              {
                runOnDb: secondDbName,
                roles: Object.extend({restore: 1}, roles_dbAdminAny),
                privileges: [
                    {resource: {db: secondDbName, collection: "bar"}, actions: ["find"]},
                    {resource: {db: secondDbName, collection: "baz"}, actions: ["find"]},
                    {resource: {db: secondDbName, collection: "qux"}, actions: ["find"]},
                    {
                      resource: {db: secondDbName, collection: "view"},
                      actions: ["collMod", "find"],
                      removeWhenTestingAuthzFailure: false
                    }
                ],
              }
          ]
        },
        {
          testname: "collStats",
          command: {collStats: "bar", scale: 1},
          setup: function(db) {
              assert.writeOK(db.bar.save({}));
          },
          teardown: function(db) {
              assert.commandWorked(db.dropDatabase());
          },
          testcases: [
              {
                runOnDb: firstDbName,
                roles: {
                    read: 1,
                    readAnyDatabase: 1,
                    readWrite: 1,
                    readWriteAnyDatabase: 1,
                    dbAdmin: 1,
                    dbAdminAnyDatabase: 1,
                    dbOwner: 1,
                    clusterMonitor: 1,
                    clusterAdmin: 1,
                    backup: 1,
                    root: 1,
                    __system: 1
                },
                privileges:
                    [{resource: {db: firstDbName, collection: "bar"}, actions: ["collStats"]}]
              },
              {
                runOnDb: secondDbName,
                roles: {
                    readAnyDatabase: 1,
                    readWriteAnyDatabase: 1,
                    dbAdminAnyDatabase: 1,
                    clusterMonitor: 1,
                    clusterAdmin: 1,
                    backup: 1,
                    root: 1,
                    __system: 1
                },
                privileges:
                    [{resource: {db: secondDbName, collection: "bar"}, actions: ["collStats"]}]
              }
          ]
        },
        {
          testname: "commitReshardCollection",
          command: {commitReshardCollection: "test.x"},
          skipUnlessSharded: true,
          testcases: [
              {
                runOnDb: adminDbName,
                roles: Object.extend({enableSharding: 1}, roles_clusterManager),
                privileges:
                [{resource: {db: "test", collection: "x"}, actions: ["reshardCollection"]}],
                  expectFail: true
              },
          ]
        },
        {
          testname: "_configsvrCommitReshardCollection",
          command: {_configsvrCommitReshardCollection: "test.x"},
          skipSharded: true,
          testcases: [
              {
                runOnDb: adminDbName,
                roles: {__system: 1},
                privileges: [{resource: {cluster: true}, actions: ["internal"]}],
                expectFail: true
              },
              {runOnDb: firstDbName, roles: {}},
              {runOnDb: secondDbName, roles: {}}
          ]
        },
        {
          testname: "_shardsvrCommitReshardCollection",
          command: {_shardsvrCommitReshardCollection: "test.x", reshardingUUID: UUID()},
          skipSharded: true,
          testcases: [
            {
              runOnDb: adminDbName,
              roles: {__system: 1},
              privileges: [{resource: {cluster: true}, actions: ["internal"]}],
              expectFail: true
            },
            {runOnDb: firstDbName, roles: {}},
            {runOnDb: secondDbName, roles: {}}
          ]
        },
        {
          testname: "_shardsvrCreateGlobalIndex",
          command: {_shardsvrCreateGlobalIndex: UUID()},
          skipSharded: true,
          testcases: [
              {
                runOnDb: adminDbName,
                roles: {__system: 1},
                privileges: [{resource: {cluster: true}, actions: ["internal"]}],
                expectFail: true
              },
              {runOnDb: firstDbName, roles: {}},
              {runOnDb: secondDbName, roles: {}}
          ]
        },
        {
          testname: "_shardsvrDropGlobalIndex",
          command: {_shardsvrDropGlobalIndex: UUID()},
          skipSharded: true,
          testcases: [
              {
                runOnDb: adminDbName,
                roles: {__system: 1},
                privileges: [{resource: {cluster: true}, actions: ["internal"]}],
                expectFail: true
              },
              {runOnDb: firstDbName, roles: {}},
              {runOnDb: secondDbName, roles: {}}
          ]
        },
        {
          testname: "_shardsvrInsertGlobalIndexKey",
          command: {_shardsvrInsertGlobalIndexKey: UUID(), key: {a: 1}, docKey: {shk: 1, _id: 1}},
          skipSharded: true,
          testcases: [
              {
                runOnDb: adminDbName,
                roles: {__system: 1},
                privileges: [{resource: {cluster: true}, actions: ["internal"]}],
                expectFail: true
              },
              {runOnDb: firstDbName,
                roles: {__system: 1},
                privileges: [{resource: {cluster: true}, actions: ["internal"]}],
                expectFail: true
              },
          ]
        },
        {
          testname: "_shardsvrDeleteGlobalIndexKey",
          command: {_shardsvrDeleteGlobalIndexKey: UUID(), key: {a: 1}, docKey: {shk: 1, _id: 1}},
          skipSharded: true,
          testcases: [
              {
                runOnDb: adminDbName,
                roles: {__system: 1},
                privileges: [{resource: {cluster: true}, actions: ["internal"]}],
                expectFail: true
              },
              {runOnDb: firstDbName,
                roles: {__system: 1},
                privileges: [{resource: {cluster: true}, actions: ["internal"]}],
                expectFail: true
              },
          ]
        },
        {
          testname: "_shardsvrWriteGlobalIndexKeys",
          command: {_shardsvrWriteGlobalIndexKeys: 1, ops: [
            {_shardsvrInsertGlobalIndexKey: UUID(), key: {a: 1}, docKey: {shk: 1, _id: 1}},
            {_shardsvrDeleteGlobalIndexKey: UUID(), key: {a: 1}, docKey: {shk: 1, _id: 1}},
          ]},
          skipSharded: true,
          testcases: [
              {
                runOnDb: adminDbName,
                roles: {__system: 1},
                privileges: [{resource: {cluster: true}, actions: ["internal"]}],
                expectFail: true
              },
              {runOnDb: firstDbName,
                roles: {__system: 1},
                privileges: [{resource: {cluster: true}, actions: ["internal"]}],
                expectFail: true
              },
          ]
        },
        {
          testname: "commitTxn",
          command: {commitTransaction: 1},
          skipSharded: true,
          skipUnlessReplicaSet: true,
          testcases: [
              {
                runOnDb: adminDbName, // Must be run against the admin database.
                roles: roles_all,
                expectFail: true, // Must be run within a transaction.
              },
          ]
        },
        {
          testname: "clusterCommitTransaction",
          command: {clusterCommitTransaction: 1},
          skipSharded: true,
          testcases: [
              {
                runOnDb: adminDbName,
                roles: {__system: 1},
                privileges: [{resource: {cluster: true}, actions: ["internal"]}],
                expectFail: true,
              },
              {runOnDb: firstDbName, roles: {}},
              {runOnDb: secondDbName, roles: {}}
          ]
        },
        {
          testname: "compact",
          command: {compact: "foo"},
          skipSharded: true,
          skipReplicaSet: true, // Will not run compact on a replica set primary.
          setup: function(db) {
              assert.writeOK(db.foo.save({}));
          },
          teardown: function(db) {
              assert.commandWorked(db.dropDatabase());
          },
          testcases: [
              {
                runOnDb: firstDbName,
                roles: roles_dbAdmin,
                privileges:
                    [{resource: {db: firstDbName, collection: "foo"}, actions: ["compact"]}]
              },
              {
                runOnDb: secondDbName,
                roles: roles_dbAdminAny,
                privileges:
                    [{resource: {db: secondDbName, collection: "foo"}, actions: ["compact"]}]
              }
          ]
        },
        {
          testname: "compactStructuredEncryptionData",
          command: {compactStructuredEncryptionData: "foo", compactionTokens : {}},
          skipSharded: true,
          skipUnlessReplicaSet: true,
          setup: function(db) {
              assert.commandWorked(db.createCollection("foo", {
                encryptedFields: {
                    "fields": [
                        {
                            "path": "firstName",
                            "keyId": UUID("11d58b8a-0c6c-4d69-a0bd-70c6d9befae9"),
                            "bsonType": "string",
                            "queries": {"queryType": "equality"}
                        },
                    ]
                }
              }));
          },
          teardown: function(db) {
              assert.commandWorked(db.dropDatabase());
          },
          testcases: [
              {
                runOnDb: firstDbName,
                roles: { readWrite : 1, readWriteAnyDatabase : 1, dbOwner : 1, root : 1, __system : 1 },
                privileges:
                    [{resource: {db: firstDbName, collection: "foo"}, actions: ["compactStructuredEncryptionData"]}],
                expectFail: true // Missing compaction token.
              },
              {
                runOnDb: secondDbName,
                roles: { readWriteAnyDatabase : 1, root : 1, __system : 1 },
                privileges:
                    [{resource: {db: secondDbName, collection: "foo"}, actions: ["compactStructuredEncryptionData"]}],
                expectFail: true // Missing compaction token.
              }
          ]
        },
        {
          testname: "cleanupStructuredEncryptionData",
          command: {cleanupStructuredEncryptionData: "foo", cleanupTokens : {}},
          skipSharded: true,
          skipUnlessReplicaSet: true,
          setup: function(db) {
              assert.commandWorked(db.createCollection("foo", {
                encryptedFields: {
                    "fields": [
                        {
                            "path": "firstName",
                            "keyId": UUID("11d58b8a-0c6c-4d69-a0bd-70c6d9befae9"),
                            "bsonType": "string",
                            "queries": {"queryType": "equality"}
                        },
                    ]
                }
              }));
          },
          teardown: function(db) {
              assert.commandWorked(db.dropDatabase());
          },
          testcases: [
              {
                runOnDb: firstDbName,
                roles: { readWrite : 1, readWriteAnyDatabase : 1, dbOwner : 1, root : 1, __system : 1 },
                privileges:
                    [{resource: {db: firstDbName, collection: "foo"}, actions: ["cleanupStructuredEncryptionData"]}],
                expectFail: true // Missing compaction token.
              },
              {
                runOnDb: secondDbName,
                roles: { readWriteAnyDatabase : 1, root : 1, __system : 1 },
                privileges:
                    [{resource: {db: secondDbName, collection: "foo"}, actions: ["cleanupStructuredEncryptionData"]}],
                expectFail: true // Missing compaction token.
              }
          ]
        },
        {
          testname: "connectionStatus",
          command: {connectionStatus: 1},
          testcases: [
              {runOnDb: firstDbName, roles: roles_all, privileges: []},
              {runOnDb: secondDbName, roles: roles_all, privileges: []}
          ]
        },
        {
          testname: "connPoolStats",
          command: {connPoolStats: 1},
          testcases: [
              {
                runOnDb: firstDbName,
                roles: roles_monitoring,
                privileges: [{resource: {cluster: true}, actions: ["connPoolStats"]}]
              },
              {
                runOnDb: secondDbName,
                roles: roles_monitoring,
                privileges: [{resource: {cluster: true}, actions: ["connPoolStats"]}]
              }
          ]
        },
        {
          testname: "connPoolSync",
          command: {connPoolSync: 1},
          testcases: [
              {
                runOnDb: firstDbName,
                roles: roles_hostManager,
                privileges: [{resource: {cluster: true}, actions: ["connPoolSync"]}]
              },
              {
                runOnDb: secondDbName,
                roles: roles_hostManager,
                privileges: [{resource: {cluster: true}, actions: ["connPoolSync"]}]
              }
          ]
        },
        {
          testname: "convertToCapped",
          command: {convertToCapped: "toCapped", size: 1000},
          setup: function(db) {
              assert.writeOK(db.toCapped.save({}));
          },
          teardown: function(db) {
              db.toCapped.drop();
          },
          testcases: [
              {
                runOnDb: firstDbName,
                roles: Object.extend({restore: 1}, roles_writeDbAdmin),
                privileges: [{
                    resource: {db: firstDbName, collection: "toCapped"},
                    actions: ["convertToCapped"]
                }]
              },
              {
                runOnDb: secondDbName,
                roles: Object.extend({restore: 1}, roles_writeDbAdminAny),
                privileges: [{
                    resource: {db: secondDbName, collection: "toCapped"},
                    actions: ["convertToCapped"]
                }]
              }
          ]
        },
        {
          testname: "createRole_authenticationRestrictions",
          command: {
              createRole: "testRole",
              roles: [],
              privileges: [],
              authenticationRestrictions: [{clientSource: ["127.0.0.1"]}]
          },
          teardown: function(db) {
              db.runCommand({dropRole: "testRole"});
          },
          testcases: [
              {
                runOnDb: firstDbName,
                roles: roles_userAdmin,
                privileges: [{
                    resource: {db: firstDbName, collection: ""},
                    actions: ["createRole", "setAuthenticationRestriction"]
                }],
              },
              {
                runOnDb: secondDbName,
                roles: roles_userAdminAny,
                privileges: [{
                    resource: {db: secondDbName, collection: ""},
                    actions: ["createRole", "setAuthenticationRestriction"]
                }],
              }

          ],
        },
        {
          testname: "createUser_authenticationRestrictions",
          command: {
              createUser: "testUser",
              pwd: "test",
              roles: [],
              authenticationRestrictions: [{clientSource: ["127.0.0.1"]}]
          },
          teardown: function(db) {
              db.runCommand({dropUser: "testUser"});
          },
          testcases: [
              {
                runOnDb: firstDbName,
                roles: roles_userAdmin,
                privileges: [{
                    resource: {db: firstDbName, collection: ""},
                    actions: ["createUser", "setAuthenticationRestriction"]
                }],
              },
              {
                runOnDb: secondDbName,
                roles: roles_userAdminAny,
                privileges: [{
                    resource: {db: secondDbName, collection: ""},
                    actions: ["createUser", "setAuthenticationRestriction"]
                }],
              }
          ],
        },
        {
          testname: "balancerStart",
          command: {balancerStart: 1},
          skipUnlessSharded: true,
          testcases: [
              {
                runOnDb: adminDbName,
                privileges:
                    [{resource: {db: 'config', collection: 'settings'}, actions: ['update']}],
                expectFail: true  // Command cannot be run on non-config server
              },
          ]
        },
        {
          testname: "_configsvrBalancerStart",
          command: {_configsvrBalancerStart: 1},
          skipSharded: true,
          testcases: [
              {runOnDb: adminDbName, roles: {__system: 1}, expectFail: true},
          ]
        },
        {
          testname: "balancerStop",
          command: {balancerStop: 1},
          skipUnlessSharded: true,
          testcases: [
              {
                runOnDb: adminDbName,
                privileges:
                    [{resource: {db: 'config', collection: 'settings'}, actions: ['update']}],
                expectFail: true  // Command cannot be run on non-config server
              },
          ]
        },
        {
          testname: "_configsvrBalancerStop",
          command: {_configsvrBalancerStop: 1},
          skipSharded: true,
          testcases: [
              {runOnDb: adminDbName, roles: {__system: 1}, expectFail: true},
          ]
        },
        {
          testname: "balancerStatus",
          command: {balancerStatus: 1},
          skipUnlessSharded: true,
          testcases: [
              {
                runOnDb: adminDbName,
                privileges: [{resource: {db: 'config', collection: 'settings'}, actions: ['find']}],
              },
          ]
        },
        {
          testname: "_configsvrBalancerStatus",
          command: {_configsvrBalancerStatus: 1},
          skipSharded: true,
          testcases: [
              {runOnDb: adminDbName, roles: {__system: 1}, expectFail: true},
          ]
        },
        {
          testname: "checkClusterMetadataConsistency",
          command: {checkMetadataConsistency: 1},
          skipUnlessSharded: true,
          setup: function(db) {
              assert.commandWorked(db.getSiblingDB("test").createCollection("coll"));
          },
          teardown: function(db) {
              assert.commandWorked(db.getSiblingDB("test").dropDatabase());
          },
          testcases: [
              {
                runOnDb: adminDbName,
                roles: {clusterManager: 1, clusterAdmin: 1, root: 1, __system: 1}
              },
              {
                runOnDb: adminDbName,
                privileges: [{resource: {cluster: true}, actions: ["checkMetadataConsistency"]}]
              },
              {
                runOnDb: adminDbName,
                privileges: [
                    {resource: {db: "", collection: ""}, actions: ["checkMetadataConsistency"]}
                ],
                expectAuthzFailure: true
              },
              {
                runOnDb: adminDbName,
                privileges: [{
                    resource: {db: adminDbName, collection: ""},
                    actions: ["checkMetadataConsistency"]
                }],
                expectAuthzFailure: true
              },
              {
                runOnDb: adminDbName,
                privileges: [{
                    resource: {db: adminDbName, collection: "coll"},
                    actions: ["checkMetadataConsistency"]
                }],
                expectAuthzFailure: true
              },
              {
                runOnDb: adminDbName,
                privileges: [{resource: {cluster: true}, actions: ["allCollectionStats"]}],
                expectAuthzFailure: true
              }
          ]
        },
        {
          testname: "checkDatabaseMetadataConsistency",
          command: {checkMetadataConsistency: 1},
          skipUnlessSharded: true,
          setup: function(db) {
              assert.commandWorked(db.getSiblingDB("test").createCollection("coll"));
          },
          teardown: function(db) {
              assert.commandWorked(db.getSiblingDB("test").dropDatabase());
          },
          testcases: [
              {
                runOnDb: "test",
                roles: {clusterManager: 1, clusterAdmin: 1, root: 1, __system: 1}
              },
              {
                runOnDb: "test",
                privileges: [{resource: {cluster: true}, actions: ["checkMetadataConsistency"]}]
              },
              {
                runOnDb: "test",
                privileges: [
                    {resource: {db: "", collection: ""}, actions: ["checkMetadataConsistency"]}
                ]
              },
              {
                runOnDb: "test",
                privileges: [{
                    resource: {db: "test", collection: ""},
                    actions: ["checkMetadataConsistency"]
                }]
              },
              {
                runOnDb: "test",
                privileges: [{
                    resource: {db: "test", collection: "coll"},
                    actions: ["checkMetadataConsistency"]
                }],
                expectAuthzFailure: true
              },
              {
                runOnDb: "test",
                privileges: [{resource: {cluster: true}, actions: ["allCollectionStats"]}],
                expectAuthzFailure: true
              }
          ]
        },
        {
          testname: "checkCollectionMetadataConsistency",
          command: {checkMetadataConsistency: "coll"},
          skipUnlessSharded: true,
          setup: function(db) {
              assert.commandWorked(db.getSiblingDB("test").createCollection("coll"));
          },
          teardown: function(db) {
              assert.commandWorked(db.getSiblingDB("test").dropDatabase());
          },
          testcases: [
              {
                runOnDb: "test",
                roles: {clusterManager: 1, clusterAdmin: 1, root: 1, __system: 1}
              },
              {
                runOnDb: "test",
                privileges: [{resource: {cluster: true}, actions: ["checkMetadataConsistency"]}]
              },
              {
                runOnDb: "test",
                privileges: [
                    {resource: {db: "", collection: ""}, actions: ["checkMetadataConsistency"]}
                ]
              },
              {
                runOnDb: "test",
                privileges: [{
                    resource: {db: "test", collection: ""},
                    actions: ["checkMetadataConsistency"]
                }]
              },
              {
                runOnDb: "test",
                privileges: [{
                    resource: {db: "test", collection: "coll"},
                    actions: ["checkMetadataConsistency"]
                }]
              },
              {
                runOnDb: "test",
                privileges: [{resource: {cluster: true}, actions: ["allCollectionStats"]}],
                expectAuthzFailure: true
              }
          ]
        },
        {
          testname: "clusterCount",
          command: {clusterCount: "x"},
          skipSharded: true,
          testcases: [
              {
                runOnDb: firstDbName,
                roles: {__system: 1},
                privileges: [{resource: {cluster: true}, actions: ["internal"]}, {resource: {db: firstDbName, collection: "x"}, actions: ["find"]}],
                // clusterCount is only supported on a shardsvr mongod so this test case is expected
                // to fail when it runs against a standalone mongod.
                expectFail: true,
              },
          ]
        },
        {
          testname: "count",
          command: {count: "x"},
          testcases: [
              {
                runOnDb: firstDbName,
                roles: roles_read,
                privileges: [{resource: {db: firstDbName, collection: "x"}, actions: ["find"]}]
              },
              {
                runOnDb: secondDbName,
                roles: roles_readAny,
                privileges: [{resource: {db: secondDbName, collection: "x"}, actions: ["find"]}]
              }
          ]
        },
        {
          testname: "countWithUUID",
          command: function(state) {
              return {count: state.uuid};
          },
          skipSharded: true,
          setup: function(db) {
              assert.commandWorked(db.runCommand({create: "foo"}));

              return {uuid: getUUIDFromListCollections(db, db.foo.getName())};
          },
          teardown: function(db) {
              db.foo.drop();
          },
          testcases: [
              {
                runOnDb: firstDbName,
                roles: {__system: 1, root: 1, backup: 1},
                privileges: [
                    {resource: {db: firstDbName, collection: "foo"}, actions: ["find"]},
                    {resource: {cluster: true}, actions: ["useUUID"]}
                ],
              },
          ]
        },
        {
            testname: "_configsvrCommitChunkMigration",
            command: {
              _configsvrCommitChunkMigration: "db.fooHashed",
              fromShard: "move_chunk_basic-rs0",
              toShard: "move_chunk_basic-rs1",
              migratedChunk: {
                  lastmod: {
                      e: new ObjectId('62b052ac7f5653479a67a54f'),
                      t: new Timestamp(1655722668, 22),
                      v: new Timestamp(1, 0)
                  },
                  min: {_id: MinKey},
                  max: {_id: -4611686018427387902}
              },
              fromShardCollectionVersion: {
                  e: new ObjectId('62b052ac7f5653479a67a54f'),
                  t: new Timestamp(1655722668, 22),
                  v: new Timestamp(1, 3)
              },
              validAfter: new Timestamp(1655722670, 6)
          },
          skipSharded: true,
          expectFail: true,
          testcases: [
              {
                runOnDb: adminDbName,
                roles: {__system: 1},
                privileges: [{resource: {cluster: true}, actions: ["internal"]}],
                expectFail: true
              },
          ]
        },
        {
          testname: "_configsvrCommitChunksMerge",
          command: {_configsvrCommitChunksMerge: "x.y", shard: "shard0000", collUUID: {uuid: UUID()}, chunkRange: {min:{a:1}, max:{a:10}}},
          skipSharded: true,
          expectFail: true,
          testcases: [
              {
                runOnDb: adminDbName,
                roles: {__system: 1},
                privileges: [{resource: {cluster: true}, actions: ["internal"]}],
                expectFail: true
              },
          ]
        },
        {
          testname: "_configsvrCommitChunkSplit",
          command: {_configsvrCommitChunkSplit: "x.y"},
          skipSharded: true,
          expectFail: true,
          testcases: [
              {
                runOnDb: adminDbName,
                roles: {__system: 1},
                privileges: [{resource: {cluster: true}, actions: ["internal"]}],
                expectFail: true
              },
          ]
        },
        {
          testname: "_configsvrCommitIndex",
          command: {
            _configsvrCommitIndex: "x.y",
            keyPattern: {x: 1},
            name: 'x_1',
            options: {},
            collectionUUID: UUID(),
            collectionIndexUUID: UUID(),
            lastmod: Timestamp(1, 0),
          },
          skipSharded: true,
          expectFail: true,
          testcases: [
              {
                runOnDb: adminDbName,
                roles: {__system: 1},
                privileges: [{resource: {cluster: true}, actions: ["internal"]}],
                expectFail: true
              },
          ]
        },
        {
          testname: "_configsvrDropIndexCatalogEntry",
          command: {
            _configsvrDropIndexCatalogEntry: "x.y",
            name: 'x_1',
            collectionUUID: UUID(),
            lastmod: Timestamp(1, 0),
          },
          skipSharded: true,
          expectFail: true,
          testcases: [
              {
                runOnDb: adminDbName,
                roles: {__system: 1},
                privileges: [{resource: {cluster: true}, actions: ["internal"]}],
                expectFail: true
              },
          ]
        },
        {
          testname: "create",
          command: {create: "x"},
          teardown: function(db) {
              db.x.drop();
          },
          testcases: [
              {
                runOnDb: firstDbName,
                roles: Object.extend({restore: 1}, roles_writeDbAdmin),
                privileges: [
                    {resource: {db: firstDbName, collection: "x"}, actions: ["createCollection"]}
                ]
              },
              {
                runOnDb: firstDbName,
                roles: Object.extend({restore: 1}, roles_writeDbAdmin),
                privileges: [{resource: {db: firstDbName, collection: "x"}, actions: ["insert"]}]
              },
              {
                runOnDb: secondDbName,
                roles: Object.extend({restore: 1}, roles_writeDbAdminAny),
                privileges: [{
                    resource: {db: secondDbName, collection: "x"},
                    actions: ["createCollection"]
                }]
              },
              {
                runOnDb: secondDbName,
                roles: Object.extend({restore: 1}, roles_writeDbAdminAny),
                privileges:
                    [{resource: {db: secondDbName, collection: "x"}, actions: ["insert"]}]
              }
          ]
        },
        {
          testname: "create_views",
          command: {create: "view", viewOn: "collection", pipeline: [{$match: {}}]},
          teardown: function(db) {
              db.view.drop();
          },
          testcases: [
              // Tests that a user who can create a view (but not read it) can create a view on a
              // namespace the user also cannot read.
              {
                runOnDb: firstDbName,
                roles: Object.extend({restore: 1}, roles_writeDbAdmin),
                privileges: [{
                    resource: {db: firstDbName, collection: "view"},
                    actions: ["createCollection"]
                }]
              },
              {
                runOnDb: secondDbName,
                roles: Object.extend({restore: 1}, roles_writeDbAdminAny),
                privileges: [{
                    resource: {db: secondDbName, collection: "view"},
                    actions: ["createCollection"]
                }]
              },
              // Tests that a user who can both create and read a view has read privileges on the
              // view's underlying namespace.
              {
                runOnDb: firstDbName,
                roles: Object.extend({restore: 1}, roles_writeDbAdmin),
                privileges: [
                    {resource: {db: firstDbName, collection: "collection"}, actions: ["find"]},
                    {
                      resource: {db: firstDbName, collection: "view"},
                      actions: ["createCollection", "find"],
                      removeWhenTestingAuthzFailure: false
                    }
                ]
              },
              {
                runOnDb: secondDbName,
                roles: Object.extend({restore: 1}, roles_writeDbAdminAny),
                privileges: [
                    {resource: {db: secondDbName, collection: "collection"}, actions: ["find"]},
                    {
                      resource: {db: secondDbName, collection: "view"},
                      actions: ["createCollection", "find"],
                      removeWhenTestingAuthzFailure: false
                    }
                ]
              }
          ]
        },
        {
          testname: "create_views_lookup",
          command: {
              create: "view",
              viewOn: "foo",
              pipeline: [
                  {$lookup: {from: "bar", localField: "_id", foreignField: "_id", as: "results"}}
              ]
          },
          teardown: function(db) {
              db.view.drop();
          },
          testcases: [
              // Tests that a user who can create a view (but not read it) may create a view that
              // depends on namespaces the user also cannot read, including namespaces accessed via
              // $lookup.
              {
                runOnDb: firstDbName,
                roles: Object.extend({restore: 1}, roles_writeDbAdmin),
                privileges: [{
                    resource: {db: firstDbName, collection: "view"},
                    actions: ["createCollection"]
                }],
              },
              {
                runOnDb: secondDbName,
                roles: Object.extend({restore: 1}, roles_writeDbAdminAny),
                privileges: [{
                    resource: {db: secondDbName, collection: "view"},
                    actions: ["createCollection"]
                }],
              },
              // Tests that a user who can both create and read a view has read privileges on all
              // the view's dependent namespaces, including namespaces accessed via $lookup.
              {
                runOnDb: firstDbName,
                roles: Object.extend({restore: 1}, roles_writeDbAdmin),
                privileges: [
                    {resource: {db: firstDbName, collection: "foo"}, actions: ["find"]},
                    {resource: {db: firstDbName, collection: "bar"}, actions: ["find"]},
                    {
                      resource: {db: firstDbName, collection: "view"},
                      actions: ["createCollection", "find"],
                      removeWhenTestingAuthzFailure: false
                    }
                ]
              },
              {
                runOnDb: secondDbName,
                roles: Object.extend({restore: 1}, roles_writeDbAdminAny),
                privileges: [
                    {resource: {db: secondDbName, collection: "foo"}, actions: ["find"]},
                    {resource: {db: secondDbName, collection: "bar"}, actions: ["find"]},
                    {
                      resource: {db: secondDbName, collection: "view"},
                      actions: ["createCollection", "find"],
                      removeWhenTestingAuthzFailure: false
                    }
                ]
              }
          ]
        },
        {
          testname: "create_views_graphLookup",
          command: {
              create: "view",
              viewOn: "foo",
              pipeline: [{
                  $graphLookup: {
                      from: "bar",
                      startWith: [1],
                      connectFromField: "_id",
                      connectToField: "barId",
                      as: "results"
                  }
              }]
          },
          teardown: function(db) {
              db.view.drop();
          },
          testcases: [
              // Tests that a user who can create a view (but not read it) may create a view that
              // depends on namespaces the user also cannot read, including namespaces accessed via
              // $graphLookup.
              {
                runOnDb: firstDbName,
                roles: Object.extend({restore: 1}, roles_writeDbAdmin),
                privileges: [{
                    resource: {db: firstDbName, collection: "view"},
                    actions: ["createCollection"]
                }],
              },
              {
                runOnDb: secondDbName,
                roles: Object.extend({restore: 1}, roles_writeDbAdminAny),
                privileges: [{
                    resource: {db: secondDbName, collection: "view"},
                    actions: ["createCollection"]
                }],
              },
              // Tests that a user who can both create and read a view has read privileges on all
              // the view's dependent namespaces, including namespaces accessed via $graphLookup.
              {
                runOnDb: firstDbName,
                roles: Object.extend({restore: 1}, roles_writeDbAdmin),
                privileges: [
                    {resource: {db: firstDbName, collection: "foo"}, actions: ["find"]},
                    {resource: {db: firstDbName, collection: "bar"}, actions: ["find"]},
                    {
                      resource: {db: firstDbName, collection: "view"},
                      actions: ["createCollection", "find"],
                      removeWhenTestingAuthzFailure: false
                    }
                ],
              },
              {
                runOnDb: secondDbName,
                roles: Object.extend({restore: 1}, roles_writeDbAdminAny),
                privileges: [
                    {resource: {db: secondDbName, collection: "foo"}, actions: ["find"]},
                    {resource: {db: secondDbName, collection: "bar"}, actions: ["find"]},
                    {
                      resource: {db: secondDbName, collection: "view"},
                      actions: ["createCollection", "find"],
                      removeWhenTestingAuthzFailure: false
                    }
                ],
              }
          ]
        },
        {
          testname: "create_views_facet",
          command: {
              create: "view",
              viewOn: "foo",
              pipeline: [{
                  $facet: {
                      lookup: [{
                          $lookup: {
                              from: "bar",
                              localField: "_id",
                              foreignField: "_id",
                              as: "results"
                          }
                      }],
                      graphLookup: [{
                          $graphLookup: {
                              from: "baz",
                              startWith: "foo",
                              connectFromField: "_id",
                              connectToField: "_id",
                              as: "results"
                          }
                      }]
                  }
              }]
          },
          teardown: function(db) {
              db.view.drop();
          },
          testcases: [
              // Tests that a user who can create a view (but not read it) may create a view that
              // depends on namespaces the user also cannot read, including namespaces accessed via
              // $lookup and $graphLookup that are nested within a $facet.
              {
                runOnDb: firstDbName,
                roles: Object.extend({restore: 1}, roles_writeDbAdmin),
                privileges: [{
                    resource: {db: firstDbName, collection: "view"},
                    actions: ["createCollection"]
                }],
              },
              {
                runOnDb: secondDbName,
                roles: Object.extend({restore: 1}, roles_writeDbAdminAny),
                privileges: [{
                    resource: {db: secondDbName, collection: "view"},
                    actions: ["createCollection"]
                }],
              },
              // Tests that a user who can both create and read a view has read privileges on all
              // the view's dependent namespaces, including namespaces accessed via $lookup and
              // $graphLookup that are nested within a $facet.
              {
                runOnDb: firstDbName,
                roles: Object.extend({restore: 1}, roles_writeDbAdmin),
                privileges: [
                    {resource: {db: firstDbName, collection: "foo"}, actions: ["find"]},
                    {resource: {db: firstDbName, collection: "bar"}, actions: ["find"]},
                    {resource: {db: firstDbName, collection: "baz"}, actions: ["find"]},
                    {
                      resource: {db: firstDbName, collection: "view"},
                      actions: ["createCollection", "find"],
                      removeWhenTestingAuthzFailure: false
                    }
                ],
              },
              {
                runOnDb: secondDbName,
                roles: Object.extend({restore: 1}, roles_writeDbAdminAny),
                privileges: [
                    {resource: {db: secondDbName, collection: "foo"}, actions: ["find"]},
                    {resource: {db: secondDbName, collection: "bar"}, actions: ["find"]},
                    {resource: {db: secondDbName, collection: "baz"}, actions: ["find"]},
                    {
                      resource: {db: secondDbName, collection: "view"},
                      actions: ["createCollection", "find"],
                      removeWhenTestingAuthzFailure: false
                    }
                ],
              }
          ]
        },
        {
          testname: "create_capped",
          command: {create: "x", capped: true, size: 1000},
          teardown: function(db) {
              db.x.drop();
          },
          testcases: [
              {
                runOnDb: firstDbName,
                roles: Object.extend({restore: 1}, roles_writeDbAdmin),
                privileges: [{
                    resource: {db: firstDbName, collection: "x"},
                    actions: ["createCollection", "convertToCapped"]
                }]
              },
              {
                runOnDb: firstDbName,
                roles: Object.extend({restore: 1}, roles_writeDbAdmin),
                privileges: [{
                    resource: {db: firstDbName, collection: "x"},
                    actions: ["insert", "convertToCapped"]
                }]
              },
              {
                runOnDb: secondDbName,
                roles: Object.extend({restore: 1}, roles_writeDbAdminAny),
                privileges: [{
                    resource: {db: secondDbName, collection: "x"},
                    actions: ["createCollection", "convertToCapped"]
                }]
              },
              {
                runOnDb: secondDbName,
                roles: Object.extend({restore: 1}, roles_writeDbAdminAny),
                privileges: [{
                    resource: {db: secondDbName, collection: "x"},
                    actions: ["insert", "convertToCapped"]
                }]
              }
          ]
        },
        {
          testname: "createIndexes",
          command: {createIndexes: "x", indexes: [{key: {a: 1}, name: "a_1"}]},
          teardown: function(db) {
              db.x.drop();
          },
          testcases: [{
              runOnDb: firstDbName,
              roles: Object.extend({
                  readWrite: 1,
                  readWriteAnyDatabase: 1,
                  dbAdmin: 1,
                  dbAdminAnyDatabase: 1,
                  dbOwner: 1,
                  restore: 1,
                  root: 1,
                  __system: 1
              }),
              privileges:
                  [{resource: {db: firstDbName, collection: "x"}, actions: ["createIndex"]}]
          }]
        },
        {
          testname: "createSearchIndexes",
          command: {
              createSearchIndexes: "x",
              indexes: [{'definition': {'mappings': {'dynamic': true}}}],
          },
          testcases: [{
              runOnDb: firstDbName,
              roles: Object.extend({
                  readWrite: 1,
                  readWriteAnyDatabase: 1,
                  dbAdmin: 1,
                  dbAdminAnyDatabase: 1,
                  dbOwner: 1,
                  restore: 1,
                  root: 1,
                  __system: 1
              }),
              privileges:
                  [{resource: {db: firstDbName, collection: "x"}, actions: ["createSearchIndexes"]}],
              expectFail: true,
          }]
        },
        {
          testname: "currentOp_$ownOps_false",
          command: {currentOp: 1, $all: true, $ownOps: false},
          testcases: [
              {
                runOnDb: adminDbName,
                roles: roles_monitoring,
                privileges: [{resource: {cluster: true}, actions: ["inprog"]}]
              },
              {runOnDb: firstDbName, roles: {}}
          ]
        },
        {
          testname: "currentOp_$ownOps_true",
          command: {currentOp: 1, $all: true, $ownOps: true},
          testcases: [{runOnDb: adminDbName, roles: roles_all}],
          skipSharded: true
        },
        {
          testname: "lockInfo",
          command: {lockInfo: 1},
          skipSharded: true,
          testcases: [
              {
                runOnDb: adminDbName,
                roles: Object.extend({backup: 1}, roles_monitoring),
                privileges: [{resource: {cluster: true}, actions: ["serverStatus"]}]
              },
              {runOnDb: firstDbName, roles: {}, expectFail: true},
              {runOnDb: secondDbName, roles: {}, expectFail: true}
          ]
        },
        {
          testname: "dataSize_1",
          command: {dataSize: firstDbName + ".x"},
          testcases: [{
              runOnDb: firstDbName,
              roles: roles_read,
              privileges: [{resource: {db: firstDbName, collection: "x"}, actions: ["find"]}]
          }]
        },
        {
          testname: "dataSize_2",
          command: {dataSize: secondDbName + ".x"},
          setup: function(db) {
              assert.writeOK(db.x.insert({}));
          },
          teardown: function(db) {
              db.x.drop();
          },
          testcases: [{
              runOnDb: secondDbName,
              roles: roles_readAny,
              privileges: [{resource: {db: secondDbName, collection: "x"}, actions: ["find"]}]
          }]
        },
        {
          testname: "dbHash",
          command: {dbHash: 1},
          skipSharded: true,
          testcases: [
              {
                runOnDb: firstDbName,
                roles: {
                    read: 1,
                    readAnyDatabase: 1,
                    readWrite: 1,
                    readWriteAnyDatabase: 1,
                    dbOwner: 1,
                    root: 1,
                    __system: 1
                },
                privileges: [{resource: {db: firstDbName, collection: ""}, actions: ["dbHash"]}]
              },
              {
                runOnDb: secondDbName,
                roles: {readAnyDatabase: 1, readWriteAnyDatabase: 1, root: 1, __system: 1},
                privileges:
                    [{resource: {db: secondDbName, collection: ""}, actions: ["dbHash"]}]
              }
          ]
        },
        {
          testname: "dbStats",
          command: {dbStats: 1, scale: 1024},
          testcases: [
              {
                runOnDb: firstDbName,
                roles: {
                    read: 1,
                    readAnyDatabase: 1,
                    readWrite: 1,
                    readWriteAnyDatabase: 1,
                    dbAdmin: 1,
                    dbAdminAnyDatabase: 1,
                    dbOwner: 1,
                    clusterMonitor: 1,
                    clusterAdmin: 1,
                    root: 1,
                    __system: 1
                },
                privileges: [{resource: {db: firstDbName, collection: ""}, actions: ["dbStats"]}]
              },
              {
                runOnDb: secondDbName,
                roles: {
                    readAnyDatabase: 1,
                    readWriteAnyDatabase: 1,
                    dbAdminAnyDatabase: 1,
                    clusterMonitor: 1,
                    clusterAdmin: 1,
                    root: 1,
                    __system: 1
                },
                privileges:
                    [{resource: {db: secondDbName, collection: ""}, actions: ["dbStats"]}]
              }
          ]
        },
        {
          testname: "distinct",
          command: {distinct: "coll", key: "a", query: {}},
          testcases: [
              {
                runOnDb: firstDbName,
                roles: roles_read,
                privileges: [{resource: {db: firstDbName, collection: "coll"}, actions: ["find"]}]
              },
              {
                runOnDb: secondDbName,
                roles: roles_readAny,
                privileges:
                    [{resource: {db: secondDbName, collection: "coll"}, actions: ["find"]}]
              }
          ]
        },
        {
          testname: "drop",
          command: {drop: "x"},
          setup: function(db) {
              assert.writeOK(db.x.save({}));
          },
          testcases: [
              {
                runOnDb: firstDbName,
                roles: Object.extend({restore: 1}, roles_writeDbAdmin),
                privileges:
                    [{resource: {db: firstDbName, collection: "x"}, actions: ["dropCollection"]}]
              },
              {
                runOnDb: secondDbName,
                roles: Object.extend({restore: 1}, roles_writeDbAdminAny),
                privileges: [{
                    resource: {db: secondDbName, collection: "x"},
                    actions: ["dropCollection"]
                }]
              }
          ]
        },
        {
          testname: "drop_views",
          setup: function(db) {
              db.view.drop();
              assert.commandWorked(db.createView("view", "collection", [{$match: {}}]));
          },
          teardown: function(db) {
              db.view.drop();
          },
          command: {drop: "view"},
          testcases: [
              {
                runOnDb: firstDbName,
                roles: Object.extend({restore: 1}, roles_writeDbAdmin),
                privileges: [{
                    resource: {db: firstDbName, collection: "view"},
                    actions: ["dropCollection"]
                }]
              },
              {
                runOnDb: secondDbName,
                roles: Object.extend({restore: 1}, roles_writeDbAdminAny),
                privileges: [{
                    resource: {db: secondDbName, collection: "view"},
                    actions: ["dropCollection"]
                }]
              }
          ]
        },
        {
          testname: "dropDatabase",
          command: {dropDatabase: 1},
          setup: function(db) {
              assert.writeOK(db.x.save({}));
          },
          teardown: function(db) {
              assert.writeOK(db.x.save({}));
          },
          testcases: [
              {
                runOnDb: firstDbName,
                roles: {
                    dbAdmin: 1,
                    dbAdminAnyDatabase: 1,
                    dbOwner: 1,
                    clusterAdmin: 1,
                    root: 1,
                    __system: 1
                },
                privileges:
                    [{resource: {db: firstDbName, collection: ""}, actions: ["dropDatabase"]}]
              },
              {
                runOnDb: secondDbName,
                roles: {dbAdminAnyDatabase: 1, clusterAdmin: 1, root: 1, __system: 1},
                privileges:
                    [{resource: {db: secondDbName, collection: ""}, actions: ["dropDatabase"]}]
              }
          ]
        },
        {
          testname: "dropIndexes",
          command: {dropIndexes: "x", index: "*"},
          testcases: [
              {
                runOnDb: firstDbName,
                roles: roles_writeDbAdmin,
                privileges:
                    [{resource: {db: firstDbName, collection: "x"}, actions: ["dropIndex"]}]
              },
              {
                runOnDb: secondDbName,
                roles: roles_writeDbAdminAny,
                privileges:
                    [{resource: {db: secondDbName, collection: "x"}, actions: ["dropIndex"]}]
              }
          ]
        },
        {
          testname: "dropSearchIndex",
          command: {
              dropSearchIndex: "x",
              name: 'indexName',
          },
          testcases: [
            {
              runOnDb: firstDbName,
              roles: roles_writeDbAdmin,
              privileges:
                  [{resource: {db: firstDbName, collection: "x"}, actions: ["dropSearchIndex"]}],
              expectFail: true,
            },
            {
              runOnDb: secondDbName,
              roles: roles_writeDbAdminAny,
              privileges:
                  [{resource: {db: secondDbName, collection: "x"}, actions: ["dropSearchIndex"]}],
              expectFail: true,
            }
          ]
        },
        {
          testname: "enableSharding",
          command: {enableSharding: "x"},
          skipUnlessSharded: true,
          testcases: [
              {
                runOnDb: adminDbName,
                roles: Object.extend({enableSharding: 1}, roles_clusterManager),
                privileges: [{resource: {db: "x", collection: ""}, actions: ["enableSharding"]}],
                expectFail: true
              },
              {runOnDb: firstDbName, roles: {}},
              {runOnDb: secondDbName, roles: {}}
          ]
        },
        {
          testname: "features",
          command: {features: 1},
          testcases: [
              {runOnDb: firstDbName, roles: roles_all, privileges: []},
              {runOnDb: secondDbName, roles: roles_all, privileges: []}
          ]
        },
        {
          testname: "features_oidReset",
          command: {features: 1, oidReset: true},
          testcases: [
              {
                runOnDb: firstDbName,
                roles: roles_hostManager,
                privileges: [{resource: {cluster: true}, actions: ["oidReset"]}],
              },
              {
                runOnDb: secondDbName,
                roles: roles_hostManager,
                privileges: [{resource: {cluster: true}, actions: ["oidReset"]}],
              }
          ]
        },
        {
          testname: "filemd5",
          command: {filemd5: 1, root: "fs"},
          setup: function(db) {
              db.fs.chunks.drop();
              assert.writeOK(db.fs.chunks.insert({files_id: 1, n: 0, data: new BinData(0, "test")}));
              assert.commandWorked(db.fs.chunks.createIndex({files_id: 1, n: 1}));
          },
          teardown: function(db) {
              db.fs.chunks.drop();
          },
          testcases: [
              {
                runOnDb: firstDbName,
                roles: roles_read,
                privileges: [{resource: {db: firstDbName, collection: ""}, actions: ["find"]}]
              },
              {
                runOnDb: secondDbName,
                roles: roles_readAny,
                privileges: [{resource: {db: secondDbName, collection: ""}, actions: ["find"]}]
              }
          ]
        },
        {
          testname: "clusterFind",
          command: {clusterFind: "foo"},
          skipSharded: true,
          testcases: [
              {
                runOnDb: firstDbName,
                roles: {__system: 1},
                privileges: [{resource: {cluster: true}, actions: ["internal"]}],
                expectFail: true,
              },
          ]
        },
        {
          testname: "find",
          command: {find: "foo"},
          testcases: [
              {
                runOnDb: firstDbName,
                roles: roles_read,
                privileges: [{resource: {db: firstDbName, collection: "foo"}, actions: ["find"]}]
              },
              {
                runOnDb: secondDbName,
                roles: roles_readAny,
                privileges:
                    [{resource: {db: secondDbName, collection: "foo"}, actions: ["find"]}]
              }
          ]
        },
        {
          testname: "dbstats_on_local",
          command: {dbStats: 1},
          skipSharded: true,
          testcases: [
              {
                runOnDb: "local",
                roles: {
                    "readLocal": 1,
                    "readWriteLocal": 1,
                    "clusterAdmin": 1,
                    "clusterMonitor": 1,
                    "root": 1,
                    "__system": 1,
                },
              },
          ]
        },
        {
          testname: "find_config_changelog",
          command: {find: "changelog"},
          testcases: [
              {
                runOnDb: "config",
                roles: {
                    "clusterAdmin": 1,
                    "clusterManager": 1,
                    "clusterMonitor": 1,
                    "backup": 1,
                    "root": 1,
                    "__system": 1
                },
                privileges:
                    [{resource: {db: "config", collection: "changelog"}, actions: ["find"]}]
              },
          ]
        },
        {
          testname: "find_local_me",
          skipSharded: true,
          command: {find: "me"},
          testcases: [
              {
                runOnDb: "local",
                roles: {
                    "clusterAdmin": 1,
                    "clusterMonitor": 1,
                    "readLocal": 1,
                    "readWriteLocal": 1,
                    "backup": 1,
                    "root": 1,
                    "__system": 1
                },
                privileges: [{resource: {db: "local", collection: "me"}, actions: ["find"]}]
              },
          ]
        },
        {
          testname: "find_oplog_main",
          skipSharded: true,
          command: {find: "oplog.$main"},
          testcases: [
              {
                runOnDb: "local",
                roles: {
                    "clusterAdmin": 1,
                    "clusterMonitor": 1,
                    "readLocal": 1,
                    "readWriteLocal": 1,
                    "backup": 1,
                    "root": 1,
                    "__system": 1
                },
                privileges:
                    [{resource: {db: "local", collection: "oplog.$main"}, actions: ["find"]}]
              },
          ]
        },
        {
          testname: "find_oplog_rs",
          skipSharded: true,
          command: {find: "oplog.rs"},
          testcases: [
              {
                runOnDb: "local",
                roles: {
                    "clusterAdmin": 1,
                    "clusterMonitor": 1,
                    "readLocal": 1,
                    "readWriteLocal": 1,
                    "backup": 1,
                    "root": 1,
                    "__system": 1
                },
                privileges: [{resource: {db: "local", collection: "oplog.rs"}, actions: ["find"]}]
              },
          ]
        },
        {
          testname: "find_replset_election",
          skipSharded: true,
          command: {find: "replset.election"},
          testcases: [
              {
                runOnDb: "local",
                roles:
                    {"clusterAdmin": 1, "clusterMonitor": 1, "backup": 1, "root": 1, "__system": 1},
                privileges:
                    [{resource: {db: "local", collection: "replset.election"}, actions: ["find"]}]
              },
          ]
        },
        {
          testname: "find_replset_minvalid",
          skipSharded: true,
          command: {find: "replset.minvalid"},
          testcases: [
              {
                runOnDb: "local",
                roles:
                    {"clusterAdmin": 1, "clusterMonitor": 1, "backup": 1, "root": 1, "__system": 1},
                privileges:
                    [{resource: {db: "local", collection: "replset.minvalid"}, actions: ["find"]}]
              },
          ]
        },
        {
          testname: "find_sources",
          skipSharded: true,
          command: {find: "sources"},
          testcases: [
              {
                runOnDb: "local",
                roles: {
                    "clusterAdmin": 1,
                    "clusterMonitor": 1,
                    "readLocal": 1,
                    "readWriteLocal": 1,
                    "backup": 1,
                    "root": 1,
                    "__system": 1
                },
                privileges: [{resource: {db: "local", collection: "sources"}, actions: ["find"]}]
              },
          ]
        },
        {
          testname: "find_startup_log",
          command: {find: "startup_log"},
          skipSharded: true,
          testcases: [
              {
                runOnDb: "local",
                roles: {
                    "clusterAdmin": 1,
                    "clusterMonitor": 1,
                    "readLocal": 1,
                    "readWriteLocal": 1,
                    "backup": 1,
                    "root": 1,
                    "__system": 1
                },
                privileges:
                    [{resource: {db: "local", collection: "startup_log"}, actions: ["find"]}]
              },
          ]
        },
        {
          testname: "find_views",
          setup: function(db) {
              assert.commandWorked(db.createView("view", "collection", [{$match: {}}]));
          },
          teardown: function(db) {
              db.view.drop();
          },
          command: {find: "view"},
          testcases: [
              // Tests that a user with read access to a view can perform a find on it, even if they
              // don't have read access to the underlying namespace.
              {
                runOnDb: firstDbName,
                roles: roles_read,
                privileges: [{resource: {db: firstDbName, collection: "view"}, actions: ["find"]}]
              },
              {
                runOnDb: secondDbName,
                roles: roles_readAny,
                privileges:
                    [{resource: {db: secondDbName, collection: "view"}, actions: ["find"]}]
              }
          ]
        },
        {
          testname: "findWithTerm",
          command: {find: "foo", limit: 1, term: NumberLong(1)},
          testcases: [
              {
                runOnDb: firstDbName,
                roles: {__system: 1},
                privileges: [
                    {resource: {db: firstDbName, collection: "foo"}, actions: ["find"]},
                    {resource: {cluster: true}, actions: ["internal"]}
                ],
                expectFail: true  // because of invalid limit
              },
          ]
        },
        {
          testname: "findWithUUID",
          command: function(state) {
              return {find: state.uuid};
          },
          skipSharded: true,
          setup: function(db) {
              assert.commandWorked(db.runCommand({create: "foo"}));

              return {uuid: getUUIDFromListCollections(db, db.foo.getName())};
          },
          teardown: function(db) {
              db.foo.drop();
          },
          testcases: [
              {
                runOnDb: firstDbName,
                roles: {__system: 1, root: 1, backup: 1},
                privileges: [
                    {resource: {db: firstDbName, collection: "foo"}, actions: ["find"]},
                    {resource: {cluster: true}, actions: ["useUUID"]}
                ],
              },
          ],
        },
        {
          testname: "findAndModify",
          command: {findAndModify: "x", query: {_id: "abc"}, update: {$inc: {n: 1}}},
          setup: function(db) {
              db.x.drop();
              assert.writeOK(db.x.save({_id: "abc", n: 0}));
          },
          teardown: function(db) {
              db.x.drop();
          },
          testcases: [
              {
                runOnDb: firstDbName,
                roles: {readWrite: 1, readWriteAnyDatabase: 1, dbOwner: 1, root: 1, __system: 1},
                privileges:
                    [{resource: {db: firstDbName, collection: "x"}, actions: ["find", "update"]}]
              },
              {
                runOnDb: secondDbName,
                roles: {readWriteAnyDatabase: 1, root: 1, __system: 1},
                privileges: [{
                    resource: {db: secondDbName, collection: "x"},
                    actions: ["find", "update"]
                }]
              }
          ]
        },
        {
          testname: "flushRouterConfig",
          command: {flushRouterConfig: 1},
          skipUnlessSharded: true,
          testcases: [
              {
                runOnDb: adminDbName,
                roles: Object.extend({clusterManager: 1}, roles_hostManager),
                privileges: [{resource: {cluster: true}, actions: ["flushRouterConfig"]}]
              },
              {runOnDb: firstDbName, roles: {}},
              {runOnDb: secondDbName, roles: {}}
          ]
        },
        {
          testname: "fsync",
          command: {fsync: 1},
          testcases: [
              {
                runOnDb: adminDbName,
                roles: roles_hostManager,
                privileges: [{resource: {cluster: true}, actions: ["fsync"]}]
              },
              {runOnDb: firstDbName, roles: {}},
              {runOnDb: secondDbName, roles: {}}
          ]
        },
        {
          testname: "fsyncUnlock",
          command: {fsyncUnlock: 1},
          testcases: [
              {
                runOnDb: adminDbName,
                roles: roles_hostManager,
                privileges: [{resource: {cluster: true}, actions: ["unlock"]}],
                expectFail: true
              },
              {runOnDb: firstDbName, roles: {}},
              {runOnDb: secondDbName, roles: {}}
          ]
        },
        {
          testname: "getClusterParameter",
          command: {getClusterParameter: "testIntClusterParameter"},
          skipTest: (conn) => {
            return isStandalone(conn);
          },
          testcases: [
            {
              runOnDb: adminDbName,
              roles: {clusterManager: 1, clusterAdmin: 1, root: 1, __system: 1},
              privileges: [{resource: {cluster: true}, actions: ["getClusterParameter"]}]
            }
          ]
        },
        {
          testname: "getCmdLineOpts",
          command: {getCmdLineOpts: 1},
          testcases: [
              {
                runOnDb: adminDbName,
                roles: roles_monitoring,
                privileges: [{resource: {cluster: true}, actions: ["getCmdLineOpts"]}]
              },
              {runOnDb: firstDbName, roles: {}},
              {runOnDb: secondDbName, roles: {}}
          ]
        },
        {
          testname: "getDatabaseVersion",
          command: {getDatabaseVersion: "test"},
          skipSharded: true,  // only available on mongod
          testcases: [
              {
                runOnDb: adminDbName,
                roles: roles_monitoring,
                privileges:
                    [{resource: {db: "test", collection: ""}, actions: ["getDatabaseVersion"]}],
                expectFail: true  // only allowed on shard servers
              },
              {runOnDb: firstDbName, roles: {}},
              {runOnDb: secondDbName, roles: {}}
          ]
        },
        {
            testname: "getDefaultRWConcern",
            command: {getDefaultRWConcern: 1},
            testcases: [
                {
                    runOnDb: adminDbName,
                    roles: Object.merge(roles_monitoring, roles_clusterManager),
                    privileges: [{resource: {cluster: true}, actions: ["getDefaultRWConcern"]}],
                    expectFail: true,  // Will fail on standalone servers.
                },
                {runOnDb: firstDbName, roles: {}},
                {runOnDb: secondDbName, roles: {}}
            ]
        },
        {
          testname: "getDiagnosticData",
          command: {getDiagnosticData: 1},
          testcases: [
              {
                runOnDb: adminDbName,
                roles: roles_monitoring,
                privileges: [
                    {resource: {cluster: true}, actions: ["serverStatus"]},
                    {resource: {cluster: true}, actions: ["replSetGetStatus"]},
                    {resource: {db: "local", collection: "oplog.rs"}, actions: ["collStats"]},
                    {
                      resource: {cluster: true},
                      actions: ["connPoolStats"]
                    },  // Only needed against mongos
                ]
              },
              {runOnDb: firstDbName, roles: {}},
              {runOnDb: secondDbName, roles: {}}
          ]
        },
        {
          testname: "getLog",
          command: {getLog: "*"},
          testcases: [
              {
                runOnDb: adminDbName,
                roles: roles_monitoring,
                privileges: [{resource: {cluster: true}, actions: ["getLog"]}]
              },
              {runOnDb: firstDbName, roles: {}},
              {runOnDb: secondDbName, roles: {}}
          ]
        },
        {
          testname: "clusterGetMore",
          command: {clusterGetMore: NumberLong(1), collection: "foo"},
          skipSharded: true,
          testcases: [
              {
                runOnDb: firstDbName,
                roles: {__system: 1},
                privileges: [{resource: {cluster: true}, actions: ["internal"]}],
                expectFail: true,
              },
          ]
        },
        {
          testname: "getMoreWithTerm",
          command: {getMore: NumberLong("1"), collection: "foo", term: NumberLong(1)},
          testcases: [{
              runOnDb: firstDbName,
              roles: {__system: 1},
              privileges: [{resource: {cluster: true}, actions: ["internal"]}],
              expectFail: true
          }]
        },
        {
          testname: "getParameter",
          command: {getParameter: 1, quiet: 1},
          testcases: [
              {
                runOnDb: adminDbName,
                roles: {
                    backup: 1,
                    restore: 1,
                    clusterMonitor: 1,
                    clusterAdmin: 1,
                    root: 1,
                    __system: 1
                },
                privileges: [{resource: {cluster: true}, actions: ["getParameter"]}]
              },
              {runOnDb: firstDbName, roles: {}},
              {runOnDb: secondDbName, roles: {}}
          ]
        },
        {
          testname: "getQueryableEncryptionCountInfo",
          command: {
            getQueryableEncryptionCountInfo: "foo",
            tokens: [
                {tokens: [{"s": BinData(0, "lUBO7Mov5Sb+c/D4cJ9whhhw/+PZFLCk/AQU2+BpumQ=")}]},
            ],
            "queryType": "insert",
        },
          skipTest: (conn) => {
              return !TestData.setParameters.featureFlagFLE2ProtocolVersion2;
          },
          testcases: [
              {
                  runOnDb: adminDbName,
                  roles: {__system: 1},
                  privileges: [{resource: {cluster: true}, actions: ["internal"]}],
              },
          ]
        },
        {
          testname: "getShardMap",
          command: {getShardMap: "x"},
          testcases: [
              {
                runOnDb: adminDbName,
                roles: roles_monitoring,
                privileges: [{resource: {cluster: true}, actions: ["getShardMap"]}],
                expectFail: true
              },
              {runOnDb: firstDbName, roles: {}},
              {runOnDb: secondDbName, roles: {}}
          ]
        },
        {
          testname: "getShardVersion",
          command: {getShardVersion: "test.foo"},
          testcases: [
              {
                runOnDb: adminDbName,
                roles: roles_monitoring,
                privileges:
                    [{resource: {db: "test", collection: 'foo'}, actions: ["getShardVersion"]}],
                expectFail: true
              },
              {runOnDb: firstDbName, roles: {}},
              {runOnDb: secondDbName, roles: {}}
          ]
        },
        {
          testname: "hostInfo",
          command: {hostInfo: 1},
          testcases: [
              {
                runOnDb: adminDbName,
                roles: roles_monitoring,
                privileges: [{resource: {cluster: true}, actions: ["hostInfo"]}]
              },
              {
                runOnDb: firstDbName,
                roles: roles_monitoring,
                privileges: [{resource: {cluster: true}, actions: ["hostInfo"]}]
              },
              {
                runOnDb: secondDbName,
                roles: roles_monitoring,
                privileges: [{resource: {cluster: true}, actions: ["hostInfo"]}]
              }
          ]
        },
        {
          testname: "clusterBulkWrite",
          command: {
            clusterBulkWrite: 1,
            ops: [
              {insert: 0, document: {skey: "MongoDB"}},
              {insert: 1, document: {skey: "MongoDB"}}],
            nsInfo: [{ns: firstDbName + ".coll"}, {ns: secondDbName + ".coll1"}],
          },
          skipSharded: true,
          skipTest: (conn) => {
            return !TestData.setParameters.featureFlagBulkWriteCommand;
          },
          testcases: [
            {
              runOnDb: adminDbName,
              roles: {__system: 1},
              privileges: [{resource: {cluster: true}, actions: ["internal"]}],
              expectFail: true,
            },
          ]
        },
        {
          testname: "clusterDelete",
          command: {clusterDelete: "foo", deletes: [{q: {}, limit: 1}]},
          skipSharded: true,
          testcases: [
              {
                runOnDb: firstDbName,
                roles: {__system: 1},
                privileges: [{resource: {cluster: true}, actions: ["internal"]}],
                expectFail: true,
              },
          ]
        },
        {
          testname: "clusterInsert",
          command: {clusterInsert: "foo", documents: [{data: 5}]},
          skipSharded: true,
          testcases: [
              {
                runOnDb: firstDbName,
                roles: {__system: 1},
                privileges: [{resource: {cluster: true}, actions: ["internal"]}],
                expectFail: true,
              },
          ]
        },
        {
          testname: "clusterUpdate",
          command: {clusterUpdate: "foo", updates: [{q: {doesNotExist: 1}, u: {x: 1}}]},
          skipSharded: true,
          testcases: [
              {
                runOnDb: firstDbName,
                roles: {__system: 1},
                privileges: [{resource: {cluster: true}, actions: ["internal"]}],
                expectFail: true,
              },
          ]
        },
        {
          testname: "insert",
          command: {insert: "foo", documents: [{data: 5}]},
          testcases: [
              {
                runOnDb: firstDbName,
                roles: roles_write,
                privileges: [{resource: {db: firstDbName, collection: "foo"}, actions: ["insert"]}],
              },
              {
                runOnDb: secondDbName,
                roles: {"readWriteAnyDatabase": 1, "root": 1, "__system": 1, "restore": 1},
                privileges:
                    [{resource: {db: secondDbName, collection: "foo"}, actions: ["insert"]}],
              }

          ]
        },
        {
          testname: "insert_config_changelog",
          command: {insert: "changelog", documents: [{data: 5}]},
          testcases: [{
              runOnDb: "config",
              roles:
                  {"clusterAdmin": 1, "clusterManager": 1, "root": 1, "__system": 1, "restore": 1},
              privileges:
                  [{resource: {db: "config", collection: "changelog"}, actions: ["insert"]}],
          }]
        },
        {
          testname: "insert_me",
          command: {insert: "me", documents: [{data: 5}]},
          skipSharded: true,
          testcases: [{
              runOnDb: "local",
              roles: {
                  "clusterAdmin": 1,
                  "clusterManager": 1,
                  "readWriteLocal": 1,
                  "root": 1,
                  "__system": 1,
                  "restore": 1
              },
              privileges: [{resource: {db: "local", collection: "me"}, actions: ["insert"]}],
          }]
        },
        /* Untestable, because insert to oplog.$main will always fail
         {
          testname: "insert_oplog_main",
          command: {insert: "oplog.$main", documents: [{ts: Timestamp()}]},
          skipSharded: true,
          setup: function(db) {
              assert.commandWorked(db.createCollection("oplog.$main", {capped: true, size: 10000}));
          },
          teardown: function(db) {
              db.oplog.$main.drop();
          },
          testcases: [
              {
                runOnDb: "local",
                roles: {"clusterAdmin": 1, "clusterMonitor": 1, "readWriteLocal": 1, "restore": 1,
        "root": 1, "__system": 1},
                privileges:
                    [{resource: {db: "local", collection: "oplog.$main"}, actions: ["insert"]}],
              },

          ]
        },*/
        {
          testname: "insert_oplog_rs",
          command: {insert: "oplog.rs", documents: [{ts: Timestamp()}]},
          skipSharded: true,
          skipReplicaSet: true,  // Write operations to oplog on clusters running as replica sets are unavailable since 5.0.
          setup: function(db) {
              if (!db.getCollectionNames().includes("oplog.rs")) {
                  assert.commandWorked(
                      db.runCommand({create: "oplog.rs", capped: true, size: 10000}));
              } else {
                  if (storageEngineIsWiredTigerOrInMemory()) {
                      assert.commandWorked(db.adminCommand({replSetResizeOplog: 1, size: 10000}));
                  } else {
                      assert.commandWorked(db.runCommand({drop: "oplog.rs"}));
                      assert.commandWorked(
                          db.runCommand({create: "oplog.rs", capped: true, size: 10000}));
                  }
              }
          },
          teardown: function(db) {
              assert.commandWorked(db.oplog.rs.runCommand('emptycapped'));
          },
          testcases: [
              {
                runOnDb: "local",
                roles: {
                    "clusterAdmin": 1,
                    "clusterManager": 1,
                    "readWriteLocal": 1,
                    "restore": 1,
                    "root": 1,
                    "__system": 1
                },
                privileges:
                    [{resource: {db: "local", collection: "oplog.rs"}, actions: ["insert"]}],
              },

          ]
        },

        {
          testname: "insert_replset_election",
          command: {insert: "replset.election", documents: [{data: 5}]},
          skipSharded: true,
          testcases: [{
              runOnDb: "local",
              roles:
                  {"clusterAdmin": 1, "clusterManager": 1, "root": 1, "__system": 1, "restore": 1},
              privileges:
                  [{resource: {db: "local", collection: "replset.election"}, actions: ["insert"]}],
          }

          ]
        },
        {
          testname: "insert_replset_minvalid",
          command: {insert: "replset.minvalid", documents: [{data: 5}]},
          skipSharded: true,
          testcases: [{
              runOnDb: "local",
              roles:
                  {"clusterAdmin": 1, "clusterManager": 1, "root": 1, "__system": 1, "restore": 1},
              privileges:
                  [{resource: {db: "local", collection: "replset.minvalid"}, actions: ["insert"]}],
          }

          ]
        },
        {
          testname: "insert_system_users",
          command: {insert: "system.users", documents: [{user: "unique", db: "test"}]},
          setup: function(db) {
              // Ensure unique indexes consistently cause insertion failure
              db.system.users.remove({user: "unique", db: "test"});
              assert.writeOK(db.system.users.insert({user: "unique", db: "test"}));
          },
          teardown: function(db) {
              db.system.users.remove({user: "unique", db: "test"});
          },
          testcases: [
              {
                runOnDb: "admin",
                roles: {"root": 1, "__system": 1, "restore": 1},
                privileges:
                    [{resource: {db: "admin", collection: "system.users"}, actions: ["insert"]}],
                expectFail: true,
              },
          ]
        },
        {
          testname: "insert_sources",
          command: {insert: "sources", documents: [{data: 5}]},
          skipSharded: true,
          testcases: [{
              runOnDb: "local",
              roles: {
                  "clusterAdmin": 1,
                  "clusterManager": 1,
                  "readWriteLocal": 1,
                  "root": 1,
                  "__system": 1,
                  "restore": 1
              },
              privileges: [{resource: {db: "local", collection: "sources"}, actions: ["insert"]}],
          }]
        },
        {
          testname: "insert_startup_log",
          command: {insert: "startup_log", documents: [{data: 5}]},
          skipSharded: true,
          testcases: [{
              runOnDb: "local",
              roles: {
                  "clusterAdmin": 1,
                  "clusterManager": 1,
                  "readWriteLocal": 1,
                  "root": 1,
                  "__system": 1,
                  "restore": 1
              },
              privileges:
                  [{resource: {db: "local", collection: "startup_log"}, actions: ["insert"]}],
          }]
        },
        {
          testname: "isMaster",
          command: {isMaster: 1},
          testcases: [
              {runOnDb: adminDbName, roles: roles_all, privileges: []},
              {runOnDb: firstDbName, roles: roles_all, privileges: []},
              {runOnDb: secondDbName, roles: roles_all, privileges: []}
          ]
        },
        {
          testname: "killCursors",
          setup: function(runOnDb) {
              return runOnDb;
          },
          command: function(runOnDb) {
              // Don't create the cursor during setup() because we're not logged in yet.
              // Cursor must be created with same user who tries to kill it.
              const cmd = runOnDb.runCommand({find: "foo", batchSize: 2});
              if (cmd.ok === 1) {
                  return {killCursors: "foo", cursors: [cmd.cursor.id]};
              } else {
                  // If we can't even execute a find, then we certainly can't kill it.
                  // Let it fail/unauthorized via the find command
                  return {find: "foo", batchSize: 2};
              }
          },
          testcases: [
              {
                runOnDb: firstDbName,
                roles: {
                    read: 1,
                    readAnyDatabase: 1,
                    readWrite: 1,
                    readWriteAnyDatabase: 1,
                    dbOwner: 1,
                    backup: 1,
                    root: 1,
                    __system: 1
                },
                privileges: [{resource: {db: firstDbName, collection: "foo"}, actions: ["find"]}],
                expectFail: true
              },
              {
                runOnDb: secondDbName,
                roles:
                    {readAnyDatabase: 1, readWriteAnyDatabase: 1, backup: 1, root: 1, __system: 1},
                privileges: [{resource: {db: secondDbName, collection: "foo"}, actions: ["find"]}],
                expectFail: true
              }
          ]
        },
        {
          testname: "killOp",  // standalone version
          command: {killOp: 1, op: 123},
          skipSharded: true,
          testcases: [
              {
                runOnDb: adminDbName,
                roles: roles_hostManager,
                privileges: [{resource: {cluster: true}, actions: ["killop"]}]
              },
              {runOnDb: firstDbName, roles: {}},
              {runOnDb: secondDbName, roles: {}}
          ]
        },
        {
          testname: "killOp",  // sharded version
          command: {killOp: 1, op: "shard1:123"},
          skipUnlessSharded: true,
          testcases: [
              {
                runOnDb: adminDbName,
                roles: roles_hostManager,
                privileges: [{resource: {cluster: true}, actions: ["killop"]}],
                expectFail: true  // we won't be able to find the shardId
              },
              {runOnDb: firstDbName, roles: {}},
              {runOnDb: secondDbName, roles: {}}
          ]
        },
        // The rest of kill sessions auth testing is in the kill_sessions fixture (because calling
        // the commands logged in as a different user needs to have different results).  These tests
        // merely verify that the hostManager is the only role with killAnySession.
        {
          testname: "killAllSessions",
          command: {killAllSessions: []},
          testcases: [
              {runOnDb: adminDbName, roles: roles_hostManager},
          ]
        },
        {
          testname: "killAllSessionsByPattern",
          command: {killAllSessionsByPattern: []},
          testcases: [
              {runOnDb: adminDbName, roles: roles_hostManager, expectFail: true},
          ]
        },
        {
          testname: "listCommands",
          command: {listCommands: 1},
          testcases: [
              {runOnDb: adminDbName, roles: roles_all, privileges: [], expectFail: true},
              {runOnDb: firstDbName, roles: roles_all, privileges: []},
              {runOnDb: secondDbName, roles: roles_all, privileges: []}
          ]
        },
        {
          testname: "listDatabases",
          command: {listDatabases: 1},
          testcases: [
              {
                runOnDb: adminDbName,
                roles: roles_all,
                privileges: [{resource: {cluster: true}, actions: ["listDatabases"]}]
              },
              {runOnDb: firstDbName, roles: {}},
              {runOnDb: secondDbName, roles: {}}
          ]
        },
        {
          testname: "listCollections",
          command: {listCollections: 1},
          setup: function(db) {
              assert.writeOK(db.x.insert({_id: 5}));
              assert.writeOK(db.y.insert({_id: 6}));
          },
          teardown: function(db) {
              db.x.drop();
              db.y.drop();
          },
          testcases: [{
              runOnDb: firstDbName,
              roles: {
                  read: 1,
                  readAnyDatabase: 1,
                  readWrite: 1,
                  readWriteAnyDatabase: 1,
                  dbAdmin: 1,
                  dbAdminAnyDatabase: 1,
                  dbOwner: 1,
                  backup: 1,
                  restore: 1,
                  root: 1,
                  __system: 1
              },
              privileges:
                  [{resource: {db: firstDbName, collection: ""}, actions: ["listCollections"]}]
          }]
        },
        {
          testname: "listOwnCollections",
          command: {listCollections: 1, nameOnly: true, authorizedCollections: true},
          setup: function(db) {
              assert.writeOK(db.x.insert({_id: 5}));
              assert.writeOK(db.y.insert({_id: 6}));
          },
          teardown: function(db) {
              db.x.drop();
              db.y.drop();
          },
          testcases: [
              {
                runOnDb: firstDbName,
                roles: {
                    read: 1,
                    readAnyDatabase: 1,
                    readWrite: 1,
                    readWriteAnyDatabase: 1,
                    dbAdmin: 1,
                    dbAdminAnyDatabase: 1,
                    dbOwner: 1,
                    userAdmin: 1,
                    userAdminAnyDatabase: 1,
                    hostManager: 1,
                    enableSharding: 1,
                    clusterMonitor: 1,
                    clusterManager: 1,
                    clusterAdmin: 1,
                    backup: 1,
                    restore: 1,
                    root: 1,
                    __system: 1
                },
              },
              {
                runOnDb: firstDbName,
                privileges: [{resource: {db: firstDbName, collection: "x"}, actions: ["find"]}]
              },
              {
                runOnDb: firstDbName,
                privileges: [{resource: {db: "", collection: "x"}, actions: ["find"]}]
              },
              {
                runOnDb: firstDbName,
                privileges: [{resource: {db: "", collection: ""}, actions: ["find"]}]
              },
              {
                runOnDb: firstDbName,
                privileges: [{resource: {db: firstDbName, collection: ""}, actions: ["find"]}]
              },
              {
                runOnDb: firstDbName,
                privileges: [{resource: {cluster: true}, actions: ["find"]}],
                expectAuthzFailure: true
              },
              {
                runOnDb: firstDbName,
                privileges: [{resource: {db: secondDbName, collection: "x"}, actions: ["find"]}],
                expectAuthzFailure: true
              },
              {runOnDb: firstDbName, privileges: [], expectAuthzFailure: true},
          ]
        },

        {
          testname: "listIndexes",
          command: {listIndexes: "x"},
          setup: function(db) {
              assert.writeOK(db.x.insert({_id: 5}));
              assert.writeOK(db.x.insert({_id: 6}));
          },
          teardown: function(db) {
              db.x.drop();
          },
          testcases: [{
              runOnDb: firstDbName,
              roles: {
                  read: 1,
                  readAnyDatabase: 1,
                  readWrite: 1,
                  readWriteAnyDatabase: 1,
                  dbAdmin: 1,
                  dbAdminAnyDatabase: 1,
                  dbOwner: 1,
                  backup: 1,
                  root: 1,
                  __system: 1
              },
              privileges:
                  [{resource: {db: firstDbName, collection: ""}, actions: ["listIndexes"]}]
          }]
        },
        {
          testname: "listIndexesWithUUID",
          command: function(state) {
              return {listIndexes: state.uuid};
          },
          skipSharded: true,
          setup: function(db) {
              assert.writeOK(db.x.insert({_id: 5}));
              assert.writeOK(db.x.insert({_id: 6}));

              return {uuid: getUUIDFromListCollections(db, db.x.getName())};
          },
          teardown: function(db) {
              db.x.drop();
          },
          testcases: [{
              runOnDb: firstDbName,
              roles: {backup: 1, root: 1, __system: 1},
              privileges: [
                  {resource: {db: firstDbName, collection: ""}, actions: ["listIndexes"]},
                  {resource: {cluster: true}, actions: ["useUUID"]}
              ]
          }]
        },

        {
          testname: "listSearchIndexes",
          command: {listSearchIndexes: "x"},
          testcases: [{
              runOnDb: firstDbName,
              roles: {
                  read: 1,
                  readAnyDatabase: 1,
                  readWrite: 1,
                  readWriteAnyDatabase: 1,
                  dbAdmin: 1,
                  dbAdminAnyDatabase: 1,
                  dbOwner: 1,
                  backup: 1,
                  root: 1,
                  __system: 1,
              },
              privileges:
                  [{resource: {db: firstDbName, collection: ""}, actions: ["listSearchIndexes"]}],
              expectFail: true,
          }]
        },
        {
          testname: "listShards",
          command: {listShards: 1},
          skipUnlessSharded: true,
          testcases: [
              {
                runOnDb: adminDbName,
                roles: Object.extend({clusterManager: 1}, roles_monitoring),
                privileges: [{resource: {cluster: true}, actions: ["listShards"]}]
              },
              {runOnDb: firstDbName, roles: {}},
              {runOnDb: secondDbName, roles: {}}
          ]
        },
        {
          testname: "logRotate",
          command: {logRotate: 1},
          testcases: [
              {
                runOnDb: adminDbName,
                roles: roles_hostManager,
                privileges: [{resource: {cluster: true}, actions: ["logRotate"]}]
              },
              {runOnDb: firstDbName, roles: {}},
              {runOnDb: secondDbName, roles: {}}
          ]
        },
        {
          testname: "mapReduce_readonly",
          command: {
              mapreduce: "x",
              map: function() {
                  emit(this.groupby, this.n);
              },
              reduce: function(id, emits) {
                  return Array.sum(emits);
              },
              out: {inline: 1}
          },
          setup: function(db) {
              assert.writeOK(db.x.insert({groupby: 1, n: 5}));
              assert.writeOK(db.x.insert({groupby: 1, n: 6}));
          },
          teardown: function(db) {
              db.x.drop();
          },
          testcases: [
              {
                runOnDb: firstDbName,
                roles: roles_read,
                privileges: [{resource: {db: firstDbName, collection: "x"}, actions: ["find"]}]
              },
              {
                runOnDb: secondDbName,
                roles: roles_readAny,
                privileges: [{resource: {db: secondDbName, collection: "x"}, actions: ["find"]}]
              }
          ]
        },
        {
          testname: "mapReduce_write",
          command: {
              mapreduce: "x",
              map: function() {
                  emit(this.groupby, this.n);
              },
              reduce: function(id, emits) {
                  return Array.sum(emits);
              },
              out: "mr_out"
          },
          setup: function(db) {
              assert.writeOK(db.x.insert({groupby: 1, n: 5}));
              assert.writeOK(db.x.insert({groupby: 1, n: 6}));
          },
          teardown: function(db) {
              db.x.drop();
          },
          testcases: [
              {
                runOnDb: firstDbName,
                roles: {readWrite: 1, readWriteAnyDatabase: 1, dbOwner: 1, root: 1, __system: 1},
                privileges: [
                    {resource: {db: firstDbName, collection: "x"}, actions: ["find"]},
                    {
                      resource: {db: firstDbName, collection: "mr_out"},
                      actions: ["insert", "remove"]
                    }
                ]
              },
              {
                runOnDb: secondDbName,
                roles: {readWriteAnyDatabase: 1, root: 1, __system: 1},
                privileges: [
                    {resource: {db: secondDbName, collection: "x"}, actions: ["find"]},
                    {
                      resource: {db: secondDbName, collection: "mr_out"},
                      actions: ["insert", "remove"]
                    }
                ]
              }
          ]
        },
        {
          testname: "s_mergeChunks",
          command: {mergeChunks: "test.x", bounds: [{i: 0}, {i: 5}]},
          skipUnlessSharded: true,
          testcases: [
              {
                runOnDb: adminDbName,
                roles: roles_clusterManager,
                privileges: [{resource: {db: "test", collection: "x"}, actions: ["splitChunk"]}],
                expectFail: true
              },
              {runOnDb: firstDbName, roles: {}},
              {runOnDb: secondDbName, roles: {}}
          ]
        },
        {
          testname: "d_mergeChunks",
          command: {mergeChunks: "test.x", bounds: [{i: 0}, {i: 5}]},
          skipSharded: true,
          testcases: [
              {
                runOnDb: adminDbName,
                roles: {__system: 1},
                privileges: [{resource: {cluster: true}, actions: ["internal"]}],
                expectFail: true
              },
              {runOnDb: firstDbName, roles: {}},
              {runOnDb: secondDbName, roles: {}}
          ]
        },
        {
          testname: "updateSearchIndex",
          command: {
              updateSearchIndex: "foo",
              id: 'index-ID-number',
              definition: {"textBlob": "blob"},
          },
          testcases: [
              {
                runOnDb: firstDbName,
                roles: Object.extend({restore: 1}, roles_writeDbAdmin),
                privileges:
                    [{resource: {db: firstDbName, collection: "foo"}, actions: ["updateSearchIndex"]}],
                expectFail: true,
              },
              {
                runOnDb: secondDbName,
                roles: Object.extend({restore: 1}, roles_writeDbAdminAny),
                privileges:
                    [{resource: {db: secondDbName, collection: "foo"}, actions: ["updateSearchIndex"]}],
                expectFail: true,
              }
          ]
        },
        {
          testname: "s_moveChunk",
          command: {moveChunk: "test.x", find:{}, to:"a"},
          skipUnlessSharded: true,
          testcases: [
              {
                runOnDb: adminDbName,
                roles: roles_clusterManager,
                privileges: [{resource: {db: "test", collection: "x"}, actions: ["moveChunk"]}],
                expectFail: true
              },
              {runOnDb: firstDbName, roles: {}},
              {runOnDb: secondDbName, roles: {}}
          ]
        },
        {
          testname: "d_moveChunk",
          command: {moveChunk: "test.x", fromShard: "a", toShard: "b", min: {}, max: {}, maxChunkSizeBytes: 1024},
          skipSharded: true,
          testcases: [
              {
                runOnDb: adminDbName,
                roles: {__system: 1},
                privileges: [{resource: {cluster: true}, actions: ["internal"]}],
                expectFail: true
              },
              {runOnDb: firstDbName, roles: {}},
              {runOnDb: secondDbName, roles: {}}
          ]
        },
        {
          testname: "moveCollection",
          command: {moveCollection: "test.x", toShard: "move_collection-rs"},
          skipUnlessSharded: true,
          skipTest: (conn) => {
            return !TestData.setParameters.featureFlagMoveCollection;
          },
          testcases: [
              {
                runOnDb: adminDbName,
                roles: Object.extend({enableSharding: 1}, roles_clusterManager),
                privileges:
                    [{resource: {db: "test", collection: "x"}, actions: ["moveCollection"]}],
                expectFail: true
              },
              {runOnDb: firstDbName, roles: {}},
              {runOnDb: secondDbName, roles: {}}
          ]
        },
        {
          testname: "s_moveRange",
          command: {moveRange: "test.x", min: {x:1}, toShard:"a"},
          skipUnlessSharded: true,
          testcases: [
              {
                runOnDb: adminDbName,
                roles: roles_clusterManager,
                privileges: [{resource: {db: "test", collection: "x"}, actions: ["moveChunk"]}],
                expectFail: true
              },
              {runOnDb: firstDbName, roles: {}},
              {runOnDb: secondDbName, roles: {}}
          ]
        },
        {
          testname: "d_moveRange",
          command: {_shardsvrMoveRange: "test.x", fromShard: "a", toShard: "b", min: {}, max: {}, maxChunkSizeBytes: 1024},
          skipSharded: true,
          testcases: [
              {
                runOnDb: adminDbName,
                roles: {__system: 1},
                privileges: [{resource: {cluster: true}, actions: ["internal"]}],
                expectFail: true
              },
              {runOnDb: firstDbName, roles: {}},
              {runOnDb: secondDbName, roles: {}}
          ]
        },
        {
          testname: "movePrimary",
          command: {movePrimary: "x", to: "a"},
          skipUnlessSharded: true,
          testcases: [
              {
                runOnDb: adminDbName,
                roles: roles_clusterManager,
                privileges: [{resource: {db: "x", collection: ""}, actions: ["moveChunk"]}],
                expectFail: true
              },
              {runOnDb: firstDbName, roles: {}},
              {runOnDb: secondDbName, roles: {}}
          ]
        },
        {
          testname: "netstat",
          command: {netstat: "x"},
          skipUnlessSharded: true,
          testcases: [
              {
                runOnDb: adminDbName,
                roles: roles_monitoring,
                privileges: [{resource: {cluster: true}, actions: ["netstat"]}],
                expectFail: true
              },
              {runOnDb: firstDbName, roles: {}},
              {runOnDb: secondDbName, roles: {}}
          ]
        },
        {
          testname: "oidcListKeys",
          command: {oidcListKeys: 1},
          // Only enterprise knows of this command.
          skipTest:
              (conn) => {
                return !getBuildInfo().modules.includes("enterprise");
              },
          testcases: [
            {
              runOnDb: adminDbName,
              roles: roles_hostManager,
              privileges: [{resource: {cluster: true}, actions: ["oidcListKeys"]}],
              expectFail: true, // Server isn't configured for MONGODB-OIDC as an auth mechanism.
            }
          ]
        },
        {
          testname: "oidcRefreshKeys",
          command: {oidcRefreshKeys: 1},
          // Only enterprise knows of this command.
          skipTest:
              (conn) => {
                return !getBuildInfo().modules.includes("enterprise");
              },
          testcases: [
            {
              runOnDb: adminDbName,
              roles: roles_hostManager,
              privileges: [{resource: {cluster: true}, actions: ["oidcRefreshKeys"]}],
              expectFail: true, // Server isn't figured for MONGODB-OIDC as an auth mechanism.
            }
          ]
        },
        {
          testname: "planCacheIndexFilter",
          command: {planCacheClearFilters: "x"},
          skipSharded: true,
          setup: function(db) {
              assert.writeOK(db.x.save({}));
          },
          teardown: function(db) {
              db.x.drop();
          },
          testcases: [
              {
                runOnDb: firstDbName,
                roles: roles_dbAdmin,
                privileges: [{
                    resource: {db: firstDbName, collection: "x"},
                    actions: ["planCacheIndexFilter"]
                }],
              },
              {
                runOnDb: secondDbName,
                roles: roles_dbAdminAny,
                privileges: [{
                    resource: {db: secondDbName, collection: "x"},
                    actions: ["planCacheIndexFilter"]
                }],
              },
          ]
        },
        {
          testname: "planCacheWrite",
          command: {planCacheClear: "x"},
          skipSharded: true,
          setup: function(db) {
              assert.writeOK(db.x.save({}));
          },
          teardown: function(db) {
              db.x.drop();
          },
          testcases: [
              {
                runOnDb: firstDbName,
                roles: roles_dbAdmin,
                privileges:
                    [{resource: {db: firstDbName, collection: "x"}, actions: ["planCacheWrite"]}],
              },
              {
                runOnDb: secondDbName,
                roles: roles_dbAdminAny,
                privileges:
                    [{resource: {db: secondDbName, collection: "x"}, actions: ["planCacheWrite"]}],
              },
          ]
        },
        {
          testname: "ping",
          command: {ping: 1},
          testcases: [
              {runOnDb: adminDbName, roles: roles_all, privileges: []},
              {runOnDb: firstDbName, roles: roles_all, privileges: []},
              {runOnDb: secondDbName, roles: roles_all, privileges: []}
          ]
        },
        {
          testname: "profile",
          command: {profile: 0},
          skipSharded: true,
          testcases: [
              {
                runOnDb: firstDbName,
                roles: roles_dbAdmin,
                privileges:
                    [{resource: {db: firstDbName, collection: ""}, actions: ["enableProfiler"]}]
              },
              {
                runOnDb: secondDbName,
                roles: roles_dbAdminAny,
                privileges: [
                    {resource: {db: secondDbName, collection: ""}, actions: ["enableProfiler"]}
                ]
              }
          ]
        },
        {
          testname: "profileGetLevel",
          command: {profile: -1},
          skipSharded: true,
          testcases: [
              {
                runOnDb: firstDbName,
                roles: {
                    backup: 1,
                    dbAdmin: 1,
                    dbAdminAnyDatabase: 1,
                    dbOwner: 1,
                    clusterMonitor: 1,
                    clusterAdmin: 1,
                    root: 1,
                    __system: 1
                },
                privileges: [{
                    resource: {db: firstDbName, collection: "system.profile"},
                    actions: ["find"]
                }]
              },
              {
                runOnDb: secondDbName,
                roles: {
                    backup: 1,
                    dbAdminAnyDatabase: 1,
                    clusterMonitor: 1,
                    clusterAdmin: 1,
                    root: 1,
                    __system: 1
                },
                privileges: [{
                    resource: {db: secondDbName, collection: "system.profile"},
                    actions: ["find"]
                }]
              }
          ]
        },
        {
          testname: "profileSetSampleRate",
          command: {profile: -1, sampleRate: 0.5},
          skipSharded: true,
          testcases: [
              {
                runOnDb: firstDbName,
                roles: roles_dbAdmin,
                privileges:
                    [{resource: {db: firstDbName, collection: ""}, actions: ["enableProfiler"]}]
              },
              {
                runOnDb: secondDbName,
                roles: roles_dbAdminAny,
                privileges: [
                    {resource: {db: secondDbName, collection: ""}, actions: ["enableProfiler"]}
                ]
              }
          ]
        },
        {
          testname: "profile_mongos",
          command: {profile: 0, slowms: 10, sampleRate: 0.5},
          skipUnlessSharded: true,
          testcases: [
              {
                runOnDb: adminDbName,
                roles: roles_dbAdminAny,
                privileges:
                    [{resource: {db: adminDbName, collection: ""}, actions: ["enableProfiler"]}]
              },
              {
                runOnDb: firstDbName,
                roles: roles_dbAdmin,
              }
          ]
        },
        {
          testname: "profileGetLevel_mongos",
          command: {profile: -1},
          skipUnlessSharded: true,
          testcases: [
              {
                runOnDb: adminDbName,
                roles: {
                    backup: 1,
                    dbAdminAnyDatabase: 1,
                    clusterMonitor: 1,
                    clusterAdmin: 1,
                    root: 1,
                    __system: 1
                },
                privileges: [{
                    resource: {db: adminDbName, collection: "system.profile"},
                    actions: ["find"]
                }]
              },
              {
                runOnDb: firstDbName,
                roles: {
                    backup: 1,
                    dbAdmin: 1,
                    dbAdminAnyDatabase: 1,
                    dbOwner: 1,
                    clusterMonitor: 1,
                    clusterAdmin: 1,
                    root: 1,
                    __system: 1
                },
                privileges: [{
                    resource: {db: firstDbName, collection: "system.profile"},
                    actions: ["find"]
                }]
              }
          ]
        },
        {
          testname: "refineCollectionShardKey",
          command: {refineCollectionShardKey: "test.x", key: {aKey: 1}},
          skipUnlessSharded: true,
          testcases: [
              {
                runOnDb: adminDbName,
                roles: Object.extend({enableSharding: 1}, roles_clusterManager),
                privileges: [{
                    resource: {db: "test", collection: "x"},
                    actions: ["refineCollectionShardKey"]
                }],
                expectFail: true
              },
              {runOnDb: firstDbName, roles: {}},
              {runOnDb: secondDbName, roles: {}}
          ]
        },
        {
          testname: "_configsvrRefineCollectionShardKey",
          command:
            {_configsvrRefineCollectionShardKey: "test.x", key: {aKey: 1}, epoch: ObjectId()},
          skipSharded: true,
          testcases: [
              {
                runOnDb: adminDbName,
                roles: {__system: 1},
                privileges: [{resource: {cluster: true}, actions: ["internal"]}],
                expectFail: true
              },
              {runOnDb: firstDbName, roles: {}},
              {runOnDb: secondDbName, roles: {}}
          ]
        },
        {
          testname: "_configsvrCommitRefineCollectionShardKey",
          command: {
            _configsvrCommitRefineCollectionShardKey: "test.x",
            key: {aKey: 1},
            newEpoch: new ObjectId(),
            newTimestamp: Timestamp(),
            oldTimestamp: Timestamp()
          },
          skipSharded: true,
          testcases: [
            {
              runOnDb: adminDbName,
              roles: {__system: 1},
              privileges: [{resource: {cluster: true}, actions: ["internal"]}],
              expectFail: true
            },
            {runOnDb: firstDbName, roles: {}},
            {runOnDb: secondDbName, roles: {}}
          ]
        },
        {
          testname: "renameCollection_sameDb",
          command: {renameCollection: firstDbName + ".x", to: firstDbName + ".y", dropTarget: true},
          setup: function(db) {
              assert.writeOK(db.getSiblingDB(firstDbName).x.save({}));
          },
          teardown: function(db) {
              db.getSiblingDB(firstDbName).x.drop();
              db.getSiblingDB(firstDbName).y.drop();
          },
          testcases: [
              {
                runOnDb: adminDbName,
                roles: roles_writeDbAdmin,
                privileges: [
                    {
                      resource: {db: firstDbName, collection: ""},
                      actions: ["renameCollectionSameDB"]
                    },
                    {resource: {db: firstDbName, collection: "y"}, actions: ["dropCollection"]}
                ]
              },
              {runOnDb: firstDbName, roles: {}},
              {runOnDb: secondDbName, roles: {}}
          ]
        },
        {
          // Make sure that you cannot use renameCollectionSameDB to rename from a collection you
          // don't have read access on to one that you do.
          testname: "renameCollection_sameDb_failure",
          command: {renameCollection: firstDbName + ".x", to: firstDbName + ".y"},
          setup: function(db) {
              assert.writeOK(db.getSiblingDB(firstDbName).x.save({}));
          },
          teardown: function(db) {
              db.getSiblingDB(firstDbName).x.drop();
              db.getSiblingDB(firstDbName).y.drop();
          },
          testcases: [
              {
                runOnDb: adminDbName,
                privileges: [
                    {
                      resource: {db: firstDbName, collection: ""},
                      actions: ["renameCollectionSameDB"]
                    },
                    {resource: {db: firstDbName, collection: "y"}, actions: ["find"]}
                ],
                expectAuthzFailure: true
              },
          ]
        },
        {
          testname: "renameCollection_twoDbs",
          command: {renameCollection: firstDbName + ".x", to: secondDbName + ".y"},
          skipSharded: true,
          setup: function(db) {
            assert.writeOK(db.getSiblingDB(firstDbName).x.save({}));
            assert.writeOK(db.getSiblingDB(secondDbName).y.save({}));
            db.getSiblingDB(secondDbName).y.drop();
            // Running movePrimary is necessary on mongos, but doesn't exist on non-sharded
            // systems.
            if (db.getMongo().isMongos()) {
              const shardId = assert.commandWorked(db.getSiblingDB(adminDbName).runCommand({listShards: 1})).shards[0]['_id'];
              assert.commandWorked(
                db.getSiblingDB(adminDbName).runCommand({movePrimary: firstDbName, to: shardId}));
              assert.commandWorked(
                db.getSiblingDB(adminDbName).runCommand({movePrimary: secondDbName, to: shardId}));
              }
          },
          teardown: function(db) {
              db.getSiblingDB(firstDbName).x.drop();
              db.getSiblingDB(secondDbName).y.drop();
          },
          testcases: [
              {
                runOnDb: adminDbName,
                roles: {readWriteAnyDatabase: 1, root: 1, __system: 1},
                privileges: [
                    {
                      resource: {db: firstDbName, collection: "x"},
                      actions: ["find", "dropCollection"]
                    },
                    {
                      resource: {db: secondDbName, collection: "y"},
                      actions: ["insert", "createIndex"]
                    }
                ]
              },
              {runOnDb: firstDbName, roles: {}},
              {runOnDb: secondDbName, roles: {}}
          ]
        },
        {
          testname: "reIndex",
          command: {reIndex: "x"},
          skipSharded: true,
          skipReplicaSet: true, // Only allowed on a standalone mongod instance.
          setup: function(db) {
              assert.writeOK(db.x.save({}));
          },
          teardown: function(db) {
              db.x.drop();
          },
          testcases: [
              {
                runOnDb: firstDbName,
                roles: roles_dbAdmin,
                privileges: [{resource: {db: firstDbName, collection: "x"}, actions: ["reIndex"]}]
              },
              {
                runOnDb: secondDbName,
                roles: roles_dbAdminAny,
                privileges:
                    [{resource: {db: secondDbName, collection: "x"}, actions: ["reIndex"]}]
              }
          ]
        },
        {
          testname: "removeShard",
          command: {removeShard: "x"},
          skipUnlessSharded: true,
          testcases: [
              {
                runOnDb: adminDbName,
                roles: roles_clusterManager,
                privileges: [{resource: {cluster: true}, actions: ["removeShard"]}],
                expectFail: true
              },
              {runOnDb: firstDbName, roles: {}},
              {runOnDb: secondDbName, roles: {}}
          ]
        },
        {
          testname: "replSetFreeze",
          command: {replSetFreeze: "x"},
          skipSharded: true,
          testcases: [
              {
                runOnDb: adminDbName,
                roles: roles_clusterManager,
                privileges: [{resource: {cluster: true}, actions: ["replSetStateChange"]}],
                expectFail: true
              },
              {runOnDb: firstDbName, roles: {}},
              {runOnDb: secondDbName, roles: {}}
          ]
        },
        {
          testname: "replSetGetRBID",
          command: {replSetGetRBID: 1},
          skipSharded: true,
          testcases: [
              {
                runOnDb: adminDbName,
                roles: {__system: 1},
                privileges: [{resource: {cluster: true}, actions: ["internal"]}],
                expectFail: true
              },
              {runOnDb: firstDbName, roles: {}},
              {runOnDb: secondDbName, roles: {}}
          ]
        },
        {
          testname: "replSetGetStatus",
          command: {replSetGetStatus: 1},
          skipSharded: true,
          testcases: [
              {
                runOnDb: adminDbName,
                roles:
                    {clusterMonitor: 1, clusterManager: 1, clusterAdmin: 1, root: 1, __system: 1},
                privileges: [{resource: {cluster: true}, actions: ["replSetGetStatus"]}],
                expectFail: true
              },
              {runOnDb: firstDbName, roles: {}},
              {runOnDb: secondDbName, roles: {}}
          ]
        },
        {
          testname: "replSetGetConfig",
          command: {replSetGetConfig: 1},
          skipSharded: true,
          testcases: [
              {
                runOnDb: adminDbName,
                roles:
                    {clusterMonitor: 1, clusterManager: 1, clusterAdmin: 1, root: 1, __system: 1},
                privileges: [{resource: {cluster: true}, actions: ["replSetGetConfig"]}],
                expectFail: true
              },
              {runOnDb: firstDbName, roles: {}},
              {runOnDb: secondDbName, roles: {}}
          ]
        },
        {
          testname: "replSetHeartbeat",
          command: {replSetHeartbeat: 1},
          skipSharded: true,
          testcases: [
              {
                runOnDb: adminDbName,
                roles: {__system: 1},
                privileges: [{resource: {cluster: true}, actions: ["internal"]}],
                expectFail: true
              },
              {runOnDb: firstDbName, roles: {}},
              {runOnDb: secondDbName, roles: {}}
          ]
        },
        {
          testname: "replSetInitiate",
          command: {replSetInitiate: "x"},
          skipSharded: true,
          testcases: [
              {
                runOnDb: adminDbName,
                roles: roles_clusterManager,
                privileges: [{resource: {cluster: true}, actions: ["replSetConfigure"]}],
                expectFail: true
              },
              {runOnDb: firstDbName, roles: {}},
              {runOnDb: secondDbName, roles: {}}
          ]
        },
        {
          testname: "replSetMaintenance",
          command: {replSetMaintenance: "x"},
          skipSharded: true,
          testcases: [
              {
                runOnDb: adminDbName,
                roles: roles_clusterManager,
                privileges: [{resource: {cluster: true}, actions: ["replSetStateChange"]}],
                expectFail: true
              },
              {runOnDb: firstDbName, roles: {}},
              {runOnDb: secondDbName, roles: {}}
          ]
        },
        {
          testname: "replSetReconfig",
          command: {replSetReconfig: "x"},
          skipSharded: true,
          testcases: [
              {
                runOnDb: adminDbName,
                roles: roles_clusterManager,
                privileges: [{resource: {cluster: true}, actions: ["replSetConfigure"]}],
                expectFail: true
              },
              {runOnDb: firstDbName, roles: {}},
              {runOnDb: secondDbName, roles: {}}
          ]
        },
        {
          testname: "replSetStepDown",
          command: {replSetStepDown: "x"},
          skipSharded: true,
          skipReplicaSet: true,
          testcases: [
              {
                runOnDb: adminDbName,
                roles: roles_clusterManager,
                privileges: [{resource: {cluster: true}, actions: ["replSetStateChange"]}],
                expectFail: true
              },
              {runOnDb: firstDbName, roles: {}},
              {runOnDb: secondDbName, roles: {}}
          ]
        },
        {
          testname: "replSetStepUp",
          command: {replSetStepUp: "x"},
          skipSharded: true,
          testcases: [
              {
                runOnDb: adminDbName,
                roles: roles_clusterManager,
                privileges: [{resource: {cluster: true}, actions: ["replSetStateChange"]}],
                expectFail: true
              },
              {runOnDb: firstDbName, roles: {}},
              {runOnDb: secondDbName, roles: {}}
          ]
        },
        {
          testname: "replSetSyncFrom",
          command: {replSetSyncFrom: "x"},
          skipSharded: true,
          testcases: [
              {
                runOnDb: adminDbName,
                roles: roles_clusterManager,
                privileges: [{resource: {cluster: true}, actions: ["replSetStateChange"]}],
                expectFail: true
              },
              {runOnDb: firstDbName, roles: {}},
              {runOnDb: secondDbName, roles: {}}
          ]
        },
        {
          testname: "reshardCollection",
          command: {reshardCollection: "test.x", key: {_id: 1}},
          skipUnlessSharded: true,
          testcases: [
              {
                runOnDb: adminDbName,
                roles: Object.extend({enableSharding: 1}, roles_clusterManager),
                privileges:
                    [{resource: {db: "test", collection: "x"}, actions: ["reshardCollection"]}],
                expectFail: true
              },
              {runOnDb: firstDbName, roles: {}},
              {runOnDb: secondDbName, roles: {}}
          ]
        },

        {
          testname: "_configsvrReshardCollection",
          command:
            {_configsvrReshardCollection: "test.x", key: {_id: 1}},
          skipSharded: true,
          testcases: [
              {
                runOnDb: adminDbName,
                roles: {__system: 1},
                privileges: [{resource: {cluster: true}, actions: ["internal"]}],
                expectFail: true
              },
              {runOnDb: firstDbName, roles: {}},
              {runOnDb: secondDbName, roles: {}}
          ]
        },
        {
          testname: "rotateCertificates",
          command: {rotateCertificates: 1},
          testcases: [
              {
                runOnDb: adminDbName,
                roles: roles_hostManager,
                privileges: [{resource: {cluster: true}, actions: ["rotateCertificates"]}]
              },
              {runOnDb: firstDbName, roles: {}},
              {runOnDb: secondDbName, roles: {}}
          ]
        },
        {
          testname: "rotateFTDC",
          command: {rotateFTDC: 1},
          testcases: [
              {
                runOnDb: adminDbName,
                roles: roles_monitoring,
                privileges: [
                    {resource: {cluster: true}, actions: ["serverStatus"]},
                    {resource: {cluster: true}, actions: ["replSetGetStatus"]},
                    {resource: {db: "local", collection: "oplog.rs"}, actions: ["collStats"]},
                    {
                      resource: {cluster: true},
                      actions: ["connPoolStats"]
                    },  // Only needed against mongos
                ]
              },
              {runOnDb: firstDbName, roles: {}},
              {runOnDb: secondDbName, roles: {}}
          ]
        },
        {
          testname: "serverStatus",
          command: {serverStatus: 1},
          testcases: [
              {
                runOnDb: adminDbName,
                roles: Object.extend({backup: 1}, roles_monitoring),
                privileges: [{resource: {cluster: true}, actions: ["serverStatus"]}]
              },
              {
                runOnDb: firstDbName,
                roles: Object.extend({backup: 1}, roles_monitoring),
                privileges: [{resource: {cluster: true}, actions: ["serverStatus"]}]
              },
              {
                runOnDb: secondDbName,
                roles: Object.extend({backup: 1}, roles_monitoring),
                privileges: [{resource: {cluster: true}, actions: ["serverStatus"]}]
              }
          ]
        },
        {
          testname: "setClusterParameter",
          command: {setClusterParameter: {testIntClusterParameter: {intData: 17}}},
          skipTest: (conn) => {
            return isStandalone(conn);
          },
          testcases: [
              {
                runOnDb: adminDbName,
                roles: {clusterManager: 1, clusterAdmin: 1, root:1, __system:1},
                privileges: [{resource: {cluster: true}, actions: ["setClusterParameter"]}]
              }
          ]
        },
        {
            testname: "setDefaultRWConcern",
            command: {
                setDefaultRWConcern: 1,
                defaultReadConcern: {level: "local"},
                defaultWriteConcern: {w: 1},
            },
            testcases: [
                {
                    runOnDb: adminDbName,
                    roles: roles_clusterManager,
                    privileges: [{resource: {cluster: true}, actions: ["setDefaultRWConcern"]}],
                    expectFail: true,  // Will fail on standalone servers.
                },
                {runOnDb: firstDbName, roles: {}},
                {runOnDb: secondDbName, roles: {}}
            ]
        },
        {
          testname: "setFeatureCompatibilityVersion",
          command: {setFeatureCompatibilityVersion: latestFCV, confirm: true},
          testcases: [
              {
                runOnDb: adminDbName,
                roles: roles_clusterManager,
                privileges:
                    [{resource: {cluster: true}, actions: ['setFeatureCompatibilityVersion']}],
                expectFail: true
              },
              {runOnDb: firstDbName, roles: {}},
              {runOnDb: secondDbName, roles: {}}
          ]
        },
        {
            testname: "setProfilingFilterGlobally",
            command: {setProfilingFilterGlobally: 1, filter: {nreturned: 0}},
            testcases: [
                {
                    runOnDb: firstDbName,
                    roles: roles_dbAdminAny,
                    privileges: [{resource: {db: "", collection: ""}, actions: ["enableProfiler"]}],
                    expectFail:
                        true /* the command will fail because the query knob is not turned on */
                },
                {
                    runOnDb: firstDbName,
                    privileges: [
                        {resource: {db: firstDbName, collection: ""}, actions: ["enableProfiler"]}
                    ],
                    expectAuthzFailure: true
                }
            ]
        },
        {
          testname: "setParameter",
          command: {setParameter: 1, quiet: 1},
          testcases: [
              {
                runOnDb: adminDbName,
                roles: roles_hostManager,
                privileges: [{resource: {cluster: true}, actions: ["setParameter"]}]
              },
              {runOnDb: firstDbName, roles: {}},
              {runOnDb: secondDbName, roles: {}}
          ]
        },
        {
          testname: "setShardVersion",
          command: {setShardVersion: 1},
          skipSharded: true,
          testcases: [
              {
                runOnDb: adminDbName,
                roles: {__system: 1},
                privileges: [{resource: {cluster: true}, actions: ["internal"]}],
                expectFail: true
              },
              {runOnDb: firstDbName, roles: {}},
              {runOnDb: secondDbName, roles: {}}
          ]
        },
        {
          testname: "setUserWriteBlockMode",
          command: {setUserWriteBlockMode: 1, global: false},
          skipTest: (conn) => {
              return isStandalone(conn);
          },
          testcases: [
              {
                runOnDb: adminDbName,
                roles: {backup: 1, restore: 1, root: 1, __system: 1},
                privileges: [{resource: {cluster: true}, actions: ["setUserWriteBlockMode"]}],
              }
          ]
        },
        {
          testname: "shardCollection",
          command: {shardCollection: "test.x"},
          skipUnlessSharded: true,
          testcases: [
              {
                runOnDb: adminDbName,
                roles: Object.extend({enableSharding: 1}, roles_clusterManager),
                privileges:
                    [{resource: {db: "test", collection: "x"}, actions: ["enableSharding"]}],
                expectFail: true
              },
              {runOnDb: firstDbName, roles: {}},
              {runOnDb: secondDbName, roles: {}}
          ]
        },
        {
          testname: "shardingState",
          command: {shardingState: 1},
          skipSharded: true,
          testcases: [
              {
                runOnDb: adminDbName,
                roles: roles_monitoring,
                privileges: [{resource: {cluster: true}, actions: ["shardingState"]}]
              },
              {runOnDb: firstDbName, roles: {}},
              {runOnDb: secondDbName, roles: {}}
          ]
        },
        {
          testname: "shutdown",
          command: {shutdown: 1},
          testcases: [
              {runOnDb: firstDbName, roles: {}, expectFail: true},
              {runOnDb: secondDbName, roles: {}}
          ]
        },
        {
          testname: "split",
          command: {split: "test.x"},
          skipUnlessSharded: true,
          testcases: [
              {
                runOnDb: adminDbName,
                roles: roles_clusterManager,
                privileges: [{resource: {db: "test", collection: "x"}, actions: ["splitChunk"]}],
                expectFail: true
              },
              {runOnDb: firstDbName, roles: {}},
              {runOnDb: secondDbName, roles: {}}
          ]
        },
        {
          testname: "splitChunk",
          command: {splitChunk: "test.x"},
          skipSharded: true,
          testcases: [
              {
                runOnDb: adminDbName,
                roles: {__system: 1},
                privileges: [{resource: {cluster: true}, actions: ["internal"]}],
                expectFail: true
              },
              {runOnDb: firstDbName, roles: {}},
              {runOnDb: secondDbName, roles: {}}
          ]
        },
        {
          testname: "splitVector",
          command: {splitVector: "test.x"},
          testcases: [
              {
                runOnDb: adminDbName,
                roles: roles_clusterManager,
                privileges: [{resource: {db: "test", collection: "x"}, actions: ["splitVector"]}],
                expectFail: true
              },
              {
                runOnDb: firstDbName,
                roles: roles_clusterManager,
                privileges: [{resource: {db: "test", collection: "x"}, actions: ["splitVector"]}],
                expectFail: true
              },
              {
                runOnDb: secondDbName,
                roles: roles_clusterManager,
                privileges: [{resource: {db: "test", collection: "x"}, actions: ["splitVector"]}],
                expectFail: true
              }
          ]
        },
        {
          // Test that clusterMonitor has permission to run $queryStats without transformation
          testname: "testQueryStatsReadPrivilege",
          command: {aggregate: 1, pipeline: [{$queryStats: {}}], cursor: {}},
          skipSharded: false,
          testcases: [{runOnDb: adminDbName, roles: roles_monitoring}]
        },
        {
          // Test that clusterMonitor has permission to run $queryStats with transformation
          testname: "testQueryStatsReadTransformedPrivilege",
          command: {aggregate: 1, pipeline: [{$queryStats: {transformIdentifiers: {algorithm: "hmac-sha-256", hmacKey: BinData(8, "MjM0NTY3ODkxMDExMTIxMzE0MTUxNjE3MTgxOTIwMjE=")}}}], cursor: {}},
          skipSharded: false,
          testcases: [{runOnDb: adminDbName, roles: roles_monitoring}]
        },
        {
          testname: "top",
          command: {top: 1},
          skipSharded: true,
          testcases: [
              {
                runOnDb: adminDbName,
                roles: roles_monitoring,
                privileges: [{resource: {cluster: true}, actions: ["top"]}]
              },
              {runOnDb: firstDbName, roles: {}},
              {runOnDb: secondDbName, roles: {}}
          ]
        },
        {
          testname: "unshardCollection",
          command: {unshardCollection: "test.x", toShard: "unshard_collection-rs"},
          skipUnlessSharded: true,
          skipTest: (conn) => {
              return !TestData.setParameters.featureFlagUnshardCollection;
          },
          testcases: [
              {
                runOnDb: adminDbName,
                roles: Object.extend({enableSharding: 1}, roles_clusterManager),
                privileges:
                    [{resource: {db: "test", collection: "x"}, actions: ["unshardCollection"]}],
                expectFail: true
              },
              {runOnDb: firstDbName, roles: {}},
              {runOnDb: secondDbName, roles: {}}
          ]
        },
        {
          testname: "untrackUnshardedCollection",
          command: {untrackUnshardedCollection: "test.x"},
          skipUnlessSharded: true,
          testcases: [
              {
                runOnDb: adminDbName,
                roles: {__system: 1},
                privileges: [{resource: {cluster: true}, actions: ["internal"]}],
                expectFail: true
              },
              {runOnDb: firstDbName, roles: {}},
              {runOnDb: secondDbName, roles: {}}
          ]
        },    
        {
          testname: "updateRole_authenticationRestrictions",
          command: {updateRole: "testRole", authenticationRestrictions: []},
          setup: function(db) {
              assert.commandWorked(db.runCommand({
                  createRole: "testRole",
                  roles: [],
                  privileges: [],
                  authenticationRestrictions: [{clientSource: ["127.0.0.1"]}]
              }));
          },
          teardown: function(db) {
              db.runCommand({dropRole: "testRole"});
          },
          testcases: [
              {
                runOnDb: firstDbName,
                roles: roles_userAdminAny,
                privileges: [
                    {resource: {db: "", collection: ""}, actions: ["revokeRole"]},
                    {
                      resource: {db: firstDbName, collection: ""},
                      actions: ["setAuthenticationRestriction"]
                    }
                ],
              },
              {
                runOnDb: secondDbName,
                roles: roles_userAdminAny,
                privileges: [
                    {resource: {db: "", collection: ""}, actions: ["revokeRole"]},
                    {
                      resource: {db: secondDbName, collection: ""},
                      actions: ["setAuthenticationRestriction"]
                    }
                ],
              }

          ],
        },
        {
          testname: "updateUser_authenticationRestrictions",
          command: {updateUser: "testUser", authenticationRestrictions: []},
          setup: function(db) {
              assert.commandWorked(db.runCommand({
                  createUser: "testUser",
                  pwd: "test",
                  roles: [],
                  authenticationRestrictions: [{clientSource: ["127.0.0.1"]}]
              }));
          },
          teardown: function(db) {
              assert.commandWorked(db.runCommand({dropUser: "testUser"}));
          },
          testcases: [
              {
                runOnDb: firstDbName,
                roles: roles_userAdmin,
                privileges: [{
                    resource: {db: firstDbName, collection: ""},
                    actions: ["setAuthenticationRestriction"]
                }],
              },
              {
                runOnDb: secondDbName,
                roles: roles_userAdminAny,
                privileges: [{
                    resource: {db: secondDbName, collection: ""},
                    actions: ["setAuthenticationRestriction"]
                }],
              }
          ],
        },
        {
          testname: "validate",
          command: {validate: "x"},
          setup: function(db) {
              assert.writeOK(db.x.save({}));
          },
          teardown: function(db) {
              db.x.drop();
          },
          testcases: [
              {
                runOnDb: firstDbName,
                roles: roles_dbAdmin,
                privileges:
                    [{resource: {db: firstDbName, collection: "x"}, actions: ["validate"]}]
              },
              {
                runOnDb: secondDbName,
                roles: roles_dbAdminAny,
                privileges:
                    [{resource: {db: secondDbName, collection: "x"}, actions: ["validate"]}]
              }
          ]
        },
        {
          // Test that the root role has the privilege to validate any system.* collection
          testname: "validate_system",
          command: {validate: "system.users"},
          testcases: [{runOnDb: adminDbName, roles: {root: 1, __system: 1}}]
        },
        {
          testname: "whatsmyuri",
          command: {whatsmyuri: 1},
          testcases: [
              {runOnDb: adminDbName, roles: roles_all, privileges: []},
              {runOnDb: firstDbName, roles: roles_all, privileges: []},
              {runOnDb: secondDbName, roles: roles_all, privileges: []}
          ]
        },
        {
          testname: "_configsvrAddShard",
          command: {_configsvrAddShard: "x"},
          skipSharded: true,
          testcases: [
              {runOnDb: adminDbName, roles: {__system: 1}, expectFail: true},
          ]
        },
        {
          testname: "addShardToZone",
          command: {addShardToZone: shard0name, zone: 'z'},
          skipUnlessSharded: true,
          testcases: [
              {
                runOnDb: adminDbName,
                privileges: [{resource: {db: 'config', collection: 'shards'}, actions: ['update']}],
                expectFail: true, // shard0name doesn't exist
              },
              {
                runOnDb: adminDbName,
                roles: roles_clusterManager,
                expectFail: true, // shard0name doesn't exist
              },
              {
                runOnDb: adminDbName,
                privileges: [{resource: {cluster: true}, actions: ["enableSharding"]}],
                expectFail: true, // shard0name doesn't exist
              },
          ]
        },
        {
          testname: "_configsvrAddShardToZone",
          command: {_configsvrAddShardToZone: shard0name, zone: 'z'},
          skipSharded: true,
          testcases: [
              {runOnDb: adminDbName, roles: {__system: 1}, expectFail: true},
          ]
        },
        {
          testname: "removeShardFromZone",
          command: {removeShardFromZone: shard0name, zone: 'z'},
          skipUnlessSharded: true,
          testcases: [
              {
                runOnDb: adminDbName,
                privileges: [
                    {resource: {db: 'config', collection: 'shards'}, actions: ['update']},
                    {resource: {db: 'config', collection: 'tags'}, actions: ['find']}
                ],
                expectFail: true, // shard0name doesn't exist
              },
              {
                runOnDb: adminDbName,
                roles: roles_clusterManager,
                expectFail: true, // shard0name doesn't exist
              },
              {
                runOnDb: adminDbName,
                privileges: [{resource: {cluster: true}, actions: ["enableSharding"]}],
                expectFail: true, // shard0name doesn't exist
              },
          ]
        },
        {
          testname: "_configsvrRemoveShardFromZone",
          command: {_configsvrRemoveShardFromZone: shard0name, zone: 'z'},
          skipSharded: true,
          testcases: [
              {runOnDb: adminDbName, roles: {__system: 1}, expectFail: true},
          ]
        },
        {
          testname: "updateZoneKeyRange",
          command: {updateZoneKeyRange: 'test.foo', min: {x: 1}, max: {x: 5}, zone: 'z'},
          skipUnlessSharded: true,
          testcases: [
              {
                runOnDb: adminDbName,
                privileges: [
                    {resource: {db: 'config', collection: 'shards'}, actions: ['find']},
                    {
                      resource: {db: 'config', collection: 'tags'},
                      actions: ['find', 'update', 'remove']
                    },
                ],
                expectFail: true
              },
              {
                runOnDb: adminDbName,
                roles: roles_clusterManager,
                expectFail: true,
              },
              {
                runOnDb: adminDbName,
                privileges: [{resource: {cluster: true}, actions: ["enableSharding"]}],
                expectFail: true,
              },
          ]
        },
        {
          testname: "_configsvrUpdateZoneKeyRange",
          command: {_configsvrUpdateZoneKeyRange: 'test.foo', min: {x: 1}, max: {x: 5}, zone: 'z'},
          skipSharded: true,
          testcases: [
              {runOnDb: adminDbName, roles: {__system: 1}, expectFail: true},
          ]
        },
        {
          testname: "startSession",
          command: {startSession: 1},
          privileges: [{resource: {cluster: true}, actions: ["startSession"]}],
          testcases: [{runOnDb: adminDbName, roles: roles_all}],
        },
        {
          testname: "refreshLogicalSessionCacheNow",
          command: {refreshLogicalSessionCacheNow: 1},
          testcases: [{runOnDb: adminDbName, roles: roles_all}],
        },
        {
          testname: "refreshSessions",
          command: {refreshSessions: []},
          testcases: [{runOnDb: adminDbName, roles: roles_all}],
        },
        {
          testname: "_getNextSessionMods",
          command: {_getNextSessionMods: "a-b"},
          skipSharded: true,
          testcases: [
              {
                runOnDb: adminDbName,
                roles: {__system: 1},
                privileges: [{resource: {cluster: true}, actions: ["internal"]}],
                expectFail: true
              },
          ]
        },
        {
          testname: "aggregate_$backupCursor",
          command: {aggregate: 1, cursor: {}, pipeline: [{$backupCursor: {}}]},
          skipSharded: true,
          // Only enterprise knows of this aggregation stage.
          skipTest:
              (conn) =>
                  !isPSMDBOrEnterprise(conn.getDB("admin").runCommand({buildInfo: 1})),
          testcases: [{
              runOnDb: adminDbName,
              roles: roles_hostManager,
              privileges: [
                  {resource: {cluster: true}, actions: ["fsync"]},
              ],
              expectFail: TestData.storageEngine == "inMemory",
          }],
          teardown: (db, response) => {
              if (response.ok) {
                  assert.commandWorked(db.runCommand(
                      {killCursors: "$cmd.aggregate", cursors: [response.cursor.id]}));
              }
          }
        },
        {
          testname: "aggregate_$backupCursorExtend",
          command: {
            aggregate: 1,
            pipeline: [{ $backupCursorExtend: { backupId: UUID("00000000-0000-0000-0000-000000000000"), timestamp: new Timestamp(1655722668, 22) } }],
            cursor: {},
          },
          skipSharded: true,
          // Only enterprise knows of this aggregation stage.
          skipTest:
              (conn) =>
                  !getBuildInfo().modules.includes("enterprise"),
          testcases: [{
              runOnDb: adminDbName,
              roles: roles_hostManager,
              privileges: [
                  {resource: {cluster: true}, actions: ["fsync"]},
              ],
              expectFail: true,
          }],
          teardown: (db, response) => {
              if (response.ok) {
                  assert.commandWorked(db.runCommand(
                      {killCursors: "$cmd.aggregate", cursors: [response.cursor.id]}));
              }
          }
        },
        {
          testname: "aggregate_$backupFileCursor",
          command: {aggregate: 1, cursor: {}, pipeline: [{$_backupFile: {backupId: UUID()}}]},
          skipSharded: true,
          // Only enterprise knows of this aggregation stage.
          skipTest:
              (conn) =>
                  !getBuildInfo().modules.includes("enterprise"),
          testcases: [{
              runOnDb: adminDbName,
              roles: {__system: 1},
              privileges: [
                  {resource: {cluster: true}, actions: ["internal"]},
              ],
              expectFail: true
          }],
        },
        {
          testname: "aggregate_$search",
          command: {
              aggregate: "foo",
              cursor: {},
              pipeline: [{
                  $search: {
                      // empty query
                  }
              }]
          },
          skipSharded: false,
          // Instead of calling to mongot, lets make the search to return EOF early.
          disableSearch: true,
          testcases: [
              {
                runOnDb: firstDbName,
                roles: roles_read,
                privileges: [{resource: {db: firstDbName, collection: "foo"}, actions: ["find"]}]
              },
              {
                runOnDb: secondDbName,
                roles: roles_readAny,
                privileges:
                    [{resource: {db: secondDbName, collection: "foo"}, actions: ["find"]}]
              }
          ]
        },
        {
          testname: "aggregate_$searchMeta",
          command: {
              aggregate: "foo",
              cursor: {},
              pipeline: [{$searchMeta: {}}]
          },
          testcases: testcases_transformationOnlyExpectFail
        },
        {
          testname: "aggregate_$vectorSearch",
          command: {
              aggregate: "foo",
              cursor: {},
              pipeline: [{$vectorSearch: {}}]
          },
          skipTest: (_) => _isWindows(),
          // Instead of calling to mongot, lets make the search to return EOF early.
          disableSearch: true,
          testcases: testcases_transformationOnlyExpectFail
        },
        {
          testname: "startRecordingTraffic",
          command: {startRecordingTraffic: 1, filename: "notARealPath"},
          testcases: [
              {runOnDb: adminDbName, roles: roles_hostManager},
          ],
          teardown: (db, response) => {
              if (response.ok) {
                  assert.commandWorked(db.runCommand({stopRecordingTraffic: 1}));
              }
          }
        },
        {
          testname: "stopRecordingTraffic",
          command: {stopRecordingTraffic: 1},
          testcases: [
              {runOnDb: adminDbName, roles: roles_hostManager},
          ],
          setup: function(db) {
              db.runCommand({stopRecordingTraffic: 1});
              assert.commandWorked(db.runCommand({startRecordingTraffic: 1, filename: "notARealPath"}));
          },
          teardown: function(db) {
            db.runCommand({stopRecordingTraffic: 1});
          },
        },
        {
          testname: "clearJumboFlag",
          command: {clearJumboFlag: "test.x"},
          skipUnlessSharded: true,
          testcases: [
              {
                runOnDb: adminDbName,
                roles: roles_clusterManager,
                privileges: [{resource: {db: "test", collection: "x"}, actions: ["clearJumboFlag"]}],
                expectFail: true
              },
              {runOnDb: firstDbName, roles: {}},
              {runOnDb: secondDbName, roles: {}}
          ]
        },
        {
          testname: "_configsvrClearJumboFlag",
          command: {_configsvrClearJumboFlag: "x.y", epoch: ObjectId(), minKey: {x: 0}, maxKey: {x: 10}},
          skipSharded: true,
          expectFail: true,
          testcases: [
              {
                runOnDb: adminDbName,
                roles: {__system: 1},
                privileges: [{resource: {cluster: true}, actions: ["internal"]}],
                expectFail: true
              },
          ]
        },
        {
          testname: "balancerCollectionStatus",
          command: {shardCollection: "test.x"},
          skipUnlessSharded: true,
          testcases: [
              {
                runOnDb: adminDbName,
                roles: Object.extend({enableSharding: 1}, roles_clusterManager),
                privileges:
                    [{resource: {db: "test", collection: "x"}, actions: ["enableSharding"]}],
                expectFail: true
              },
              {runOnDb: firstDbName, roles: {}},
              {runOnDb: secondDbName, roles: {}}
          ]
        },
        {
          testname: "aggregate_union_with_basic",
          command: {
              aggregate: "baseColl",
              pipeline: [{$unionWith: "unionColl"}],
              cursor: {}
          },
          setup: function(db) {
              assert.commandWorked(db.createCollection("baseColl"));
              assert.commandWorked(db.createCollection("unionColl"));
          },
          teardown: function(db) {
              db.baseColl.drop();
              db.unionColl.drop();
          },
          testcases: [
              // Missing required privileges on base collection.
              {
                runOnDb: firstDbName,
                roles: roles_read,
                privileges: [
                    {resource: {db: firstDbName, collection: "unionColl"}, actions: ["find"]}
                ],
                expectAuthzFailure: true,
              },
              // Missing required privileges on nested collection.
              {
                runOnDb: firstDbName,
                roles: roles_read,
                privileges: [
                    {resource: {db: firstDbName, collection: "baseColl"}, actions: ["find"]},
                ],
                expectAuthzFailure: true,
              },
              // All required privileges.
              {
                runOnDb: firstDbName,
                roles: roles_read,
                privileges: [
                    {resource: {db: firstDbName, collection: "baseColl"}, actions: ["find"]},
                    {resource: {db: firstDbName, collection: "unionColl"}, actions: ["find"]},
                ],
              },
          ]
        },
        {
          testname: "aggregate_union_with_sub_pipeline",
          command: {
              aggregate: "baseColl",
              pipeline: [{$unionWith: {coll: "unionColl", pipeline: [
                {$lookup: {from: "lookupColl", localField: "_id", foreignField: "_id", as: "results"}}]
              }}],
              cursor: {}
          },
          setup: function(db) {
              assert.commandWorked(db.createCollection("baseColl"));
              assert.commandWorked(db.createCollection("unionColl"));
              assert.commandWorked(db.createCollection("lookupColl"));
          },
          teardown: function(db) {
              db.baseColl.drop();
              db.unionColl.drop();
              db.lookupColl.drop();
          },
          testcases: [
              // Missing required privileges on nested collection.
              {
                runOnDb: firstDbName,
                roles: roles_read,
                privileges: [
                    {resource: {db: firstDbName, collection: "baseColl"}, actions: ["find"]},
                ],
                expectAuthzFailure: true,
              },
              {
                runOnDb: firstDbName,
                roles: roles_read,
                privileges: [
                    {resource: {db: firstDbName, collection: "baseColl"}, actions: ["find"]},
                    {resource: {db: firstDbName, collection: "unionColl"}, actions: ["find"]},
                ],
                expectAuthzFailure: true,
              },
              // All required privileges.
              {
                runOnDb: firstDbName,
                roles: roles_read,
                privileges: [
                    {resource: {db: firstDbName, collection: "baseColl"}, actions: ["find"]},
                    {resource: {db: firstDbName, collection: "unionColl"}, actions: ["find"]},
                    {resource: {db: firstDbName, collection: "lookupColl"}, actions: ["find"]},
                ],
              },
          ]
        },
        {
          testname: "aggregate_operation_metrics",
          command: {
              aggregate: 1,
              pipeline: [{$operationMetrics: {}}],
              cursor: {}
          },
          testcases: [
              {
                runOnDb: adminDbName,
                roles: roles_monitoring,
                privileges: [
                    {resource: {cluster: true}, actions: ["operationMetrics"]},
                ],
              },
              {
                runOnDb: firstDbName,
                roles: roles_monitoring,
                privileges: [
                    {resource: {cluster: true}, actions: ["operationMetrics"]},
                ],
                expectFail: true,
              },
            ]
        },
        {
<<<<<<< HEAD
          testname: "aggregate_$mergeCursors",
          command: {
              aggregate: "foo",
              pipeline: [{
                  $mergeCursors: {
                      sort: {y: 1, z: 1},
                      compareWholeSortKey: false,
                      remotes: [],
                      nss: "test.mergeCursors",
                      allowPartialResults: false,
                  }
              }],
              cursor: {},
          },
          testcases: [
            {
              runOnDb: firstDbName,
              roles: {__system: 1},
              // $mergeCursors requires __system role OR a user with internal and find action types as privileges.
              expectFail: true,
              privileges: [
                {resource: {cluster: true}, actions: ["internal"]},
                {resource: {db: firstDbName, collection: "foo"}, actions: ["find"]},
              ],
            },
            {
              runOnDb: firstDbName,
              // Find action type as a privilege alone is not sufficient for $mergeCursors.
              expectAuthzFailure: true,
              privileges: [
                {resource: {db: firstDbName, collection: "foo"}, actions: ["find"]},
              ],
            },
          ],
        },
        {
          testname: "validate_db_metadata_command_specific_db",
=======
          testname: "aggregate_$_internalUnpackBucket",
>>>>>>> a25a91f1
          command: {
              aggregate: "foo",
              pipeline: [{$_internalUnpackBucket: {timeField: "start", metaField: "tags", bucketMaxSpanSeconds: NumberInt(3000)}}],
              cursor: {}
          },
          setup: function(db) {
            db.foo.drop(); // empties the collection.
          },
          testcases: [
              {
                runOnDb: firstDbName,
                roles: {read:1, readWrite:1, readAnyDatabase: 1, readWriteAnyDatabase: 1, dbOwner:1, backup:1, root:1, __system:1},
              },
            ]
        },
        {
          testname: "aggregate_$_unpackBucket",
          command: {
              aggregate: "foo",
              pipeline: [{$_unpackBucket: {timeField: "start"}}],
              cursor: {}
          },
          setup: function(db) {
            db.foo.drop(); // empties the collection.
          },
          testcases: [
              {
                runOnDb: firstDbName,
                roles: {read:1, readWrite:1, readAnyDatabase: 1, readWriteAnyDatabase: 1, dbOwner:1, backup:1, root:1, __system:1},
              },
            ]
        },
        {
          testname: "aggregate_$listSearchIndexes",
          command: {
              aggregate: "foo",
              pipeline: [{$listSearchIndexes: {}}],
              cursor: {}
          },
          testcases: [
              {
                runOnDb: firstDbName,
                roles: {read:1, readWrite:1, readAnyDatabase: 1, readWriteAnyDatabase: 1, dbAdmin:1, dbOwner:1, dbAdminAnyDatabase: 1, backup:1, root:1, __system:1},
                privileges: [{resource: {db: firstDbName, collection: ""}, actions: ["listSearchIndexes"]}],
                expectFail: true, // Expect to fail with SearchNotEnabled.
              },
            ]
        },
        {
          testname: "aggregate_$_internalAllCollectionStats",
          command: {
              aggregate: 1,
              pipeline: [{$_internalAllCollectionStats: {}}],
              cursor: {}
          },
          testcases: [
              {
                runOnDb: adminDbName,
                roles: roles_monitoring,
                privileges: [{resource: {cluster: true}, actions: ["allCollectionStats"]}],
              },
            ]
        },
        {
          testname: "aggregate_$_internalChangeStreamAddPostImage",
          command: {
              aggregate: 1,
              pipeline: [{$_internalChangeStreamAddPostImage: {}}],
              cursor: {}
          },
          testcases: [
              {
                runOnDb: firstDbName,
                roles: {__system: 1},
                privileges: [
                    {resource: {db: firstDbName, collection: ""}, actions: ["find"]},
                    {resource: {cluster: true}, actions: ["internal"]}
                ],
                expectFail: true,
              },
            ]
        },
        {
          testname: "aggregate_$_internalChangeStreamAddPreImage",
          command: {
              aggregate: 1,
              pipeline: [{$_internalChangeStreamAddPreImage: {}}],
              cursor: {}
          },
          testcases: [
              {
                runOnDb: firstDbName,
                roles: {__system: 1},
                privileges: [
                    {resource: {db: firstDbName, collection: ""}, actions: ["find"]},
                    {resource: {cluster: true}, actions: ["internal"]}
                ],
                expectFail: true,
              },
            ]
        },
        {
          testname: "aggregate_$_internalChangeStreamCheckInvalidate",
          command: {
              aggregate: 1,
              pipeline: [{$_internalChangeStreamCheckInvalidate: {}}],
              cursor: {}
          },
          testcases: [
              {
                runOnDb: firstDbName,
                roles: {__system: 1},
                privileges: [
                    {resource: {db: firstDbName, collection: ""}, actions: ["find"]},
                    {resource: {cluster: true}, actions: ["internal"]}
                ],
                expectFail: true,
              },
            ]
        },
        {
          testname: "aggregate_$_internalChangeStreamCheckResumability",
          command: {
              aggregate: 1,
              pipeline: [{$_internalChangeStreamCheckResumability: {}}],
              cursor: {}
          },
          testcases: [
              {
                runOnDb: firstDbName,
                roles: {__system: 1},
                privileges: [
                    {resource: {db: firstDbName, collection: ""}, actions: ["find"]},
                    {resource: {cluster: true}, actions: ["internal"]}
                ],
                expectFail: true,
              },
            ]
        },
        {
          testname: "aggregate_$_internalChangeStreamCheckTopologyChange",
          command: {
              aggregate: 1,
              pipeline: [{$_internalChangeStreamCheckTopologyChange: {}}],
              cursor: {}
          },
          testcases: [
              {
                runOnDb: firstDbName,
                roles: {__system: 1},
                privileges: [
                    {resource: {db: firstDbName, collection: ""}, actions: ["find"]},
                    {resource: {cluster: true}, actions: ["internal"]}
                ],
                expectFail: true,
              },
            ]
        },
        {
          testname: "aggregate_$_internalChangeStreamHandleTopologyChange",
          command: {
              aggregate: 1,
              pipeline: [{$_internalChangeStreamHandleTopologyChange: {}}],
              cursor: {}
          },
          testcases: [
              {
                runOnDb: firstDbName,
                roles: {__system: 1},
                privileges: [
                    {resource: {db: firstDbName, collection: ""}, actions: ["find"]},
                    {resource: {cluster: true}, actions: ["internal"]}
                ],
                expectFail: true,
              },
            ]
        },
        {
          testname: "aggregate_$_internalChangeStreamOplogMatch",
          command: {
              aggregate: 1,
              pipeline: [{$_internalChangeStreamOplogMatch: {}}],
              cursor: {}
          },
          testcases: [
              {
                runOnDb: firstDbName,
                roles: {__system: 1},
                privileges: [
                    {resource: {db: firstDbName, collection: ""}, actions: ["find"]},
                    {resource: {cluster: true}, actions: ["internal"]}
                ],
                expectFail: true,
              },
            ]
        },
        {
          testname: "aggregate_$_internalChangeStreamTransform",
          command: {
              aggregate: 1,
              pipeline: [{$_internalChangeStreamTransform: {}}],
              cursor: {}
          },
          testcases: [
              {
                runOnDb: firstDbName,
                roles: {__system: 1},
                privileges: [
                    {resource: {db: firstDbName, collection: ""}, actions: ["find"]},
                    {resource: {cluster: true}, actions: ["internal"]}
                ],
                expectFail: true,
              },
            ]
        },
        { 
          testname: "aggregate_$_internalChangeStreamUnwindTransaction",
          command: {
              aggregate: 1,
              pipeline: [{$_internalChangeStreamUnwindTransaction: {}}],
              cursor: {}
          },
          testcases: [
              {
                runOnDb: firstDbName,
                roles: {__system: 1},
                privileges: [
                    {resource: {db: firstDbName, collection: ""}, actions: ["find"]},
                    {resource: {cluster: true}, actions: ["internal"]}
                ],
                expectFail: true,
              },
            ]
        },
        {
          testname: "aggregate_$_internalShardServerInfo",
          command: {
              aggregate: 1,
              pipeline: [{$_internalShardServerInfo: {}}],
              cursor: {}
          },
          testcases: [{
            runOnDb: firstDbName,
            roles: {__system: 1},
            privileges: [
                {resource: {db: firstDbName, collection: ""}, actions: ["find"]},
                {resource: {cluster: true}, actions: ["internal"]},
            ],
            expectFail: true
          }],
        },
        {
          testname: "aggregate_$listCachedAndActiveUsers",
          command: {
            aggregate: 1,
            pipeline: [{$listCachedAndActiveUsers: {}}],
            cursor: {}
          },
          testcases: [
              {
                runOnDb: adminDbName,
                roles: {userAdminAnyDatabase: 1, root: 1, __system: 1},
                privileges: [
                    {resource: {anyResource: true}, actions: ["listCachedAndActiveUsers"]},
                ],
              },
              {
                runOnDb: firstDbName,
                roles: {userAdminAnyDatabase: 1, root: 1, __system: 1},
                privileges: [
                    {resource: {anyResource: true}, actions: ["listCachedAndActiveUsers"]},
                ],
              }
            ]
        },
        {
          testname: "aggregate_$listCatalog_admin",
          command: {
            aggregate: 1,
            pipeline: [{$listCatalog: {}}],
            cursor: {}
          },
          testcases: [
              {
                runOnDb: adminDbName,
                roles: {
                  readAnyDatabase: 1,
                  readWriteAnyDatabase: 1,
                  backup: 1,
                  root: 1,
                  __system: 1
                },
                privileges: [
                    {resource: {cluster: true}, actions: ["listDatabases"]},
                    {resource: {db: "", collection: ""}, actions: ["listCollections", "listIndexes"]},
                    {resource: {db: "", collection: "system.js"}, actions: ["listCollections", "listIndexes"]},
                    {resource: {db: "", system_buckets: ""}, actions: ["listCollections", "listIndexes"]},
                ],
              },
              {
                runOnDb: firstDbName,
                roles: {
                    readAnyDatabase: 1,
                    readWriteAnyDatabase: 1,
                    backup: 1,
                    root: 1,
                    __system: 1
                },
                privileges: [
                    {resource: {cluster: true}, actions: ["listDatabases"]},
                    {resource: {db: "", collection: ""}, actions: ["listCollections", "listIndexes"]},
                    {resource: {db: "", collection: "system.js"}, actions: ["listCollections", "listIndexes"]},
                    {resource: {db: "", system_buckets: ""}, actions: ["listCollections", "listIndexes"]},
                ],
                expectFail: true
              }
            ]
        },
        {
          testname: "aggregate_$listCatalog_normal_resource",
          command: {
            aggregate: "foo",
            pipeline: [{$listCatalog: {}}],
            cursor: {}
          },
          testcases: [
              {
                runOnDb: firstDbName,
                roles: {
                    read:1,
                    readWrite:1,
                    readAnyDatabase: 1,
                    readWriteAnyDatabase: 1,
                    dbAdmin:1,
                    dbAdminAnyDatabase:1,
                    dbOwner:1,
                    backup: 1,
                    root: 1,
                    __system: 1
                },
                privileges: [
                    {resource: {db: firstDbName, collection: "foo"}, actions: ["listCollections", "listIndexes"]},
                ],
              }
            ]
        },
        {
          testname: "aggregate_$listSampledQueries",
          command: {
            aggregate: 1,
            pipeline: [{$listSampledQueries: {}}],
            cursor: {}
          },
          skipUnlessReplicaSet: true,
          testcases: [
              {
                runOnDb: adminDbName,
                roles: roles_monitoring,
                privileges: [
                    {resource: {cluster: true}, actions: ["listSampledQueries"]},
                ],
              },
              {runOnDb: firstDbName, roles: roles_monitoring, expectFail: true},
              {runOnDb: secondDbName, roles: roles_monitoring, expectFail: true}
            ]
        },
        {
          testname: "aggregate_$_addReshardingResumeId",
          command: {
              aggregate: "foo",
              pipeline: [{$_addReshardingResumeId: {}}],
              cursor: {}
          },
          skipSharded: true, // Not available on mongos.
          testcases: [{
            runOnDb: firstDbName,
            roles: {__system: 1},
            privileges: [
                {resource: {db: firstDbName, collection: ""}, actions: ["find"]},
                {resource: {cluster: true}, actions: ["internal"]},
            ],
            expectFail: true
          }],
        },
        {
          testname: "aggregate_$_internalApplyOplogUpdate",
          command: {
              aggregate: "foo",
              pipeline: [{$_internalApplyOplogUpdate: {oplogUpdate: {$v: 2, diff: {i: {a: Timestamp(0, 0)}}}}}],
              cursor: {}
          },
          testcases: testcases_transformationOnly,
        },
        {
          testname: "aggregate_$_internalBoundedSort",
          command: {
              aggregate: "foo",
              pipeline: [
                {$skip: 5}, // Adding $skip because $_internalBoundedSort cannot be the first stage on the merger when running in a sharded cluster.
                {$_internalBoundedSort: {sortKey: {bar: 1}, bound: {base: "min"}}}
              ],
              cursor: {}
          },
          testcases: testcases_transformationOnly,
        },
        {
          testname: "aggregate_$_internalComputeGeoNearDistance",
          command: {
              aggregate: "foo",
              pipeline: [{
                  $_internalComputeGeoNearDistance: {
                      near: {
                          type: "Point",
                          coordinates: [1, 1]
                      },
                      key: "loc",
                      distanceMultiplier: 1,
                      distanceField: "dist"
                  }
              }],
              cursor: {}
          },
          testcases: testcases_transformationOnly,
        },
        {
          testname: "aggregate_$_internalConvertBucketIndexStats",
          command: {
              aggregate: "foo",
              pipeline: [{$_internalConvertBucketIndexStats: {timeField: "bar", metaField: "baz"}}],
              cursor: {}
          },
          testcases: testcases_transformationOnly,
        },
        {
          testname: "aggregate_$_internalDensify",
          command: {
              aggregate: "foo",
              pipeline: [{$_internalDensify: {}}],
              cursor: {}
          },
          testcases: testcases_transformationOnlyExpectFail,
        },
        {
          testname: "aggregate_$_internalFindAndModifyImageLookup",
          command: {
              aggregate: "foo",
              pipeline: [{$_internalFindAndModifyImageLookup: {}}],
              cursor: {}
          },
          testcases: [{
              runOnDb: firstDbName,
              roles: {__system: 1},
              privileges: [
                  {resource: {db: firstDbName, collection: ""}, actions: ["find"]},
                  {resource: {cluster: true}, actions: ["internal"]},
              ],
              expectFail: true
          }],
        },
        {
          testname: "aggregate_$_internalInhibitOptimization",
          command: {
              aggregate: "foo",
              pipeline: [{$_internalInhibitOptimization: {}}],
              cursor: {}
          },
          testcases: testcases_transformationOnly,
        },
        {
          testname: "aggregate_$_internalProjection",
          command: {
              aggregate: "foo",
              pipeline: [{$_internalProjection: {policies: "aggregate"}}],
              cursor: {}
          },
          skipSharded: true, // Not available on mongos.
          testcases: [{
              runOnDb: firstDbName,
              roles: {__system: 1},
              privileges: [
                  {resource: {db: firstDbName, collection: ""}, actions: ["find"]},
                  {resource: {cluster: true}, actions: ["internal"]},
              ],
              expectFail: true
          }],
        },
        {
          testname: "aggregate_$_internalReplaceRoot",
          command: {
              aggregate: "foo",
              pipeline: [{$_internalReplaceRoot: {}}],
              cursor: {}
          },
          skipSharded: true, // Not available on mongos.
          testcases: [{
              runOnDb: firstDbName,
              roles: {__system: 1},
              privileges: [
                  {resource: {db: firstDbName, collection: ""}, actions: ["find"]},
                  {resource: {cluster: true}, actions: ["internal"]},
              ],
              expectFail: true
          }],
        },
        {
          testname: "aggregate_$_internalReshardingIterateTransaction",
          command: {
              aggregate: "foo",
              pipeline: [{$_internalReshardingIterateTransaction: {}}],
              cursor: {}
          },
          skipSharded: true, // Not available on mongos.
          testcases: [{
              runOnDb: firstDbName,
              roles: {__system: 1},
              privileges: [
                  {resource: {db: firstDbName, collection: ""}, actions: ["find"]},
                  {resource: {cluster: true}, actions: ["internal"]},
              ],
              expectFail: true
          }],
        },
        {
          testname: "aggregate_$_internalReshardingOwnershipMatch",
          command: {
              aggregate: "foo",
              pipeline: [{$_internalReshardingOwnershipMatch: {}}],
              cursor: {}
          },
          skipSharded: true, // Not available on mongos.
          testcases: [{
              runOnDb: firstDbName,
              roles: {__system: 1},
              privileges: [
                  {resource: {db: firstDbName, collection: ""}, actions: ["find"]},
                  {resource: {cluster: true}, actions: ["internal"]},
              ],
              expectFail: true
          }],
        },
        {
          testname: "aggregate_$_internalSearchIdLookup",
          command: {
              aggregate: "foo",
              pipeline: [{$_internalSearchIdLookup: {}}],
              cursor: {}
          },
          testcases: testcases_transformationOnly,
        },
        {
          testname: "aggregate_$_internalSearchMongotRemote",
          command: {
              aggregate: "foo",
              pipeline: [{$_internalSearchMongotRemote: {}}],
              cursor: {}
          },
          testcases: testcases_transformationOnlyExpectFail
        },
        {
          testname: "aggregate_$_internalSetWindowFields",
          command: {
              aggregate: "foo",
              pipeline: [{$_internalSetWindowFields: {"output": {"val": {"$locf": "$val"}}}}],
              cursor: {}
          },
          testcases: testcases_transformationOnly,
        },
        {
          testname: "aggregate_$_internalShredDocuments",
          command: {
              aggregate: "foo",
              pipeline: [{$_internalShredDocuments: {}}],
              cursor: {}
          },
          testcases: testcases_transformationOnly,
        },
        {
          testname: "aggregate_$_internalSplitPipeline",
          command: {
              aggregate: "foo",
              pipeline: [{$_internalSplitPipeline: {mergeType: "anyShard"}}],
              cursor: {}
          },
          testcases: testcases_transformationOnly,
        },
        {
          testname: "aggregate_$_internalStreamingGroup",
          command: {
              aggregate: "foo",
              pipeline: [{$_internalStreamingGroup: {_id: "$_id", value: {$last: "$bar"}, $monotonicIdFields: ["_id"]}}],
              cursor: {},
          },
          testcases: testcases_transformationOnly,
        },
        {
          testname: "aggregate_$addFields",
          command: {
              aggregate: "foo",
              pipeline: [{$addFields: {bar: "baz"}}],
              cursor: {},
          },
          testcases: testcases_transformationOnly,
        },
        {
          testname: "aggregate_$bucket",
          command: {
              aggregate: "foo",
              pipeline: [{$bucket: {groupBy: "$bar", boundaries: [0, 100], default: "Other"}}],
              cursor: {},
          },
          testcases: testcases_transformationOnly,
        },
        {
          testname: "aggregate_$bucketAuto",
          command: {
              aggregate: "foo",
              pipeline: [{$bucketAuto: {groupBy: "$bar", buckets: 4}}],
              cursor: {},
          },
          testcases: testcases_transformationOnly,
        },
        {
          testname: "aggregate_$count",
          command: {
              aggregate: "foo",
              pipeline: [{$count: "bar"}],
              cursor: {},
          },
          testcases: testcases_transformationOnly,
        },
        {
          testname: "aggregate_$densify",
          command: {
              aggregate: "foo",
              pipeline: [{$densify: {field: "val", range: {step: 1, bounds: "partition"}, partitionByFields: ["part"]}}],
              cursor: {},
          },
          testcases: testcases_transformationOnly,
        },
        {
          testname: "aggregate_$externalAPI",
          command: {
              aggregate: "foo",
              pipeline: [{$externalAPI: {}}],
              cursor: {},
          },
          // TODO SERVER-74961: Windows is not yet supported in stream processing.
          skipTest: (_) => _isWindows() || !getBuildInfo().modules.includes("enterprise") || getBuildInfo().version < "8.1",
          skipSharded: true,
          testcases: testcases_transformationOnlyExpectFail, // Not allowed in user requests.
        },
        {
          testname: "aggregate_$fill",
          command: {
              aggregate: "foo",
              pipeline: [{$fill: {output: {bar: {value: 0}}}}],
              cursor: {},
          },
          testcases: testcases_transformationOnly,
        },
        {
          testname: "aggregate_$group",
          command: {
              aggregate: "foo",
              pipeline: [{$group: {_id: "$bar", count: {$sum: 1}}}],
              cursor: {},
          },
          testcases: testcases_transformationOnly,
        },
        {
          testname: "aggregate_$limit",
          command: {
              aggregate: "foo",
              pipeline: [{$limit: 10}],
              cursor: {},
          },
          testcases: testcases_transformationOnly,
        },
        {
          testname: "aggregate_$mergeCursors",
          command: {
              aggregate: "foo",
              pipeline: [{
                  $mergeCursors: {
                      sort: {y: 1, z: 1},
                      compareWholeSortKey: false,
                      remotes: [],
                      nss: "test.mergeCursors",
                      allowPartialResults: false,
                  }
              }],
              cursor: {},
          },
          testcases: [
            {
              runOnDb: firstDbName,
              roles: {__system: 1},
              // $mergeCursors requires __system role OR a user with internal and find action types as privileges.
              expectFail: true,
              privileges: [
                {resource: {cluster: true}, actions: ["internal"]},
                {resource: {db: firstDbName, collection: "foo"}, actions: ["find"]},
              ],
            },
            {
              runOnDb: firstDbName,
              // Find action type as a privilege alone is not sufficient for $mergeCursors.
              expectAuthzFailure: true,
              privileges: [
                {resource: {db: firstDbName, collection: "foo"}, actions: ["find"]},
              ],
            },
          ],
        },
        {
          testname: "aggregate_$queue",
          command: {
              aggregate: 1,
              pipeline: [{$queue: []}],
              cursor: {}
          },
          testcases: [
              { runOnDb: firstDbName, roles: roles_read, expectFail: true },
              { runOnDb: secondDbName, roles: roles_readAny, expectFail: true }
          ],
        },
        {
          testname: "aggregate_$redact",
          command: {
              aggregate: "foo",
              pipeline: [{$redact: {$cond: {if: {$gt: ["$_id", {}]}, then: "$$DESCEND", else: "$$PRUNE"}}}],
              cursor: {}
          },
          testcases: testcases_transformationOnly,
        },
        {
          testname: "aggregate_$project",
          command: {
              aggregate: "foo",
              pipeline: [{$project: {baz: 0}}],
              cursor: {}
          },
          testcases: testcases_transformationOnly,
        },
        {
          testname: "aggregate_$setVariableFromSubPipeline",
          command: {
              aggregate: "foo",
              pipeline: [
                { $setVariableFromSubPipeline: { var: "$$SEARCH_META", pipeline: [] } },
                { $replaceWith: "$$SEARCH_META" }
              ],
              cursor: {}
          },
          testcases: testcases_transformationOnlyExpectFail,
        },
        {
          testname: "aggregate_$searchBeta",
          command: {
              aggregate: "foo",
              pipeline: [{$searchBeta: {query: "cakes", path: "title"}}],
              cursor: {}
          },
          // Instead of calling to mongot, lets make the search to return EOF early.
          disableSearch: true,
          testcases: testcases_transformationOnly
        },
        {
          testname: "aggregate_$replaceRoot",
          command: {
              aggregate: "foo",
              pipeline: [{$replaceRoot: {newRoot: "$bar"}}],
              cursor: {}
          },
          setup: function(db) {
            db.foo.drop(); // cleans up the collection to ensure all the documents have object field 'bar'.
            assert.commandWorked(db.foo.insert({bar: {baz: 1}}));
            assert.commandWorked(db.foo.insert({bar: {baz: 2}}));
          },
          testcases: testcases_transformationOnly
        },
        {
          testname: "aggregate_$replaceWith",
          command: {
              aggregate: "foo",
              pipeline: [{$replaceWith: "$bar"}],
              cursor: {}
          },
          setup: function(db) {
            db.foo.drop(); // cleans up the collection to ensure all the documents have object field 'bar'.
            assert.commandWorked(db.foo.insert({bar: {baz: 1}}));
            assert.commandWorked(db.foo.insert({bar: {baz: 2}}));
          },
          testcases: testcases_transformationOnly
        },
        {
          testname: "aggregate_$sample",
          command: {
              aggregate: "foo",
              pipeline: [{$sample: {size: 10}}],
              cursor: {}
          },
          testcases: testcases_transformationOnly
        },
        {
          testname: "aggregate_$setWindowFields",
          command: {
            aggregate: "foo",
            pipeline: [{$setWindowFields: {
              sortBy: { bar: 1 },
              output: {
                 cumulativeQuantityForYear: {
                    $sum: "$baz",
                    window: {
                       documents: [ "unbounded", "current" ]
                    }
                 }
              }}}],
            cursor: {}
          },
          testcases: testcases_transformationOnly
        },
        {
          testname: "aggregate_$shardedDataDistribution",
          command: {
            aggregate: 1,
            pipeline: [{$shardedDataDistribution: {}}],
            cursor: {}
          },
          skipUnlessSharded: true,
          testcases: [
              {
                runOnDb: adminDbName,
                roles: roles_monitoring,
                privileges: [
                    {resource: {cluster: true}, actions: ["shardedDataDistribution"]},
                ],
              },
              {runOnDb: firstDbName, roles: roles_monitoring, expectFail: true},
              {runOnDb: secondDbName, roles: roles_monitoring, expectFail: true}
            ]
        },
        {
          testname: "aggregate_$skip",
          command: {
              aggregate: "foo",
              pipeline: [{$skip: 10}],
              cursor: {}
          },
          testcases: testcases_transformationOnly
        },
        {
          testname: "aggregate_$sort",
          command: {
              aggregate: "foo",
              pipeline: [{$sort: {a: 1}}],
              cursor: {}
          },
          testcases: testcases_transformationOnly
        },
        {
          testname: "aggregate_$sortByCount",
          command: {
              aggregate: "foo",
              pipeline: [{$sortByCount: "$a"}],
              cursor: {}
          },
          testcases: testcases_transformationOnly
        },
        {
          testname: "aggregate_$unset",
          command: {
              aggregate: "foo",
              pipeline: [{$unset: "bar"}],
              cursor: {}
          },
          testcases: testcases_transformationOnly
        },
        {
          testname: "aggregate_$unwind",
          command: {
              aggregate: "foo",
              pipeline: [{$unwind: "$a"}],
              cursor: {}
          },
          testcases: testcases_transformationOnly
        },
        {
          testname: "validate_db_metadata_command_specific_db",
          command: {
              validateDBMetadata: 1,
              db: secondDbName,
              collection: "test",
              apiParameters: {version: "1", strict: true}
          },
          setup: function(db) {
              const collName = "validate_db_metadata_command_specific_db";
              assert.commandWorked(db.getSiblingDB(firstDbName).createCollection(collName));
              assert.commandWorked(db.getSiblingDB(secondDbName).createCollection(collName));
              assert.commandWorked(db.getSiblingDB("ThirdDB").createCollection(collName));
          },
          teardown: function(db) {
              assert.commandWorked(db.getSiblingDB(firstDbName).dropDatabase());
              assert.commandWorked(db.getSiblingDB(secondDbName).dropDatabase());
              assert.commandWorked(db.getSiblingDB("ThirdDB").dropDatabase());
          },
          testcases: [
              {
                  runOnDb: secondDbName,
                  privileges: [{resource: {db: secondDbName, collection: ""}, actions: ["validate"]}]
              },
              {
                  // Need to only have permission on secondDbName to be able to the command against
                  // the db.
                  runOnDb: firstDbName,
                  privileges: [{resource: {db: secondDbName, collection: ""}, actions: ["validate"]}],
              },
              {
                  runOnDb: firstDbName,
                  privileges: [
                      {resource: {db: firstDbName, collection: ""}, actions: ["validate"]}
                  ],
                  expectAuthzFailure: true
              },
          ]
      },
      {
          testname: "validate_db_metadata_command_all_dbs",
          command: {validateDBMetadata: 1, apiParameters: {version: "1", strict: true}},
          setup: function(db) {
              const collName = "validate_db_metadata_command_all_dbs";
              assert.commandWorked(db.getSiblingDB(firstDbName).createCollection(collName));
              assert.commandWorked(db.getSiblingDB(secondDbName).createCollection(collName));
          },
          teardown: function(db) {
              assert.commandWorked(db.getSiblingDB(firstDbName).dropDatabase());
              assert.commandWorked(db.getSiblingDB(secondDbName).dropDatabase());
          },
          testcases: [
              {
                  // Since the command didn't specify a 'db', it validates all dbs and hence require
                  // permission to run on all dbs.
                  runOnDb: secondDbName,
                  privileges: [{resource: {db: "", collection: ""}, actions: ["validate"]}],
              },
              {
                  // An exhaustive list on all databases is still not good enough for running to
                  // command on all dbs.
                  runOnDb: secondDbName,
                  privileges: [
                      {resource: {db: "admin", collection: ""}, actions: ["validate"]},
                      {resource: {db: "config", collection: ""}, actions: ["validate"]},
                      {resource: {db: "local", collection: ""}, actions: ["validate"]},
                      {resource: {db: firstDbName, collection: ""}, actions: ["validate"]},
                      {resource: {db: secondDbName, collection: ""}, actions: ["validate"]}
                  ],
                  expectAuthzFailure: true
              },
          ]
      },
      {
        testname: "query_settings_agg_command",
        command: {
          aggregate: 1,
          pipeline: [{$querySettings: {}}],
          cursor: {}
        },
        // TODO: SERVER-71537 Remove Feature Flag for PM-412.
        skipTest: (conn) => {
          return isStandalone(conn) || !TestData.setParameters.featureFlagQuerySettings;
        },
        testcases: [
          // Tests that a cluster admin can successfully run the `$querySettings` stage as part of
          // the aggregation pipeline.
          {
            runOnDb: adminDbName,
            roles: roles_clusterManager,
            privileges: [{resource: {cluster: true}, actions: ["querySettings"]}]
          },
      ]
      },
      {
        testname: "set_query_settings_commands",
        command: {
          setQuerySettings: {
            find: "foo",
            $db: firstDbName,
          },
          settings: {
            "indexHints": {
              "ns": {db: firstDbName, coll: "foo"},
              "allowedIndexes": [{ "sku": 1 }]
            }
          }
        },
        // TODO: SERVER-71537 Remove Feature Flag for PM-412.
        skipTest: (conn) => {
          return isStandalone(conn) || !TestData.setParameters.featureFlagQuerySettings;
        },
        teardown: function(db) {
          db.adminCommand({removeQuerySettings: {
            find: "foo",
            $db: firstDbName,
          }});
        },
        testcases: [
          // Tests that an admin cluster can successfully run the `setQuerySettings` command.
          {
            runOnDb: adminDbName,
            roles: roles_clusterManager,
            privileges: [{resource: {cluster: true}, actions: ["querySettings"]}]
          },
      ]
      },
      {
        testname: "remove_query_settings_commands",
        command: {
          removeQuerySettings: {
            find: "foo",
            $db: firstDbName,
          }
        },
        // TODO: SERVER-71537 Remove Feature Flag for PM-412.
        skipTest: (conn) => {
          return isStandalone(conn) || !TestData.setParameters.featureFlagQuerySettings;
        },
        testcases: [
          // Tests that an admin cluster can successfully run the `removeQuerySettings` command.
          {
            runOnDb: adminDbName,
            roles: roles_clusterManager,
            privileges: [{resource: {cluster: true}, actions: ["querySettings"]}],
            expectAuthzFailure: false, // We expect the request to be authorized.
          },
      ]
      },
      {
        testname: "aggregate_internal_list_collections",
        command: {aggregate: 1, pipeline: [{$_internalListCollections: {}}], cursor: {}},
        testcases: [
          {
            runOnDb: adminDbName,
            roles: {__system: 1},
            privileges: [{resource: {cluster: true}, actions: ["internal"]}]
          },
          {
            runOnDb: firstDbName,
            roles: {__system: 1},
            privileges: [{resource: {cluster: true}, actions: ["internal"]}]
          },
        ]
      },
      {
        testname: "aggregate_$listClusterCatalog",
        command: {aggregate: 1, pipeline: [{$listClusterCatalog: {}}], cursor: {}},
        testcases: [
            {
                runOnDb: adminDbName,
                roles: roles_monitoring,
                privileges: [
                    {resource: {cluster: true}, actions: ["listClusterCatalog"]},
                ],
            },
            {
                runOnDb: firstDbName,
                roles: {
                    read: 1,
                    readAnyDatabase: 1,
                    readWrite: 1,
                    readWriteAnyDatabase: 1,
                    dbAdmin: 1,
                    dbAdminAnyDatabase: 1,
                    dbOwner: 1,
                    backup: 1,
                    restore: 1,
                    root: 1,
                    __system: 1
                },
                privileges: [
                  {resource: {db: firstDbName, collection: ""}, actions: ["listCollections"]}
                ]
            },
            {runOnDb: firstDbName, privileges: [], expectAuthzFailure: true},
        ]
      }
    ],

    /************* SHARED TEST LOGIC ****************/

    /**
     * Returns true if conn is a connection to mongos,
     * and false otherwise.
     */
    isMongos: function(conn) {
        var res = conn.getDB("admin").runCommand({isdbgrid: 1});
        return (res.ok == 1 && res.isdbgrid == 1);
    },

    /**
     * Runs a single test object from the tests array above.
     * The actual implementation must be provided in "impls".
     *
     * Parameters:
     *   conn -- a connection to either mongod or mongos
     *   t -- a single test object from the tests array above
     *
     * Returns:
     *  An array of strings. Each string in the array reports
     *  a particular test error.
     */
    runOneTest: function(conn, t, impls, options) {
        options = options || {};

        const isMongos = !!options.isMongos || this.isMongos(conn);
        if (options.shard0Name) {
          shard0name = options.shard0Name;
        }

        jsTest.log("Running test: " + t.testname);

        if (t.skipTest && t.skipTest(conn)) {
            return [];
        }
        // some tests shouldn't run in a sharded environment
        if (t.skipSharded && isMongos) {
            return [];
        }
        // others shouldn't run in a standalone environment
        if (t.skipUnlessSharded && !isMongos) {
            return [];
        }
        // some tests require replica sets to be disabled.
        if (t.skipReplicaSet && FixtureHelpers.isReplSet(conn.getDB(adminDbName))) {
          jsTest.log("Skipping test against replica set: " + t.testname);
          return [];
        }
        // some tests require replica sets to be enabled.
        if (t.skipUnlessReplicaSet && !FixtureHelpers.isReplSet(conn.getDB("admin"))) {
            return [];
        }

        return impls.runOneTest(conn, t);
    },

    setup: function(conn, t, runOnDb, testcase) {
        var adminDb = conn.getDB(adminDbName);
        if (t.setup) {
            adminDb.auth("admin", "password");
            var state = t.setup(runOnDb, testcase);
            adminDb.logout();
            return state;
        }

        return {};
    },

    authenticatedSetup: function(t, runOnDb) {
        if (t.authenticatedSetup) {
            t.authenticatedSetup(runOnDb);
        }
    },

    teardown: function(conn, t, runOnDb, response) {
        var adminDb = conn.getDB(adminDbName);
        if (t.teardown) {
            adminDb.auth("admin", "password");
            t.teardown(runOnDb, response);
            adminDb.logout();
        }
    },

    /**
     * Top-level test runner
     */
    runTests: function(conn, impls, options) {
      options = options || {};
      options.isMongos = options.isMongos || this.isMongos(conn);

        // impls must provide implementations of a few functions
        assert("createUsers" in impls);
        assert("runOneTest" in impls);

        impls.createUsers(conn);

        // A test may provide a secondary connection to be intermittently authed
        // with admin privileges for setup/teardown.
        const setupConn = ("getSideChannel" in impls)? impls.getSideChannel(conn) : conn;
        checkAggStageCoverage(setupConn);

        var failures = [];


        for (var i = 0; i < this.tests.length; i++) {
            const res = this.runOneTest(conn, this.tests[i], impls, options);
            failures = failures.concat(res);
        }

        failures.forEach(function(i) {
            jsTest.log(i);
        });
        assert.eq(0, failures.length);
    }
};

/**
 * Returns true iff the test is ran in a standalone environment.
 */
function isStandalone(conn) {
    const hello = assert.commandWorked(conn.getDB("admin").runCommand({hello: 1}));
    const isStandalone = hello.msg !== "isdbgrid" && !hello.hasOwnProperty('setName');
    return isStandalone;
}

/**
 * Checks the test coverage on aggregation stages. If it finds any aggregation stage misses
 * authorization testing, it throws an error to remind developers to add them.
 */
function checkAggStageCoverage(conn) {
    const adminDb = conn.getDB(adminDbName);

    // Ensures to login as admin.
    assert(adminDb.auth("admin", "password"));
    const aggStages = adminDb.serverStatus().metrics.aggStageCounters;
    adminDb.logout();

    const unvisited = {};
    for (let aggStage of Object.keys(aggStages)) {
        // Tracks 'aggStage' unless listed in the exception list 'skippedAuthTestingAggStages'.
        if (!skippedAuthTestingAggStages.includes(aggStage)) {
            unvisited[aggStage] = 1;
        }
    }

    for (let test of authCommandsLib.tests) {
        if (!("aggregate" in test.command)) {
            continue;
        }
        for (let stage of test.command.pipeline) {
            let stageName = Object.keys(stage)[0];
            delete unvisited[stageName];
        }
    }

    const unvisitedList = Object.keys(unvisited);
    assert.eq(unvisitedList.length,
              0,
              `'authCommandsLib.tests' misses auth testing for ${
                  unvisitedList.length} aggregation stages: ${unvisitedList.join(", ")}`);
}<|MERGE_RESOLUTION|>--- conflicted
+++ resolved
@@ -7423,47 +7423,7 @@
             ]
         },
         {
-<<<<<<< HEAD
-          testname: "aggregate_$mergeCursors",
-          command: {
-              aggregate: "foo",
-              pipeline: [{
-                  $mergeCursors: {
-                      sort: {y: 1, z: 1},
-                      compareWholeSortKey: false,
-                      remotes: [],
-                      nss: "test.mergeCursors",
-                      allowPartialResults: false,
-                  }
-              }],
-              cursor: {},
-          },
-          testcases: [
-            {
-              runOnDb: firstDbName,
-              roles: {__system: 1},
-              // $mergeCursors requires __system role OR a user with internal and find action types as privileges.
-              expectFail: true,
-              privileges: [
-                {resource: {cluster: true}, actions: ["internal"]},
-                {resource: {db: firstDbName, collection: "foo"}, actions: ["find"]},
-              ],
-            },
-            {
-              runOnDb: firstDbName,
-              // Find action type as a privilege alone is not sufficient for $mergeCursors.
-              expectAuthzFailure: true,
-              privileges: [
-                {resource: {db: firstDbName, collection: "foo"}, actions: ["find"]},
-              ],
-            },
-          ],
-        },
-        {
-          testname: "validate_db_metadata_command_specific_db",
-=======
           testname: "aggregate_$_internalUnpackBucket",
->>>>>>> a25a91f1
           command: {
               aggregate: "foo",
               pipeline: [{$_internalUnpackBucket: {timeField: "start", metaField: "tags", bucketMaxSpanSeconds: NumberInt(3000)}}],
