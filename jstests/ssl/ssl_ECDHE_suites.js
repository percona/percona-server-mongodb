--- conflicted
+++ resolved
@@ -33,14 +33,7 @@
 const mongod = MongoRunner.runMongod(x509_options);
 
 // Use new toolchain python, if it exists
-<<<<<<< HEAD
-let python_binary = '/opt/mongodbtoolchain/v4/bin/python3';
-if (runProgram('/bin/sh', '-c', 'ls ' + python_binary) !== 0) {
-    python_binary = '/usr/bin/python3';
-}
-=======
 let python_binary = getPython3Binary();
->>>>>>> c85e4d5e
 
 // Run the tls cipher suite enumerator
 const python = '/usr/bin/env ' + python_binary;
