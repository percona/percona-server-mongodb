--- conflicted
+++ resolved
@@ -1,14 +1,10 @@
 /**
  * Verifies that the $collStats aggregation stage includes the shard and hostname for each output
  * document when run via mongoS, and that the former is absent when run on a non-shard mongoD.
-<<<<<<< HEAD
- *
- * @tags: [rocks_requires_fcv36]
-=======
  * @tags: [
+ *   rocks_requires_fcv36,
  *   requires_spawning_own_processes,
  * ]
->>>>>>> c2b9acad
  */
 (function() {
     "use strict";
