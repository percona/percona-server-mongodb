--- conflicted
+++ resolved
@@ -312,11 +312,7 @@
 
 // Execute all test objects
 // SERVER-17070 Auto split moves to shard node running WiredTiger, if exceeding maxSize
-<<<<<<< HEAD
-var unsupported = ["wiredTiger", "rocksExperiment", "tokuft"];
-=======
-var unsupported = ["wiredTiger", "rocksdb"];
->>>>>>> 02a9fd0d
+var unsupported = ["wiredTiger", "rocksdb", "tokuft"];
 if (unsupported.indexOf(st.d0.adminCommand({serverStatus : 1}).storageEngine.name) == -1 &&
     unsupported.indexOf(st.d1.adminCommand({serverStatus : 1}).storageEngine.name) == -1) {
     for (var i = 0; i < maxSizeTests.length; i++) {
