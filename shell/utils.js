
__quiet = false;
__magicNoPrint = { __magicNoPrint : 1111 }

chatty = function(s){
    if ( ! __quiet )
        print( s );
}

friendlyEqual = function( a , b ){
    if ( a == b )
        return true;

    if ( tojson( a ) == tojson( b ) )
        return true;

    return false;
}


doassert = function( msg ){
    print( "assert: " + msg );
    throw msg;
}

assert = function( b , msg ){
    if ( assert._debug && msg ) print( "in assert for: " + msg );

    if ( b )
        return;
    
    doassert( "assert failed : " + msg );
}

assert._debug = false;

assert.eq = function( a , b , msg ){
    if ( assert._debug && msg ) print( "in assert for: " + msg );

    if ( a == b )
        return;

    if ( ( a != null && b != null ) && friendlyEqual( a , b ) )
        return;

    doassert( "[" + tojson( a ) + "] != [" + tojson( b ) + "] are not equal : " + msg );
}

assert.eq.automsg = function( a, b ) {
    assert.eq( eval( a ), eval( b ), "[" + a + "] != [" + b + "]" );
}

assert.neq = function( a , b , msg ){
    if ( assert._debug && msg ) print( "in assert for: " + msg );
    if ( a != b )
        return;

    doassert( "[" + a + "] != [" + b + "] are equal : " + msg );
}

assert.repeat = function( f, msg, timeout, interval ) {
    if ( assert._debug && msg ) print( "in assert for: " + msg );

    var start = new Date();
    timeout = timeout || 30000;
    interval = interval || 200;
    var last;
    while( 1 ) {
        
        if ( typeof( f ) == "string" ){
            if ( eval( f ) )
                return;
        }
        else {
            if ( f() )
                return;
        }
        
        if ( ( new Date() ).getTime() - start.getTime() > timeout )
            break;
        sleep( interval );
    }
}
    
assert.soon = function( f, msg, timeout, interval ) {
    if ( assert._debug && msg ) print( "in assert for: " + msg );

    var start = new Date();
    timeout = timeout || 30000;
    interval = interval || 200;
    var last;
    while( 1 ) {
        
        if ( typeof( f ) == "string" ){
            if ( eval( f ) )
                return;
        }
        else {
            if ( f() )
                return;
        }
        
        if ( ( new Date() ).getTime() - start.getTime() > timeout )
            doassert( "assert.soon failed: " + f + ", msg:" + msg );
        sleep( interval );
    }
}

assert.throws = function( func , params , msg ){
    if ( assert._debug && msg ) print( "in assert for: " + msg );
    try {
        func.apply( null , params );
    }
    catch ( e ){
        return e;
    }

    doassert( "did not throw exception: " + msg );
}

assert.throws.automsg = function( func, params ) {
    assert.throws( func, params, func.toString() );
}

assert.commandWorked = function( res , msg ){
    if ( assert._debug && msg ) print( "in assert for: " + msg );

    if ( res.ok == 1 )
        return;
    
    doassert( "command failed: " + tojson( res ) + " : " + msg );
}

assert.commandFailed = function( res , msg ){
    if ( assert._debug && msg ) print( "in assert for: " + msg );

    if ( res.ok == 0 )
        return;
    
    doassert( "command worked when it should have failed: " + tojson( res ) + " : " + msg );
}

assert.isnull = function( what , msg ){
    if ( assert._debug && msg ) print( "in assert for: " + msg );

    if ( what == null )
        return;
    
    doassert( "supposed to null (" + ( msg || "" ) + ") was: " + tojson( what ) );
}

assert.lt = function( a , b , msg ){
    if ( assert._debug && msg ) print( "in assert for: " + msg );

    if ( a < b )
        return;
    doassert( a + " is not less than " + b + " : " + msg );
}

assert.gt = function( a , b , msg ){
    if ( assert._debug && msg ) print( "in assert for: " + msg );

    if ( a > b )
        return;
    doassert( a + " is not greater than " + b + " : " + msg );
}

assert.close = function( a , b , msg , places ){
    if (places === undefined) {
        places = 4;
    }
    if (Math.round((a - b) * Math.pow(10, places)) === 0) {
        return;
    }
    doassert( a + " is not equal to " + b + " within " + places +
              " places, diff: " + (a-b) + " : " + msg );
};

Object.extend = function( dst , src , deep ){
    for ( var k in src ){
        var v = src[k];
        if ( deep && typeof(v) == "object" ){
            v = Object.extend( typeof ( v.length ) == "number" ? [] : {} , v , true );
        }
        dst[k] = v;
    }
    return dst;
}

argumentsToArray = function( a ){
    var arr = [];
    for ( var i=0; i<a.length; i++ )
        arr[i] = a[i];
    return arr;
}

isString = function( x ){
    return typeof( x ) == "string";
}

isNumber = function(x){
    return typeof( x ) == "number";
}

isObject = function( x ){
    return typeof( x ) == "object";
}

String.prototype.trim = function() {
    return this.replace(/^\s+|\s+$/g,"");
}
String.prototype.ltrim = function() {
    return this.replace(/^\s+/,"");
}
String.prototype.rtrim = function() {
    return this.replace(/\s+$/,"");
}

Date.timeFunc = function( theFunc , numTimes ){

    var start = new Date();
    
    numTimes = numTimes || 1;
    for ( var i=0; i<numTimes; i++ ){
        theFunc.apply( null , argumentsToArray( arguments ).slice( 2 ) );
    }

    return (new Date()).getTime() - start.getTime();
}

Date.prototype.tojson = function(){
    return "\"" + this.toString() + "\"";
}

RegExp.prototype.tojson = RegExp.prototype.toString;

Array.contains = function( a  , x ){
    for ( var i=0; i<a.length; i++ ){
        if ( a[i] == x )
            return true;
    }
    return false;
}

Array.unique = function( a ){
    var u = [];
    for ( var i=0; i<a.length; i++){
        var o = a[i];
        if ( ! Array.contains( u , o ) ){
            u.push( o );
        }
    }
    return u;
}

Array.shuffle = function( arr ){
    for ( var i=0; i<arr.length-1; i++ ){
        var pos = i+Random.randInt(arr.length-i);
        var save = arr[i];
        arr[i] = arr[pos];
        arr[pos] = save;
    }
    return arr;
}


Array.tojson = function( a , indent ){
    if (!indent) 
        indent = "";

    if (a.length == 0) {
        return "[ ]";
    }

    var s = "[\n";
    indent += "\t";
    for ( var i=0; i<a.length; i++){
        s += indent + tojson( a[i], indent );
        if ( i < a.length - 1 ){
            s += ",\n";
        }
    }
    if ( a.length == 0 ) {
        s += indent;
    }

    indent = indent.substring(1);
    s += "\n"+indent+"]";
    return s;
}

Array.fetchRefs = function( arr , coll ){
    var n = [];
    for ( var i=0; i<arr.length; i ++){
        var z = arr[i];
        if ( coll && coll != z.getCollection() )
            continue;
        n.push( z.fetch() );
    }
    
    return n;
}

Array.sum = function( arr ){
    if ( arr.length == 0 )
        return null;
    var s = arr[0];
    for ( var i=1; i<arr.length; i++ )
        s += arr[i];
    return s;
}

Array.avg = function( arr ){
    if ( arr.length == 0 )
        return null;
    return Array.sum( arr ) / arr.length;
}

Array.stdDev = function( arr ){
    var avg = Array.avg( arr );
    var sum = 0;

    for ( var i=0; i<arr.length; i++ ){
        sum += Math.pow( arr[i] - avg , 2 );
    }

    return Math.sqrt( sum / arr.length );
}

Object.keySet = function( o ) {
    var ret = new Array();
    for( i in o ) {
        if ( !( i in o.__proto__ && o[ i ] === o.__proto__[ i ] ) ) {
            ret.push( i );
        }
    }
    return ret;
}

if ( ! ObjectId.prototype )
    ObjectId.prototype = {}

ObjectId.prototype.toString = function(){
    return this.str;
}

ObjectId.prototype.tojson = function(){
    return "ObjectId(\"" + this.str + "\")";
}

ObjectId.prototype.isObjectId = true;

if ( typeof( DBPointer ) != "undefined" ){
    DBPointer.prototype.fetch = function(){
        assert( this.ns , "need a ns" );
        assert( this.id , "need an id" );
        
        return db[ this.ns ].findOne( { _id : this.id } );
    }
    
    DBPointer.prototype.tojson = function(indent){
        return tojson({"ns" : this.ns, "id" : this.id}, indent);
    }

    DBPointer.prototype.getCollection = function(){
        return this.ns;
    }
    
    DBPointer.prototype.toString = function(){
        return "DBPointer " + this.ns + ":" + this.id;
    }
}
else {
    print( "warning: no DBPointer" );
}

if ( typeof( DBRef ) != "undefined" ){
    DBRef.prototype.fetch = function(){
        assert( this.$ref , "need a ns" );
        assert( this.$id , "need an id" );
        
        return db[ this.$ref ].findOne( { _id : this.$id } );
    }
    
    DBRef.prototype.tojson = function(indent){
        return tojson({"$ref" : this.$ref, "$id" : this.$id}, indent);
    }

    DBRef.prototype.getCollection = function(){
        return this.$ref;
    }
    
    DBRef.prototype.toString = function(){
        return this.tojson();
    }
}
else {
    print( "warning: no DBRef" );
}

if ( typeof( BinData ) != "undefined" ){
    BinData.prototype.tojson = function(){
        return "BinData type: " + this.type + " len: " + this.len;
    }
}
else {
    print( "warning: no BinData" );
}

if ( typeof _threadInject != "undefined" ){
    print( "fork() available!" );
    
    Thread = function(){
        this.init.apply( this, arguments );
    }
    _threadInject( Thread.prototype );
    
    ScopedThread = function() {
        this.init.apply( this, arguments );
    }
    ScopedThread.prototype = new Thread( function() {} );
    _scopedThreadInject( ScopedThread.prototype );
    
    fork = function() {
        var t = new Thread( function() {} );
        Thread.apply( t, arguments );
        return t;
    }    

    // Helper class to generate a list of events which may be executed by a ParallelTester
    EventGenerator = function( me, collectionName, mean ) {
        this.mean = mean;
        this.events = new Array( me, collectionName );
    }
    
    EventGenerator.prototype._add = function( action ) {
        this.events.push( [ Random.genExp( this.mean ), action ] );
    }
    
    EventGenerator.prototype.addInsert = function( obj ) {
        this._add( "t.insert( " + tojson( obj ) + " )" );
    }

    EventGenerator.prototype.addRemove = function( obj ) {
        this._add( "t.remove( " + tojson( obj ) + " )" );
    }

    EventGenerator.prototype.addUpdate = function( objOld, objNew ) {
        this._add( "t.update( " + tojson( objOld ) + ", " + tojson( objNew ) + " )" );
    }
    
    EventGenerator.prototype.addCheckCount = function( count, query, shouldPrint, checkQuery ) {
        query = query || {};
        shouldPrint = shouldPrint || false;
        checkQuery = checkQuery || false;
        var action = "assert.eq( " + count + ", t.count( " + tojson( query ) + " ) );"
        if ( checkQuery ) {
            action += " assert.eq( " + count + ", t.find( " + tojson( query ) + " ).toArray().length );"
        }
        if ( shouldPrint ) {
            action += " print( me + ' ' + " + count + " );";
        }
        this._add( action );
    }
    
    EventGenerator.prototype.getEvents = function() {
        return this.events;
    }
    
    EventGenerator.dispatch = function() {
        var args = argumentsToArray( arguments );
        var me = args.shift();
        var collectionName = args.shift();
        var m = new Mongo( db.getMongo().host );
        var t = m.getDB( "test" )[ collectionName ];
        for( var i in args ) {
            sleep( args[ i ][ 0 ] );
            eval( args[ i ][ 1 ] );
        }
    }
    
    // Helper class for running tests in parallel.  It assembles a set of tests
    // and then calls assert.parallelests to run them.
    ParallelTester = function() {
        this.params = new Array();
    }
    
    ParallelTester.prototype.add = function( fun, args ) {
        args = args || [];
        args.unshift( fun );
        this.params.push( args );
    }
    
    ParallelTester.prototype.run = function( msg, newScopes ) {
        newScopes = newScopes || false;
        assert.parallelTests( this.params, msg, newScopes );
    }
    
    // creates lists of tests from jstests dir in a format suitable for use by
    // ParallelTester.fileTester.  The lists will be in random order.
    // n: number of lists to split these tests into
    ParallelTester.createJstestsLists = function( n ) {
        var params = new Array();
        for( var i = 0; i < n; ++i ) {
            params.push( [] );
        }

        var makeKeys = function( a ) {
            var ret = {};
            for( var i in a ) {
                ret[ a[ i ] ] = 1;
            }
            return ret;
        }
        
        // some tests can't run in parallel with most others
        var skipTests = makeKeys( [ "jstests/dbadmin.js",
                                   "jstests/repair.js",
                                   "jstests/cursor8.js",
                                   "jstests/recstore.js",
                                   "jstests/extent.js",
                                   "jstests/indexb.js",
                                   "jstests/profile1.js",
                                   "jstests/mr3.js",
                                   "jstests/apitest_db.js"] );
        
        // some tests can't be run in parallel with each other
        var serialTestsArr = [ "jstests/fsync.js",
                              "jstests/fsync2.js" ];
        var serialTests = makeKeys( serialTestsArr );
        
        params[ 0 ] = serialTestsArr;
        
        var files = listFiles("jstests");
        files = Array.shuffle( files );
        
        var i = 0;
        files.forEach(
                      function(x) {
                      
                      if ( /_runner/.test(x.name) ||
                          /_lodeRunner/.test(x.name) ||
                          ( x.name in skipTests ) ||
                          ( x.name in serialTests ) ||
                          ! /\.js$/.test(x.name ) ){ 
                      print(" >>>>>>>>>>>>>>> skipping " + x.name);
                      return;
                      }
                      
                      params[ i % n ].push( x.name );
                      ++i;
                      }
        );
        
        // randomize ordering of the serialTests
        params[ 0 ] = Array.shuffle( params[ 0 ] );
        
        for( var i in params ) {
            params[ i ].unshift( i );
        }
        
        return params;
    }
    
    // runs a set of test files
    // first argument is an identifier for this tester, remaining arguments are file names
    ParallelTester.fileTester = function() {
        var args = argumentsToArray( arguments );
        var suite = args.shift();
        args.forEach(
                     function( x ) {
                     print("         S" + suite + " Test : " + x + " ...");
                     var time = Date.timeFunc( function() { load(x); }, 1);
                     print("         S" + suite + " Test : " + x + " " + time + "ms" );
                     }
                     );        
    }
    
    // params: array of arrays, each element of which consists of a function followed
    // by zero or more arguments to that function.  Each function and its arguments will
    // be called in a separate thread.
    // msg: failure message
    // newScopes: if true, each thread starts in a fresh scope
    assert.parallelTests = function( params, msg, newScopes ) {
        newScopes = newScopes || false;
        var wrapper = function( fun, argv ) {
                   eval (
                         "var z = function() {" +
                         "var __parallelTests__fun = " + fun.toString() + ";" +
                         "var __parallelTests__argv = " + tojson( argv ) + ";" +
                         "var __parallelTests__passed = false;" +
                         "try {" +
                            "__parallelTests__fun.apply( 0, __parallelTests__argv );" +
                            "__parallelTests__passed = true;" +
                         "} catch ( e ) {" +
                            "print( e );" +
                         "}" +
                         "return __parallelTests__passed;" +
                         "}"
                         );
            return z;
        }
        var runners = new Array();
        for( var i in params ) {
            var param = params[ i ];
            var test = param.shift();
            var t;
            if ( newScopes )
                t = new ScopedThread( wrapper( test, param ) );
            else
                t = new Thread( wrapper( test, param ) );
            runners.push( t );
        }
        
        runners.forEach( function( x ) { x.start(); } );
        var nFailed = 0;
        // v8 doesn't like it if we exit before all threads are joined (SERVER-529)
        runners.forEach( function( x ) { if( !x.returnData() ) { ++nFailed; } } );        
        assert.eq( 0, nFailed, msg );
    }
}

tojson = function( x, indent , nolint ){
    if ( x === null )
        return "null";
    
    if ( x === undefined )
        return "undefined";
    
    if (!indent) 
        indent = "";

    switch ( typeof x ){
        
    case "string": {
        var s = "\"";
        for ( var i=0; i<x.length; i++ ){
            if ( x[i] == '"' ){
                s += "\\\"";
            }
            else
                s += x[i];
        }
        return s + "\"";
    }
        
    case "number": 
    case "boolean":
        return "" + x;
            
    case "object":{
        var s = tojsonObject( x, indent , nolint );
        if ( ( nolint == null || nolint == true ) && s.length < 80 && ( indent == null || indent.length == 0 ) ){
            s = s.replace( /[\s\r\n ]+/gm , " " );
        }
        return s;
    }
        
    case "function":
        return x.toString();
        

    default:
        throw "tojson can't handle type " + ( typeof x );
    }
    
}

tojsonObject = function( x, indent , nolint ){
    var lineEnding = nolint ? " " : "\n";
    var tabSpace = nolint ? "" : "\t";
    
    assert.eq( ( typeof x ) , "object" , "tojsonObject needs object, not [" + ( typeof x ) + "]" );

    if (!indent) 
        indent = "";
    
    if ( typeof( x.tojson ) == "function" && x.tojson != tojson ) {
        return x.tojson(indent,nolint);
    }
    
    if ( x.constructor && typeof( x.constructor.tojson ) == "function" && x.constructor.tojson != tojson ) {
        return x.constructor.tojson( x, indent , nolint );
    }

    if ( x.toString() == "[object MaxKey]" )
        return "{ $maxKey : 1 }";
    if ( x.toString() == "[object MinKey]" )
        return "{ $minKey : 1 }";
    
    var s = "{" + lineEnding;

    // push one level of indent
    indent += tabSpace;
    
    var total = 0;
    for ( var k in x ) total++;
    if ( total == 0 ) {
        s += indent + lineEnding;
    }

    var keys = x;
    if ( typeof( x._simpleKeys ) == "function" )
        keys = x._simpleKeys();
    var num = 1;
    for ( var k in keys ){
        
        var val = x[k];
        if ( val == DB.prototype || val == DBCollection.prototype )
            continue;

        s += indent + "\"" + k + "\" : " + tojson( val, indent , nolint );
        if (num != total) {
            s += ",";
            num++;
        }
        s += lineEnding;
    }

    // pop one level of indent
    indent = indent.substring(1);
    return s + indent + "}";
}

shellPrint = function( x ){
    it = x;
    if ( x != undefined )
        shellPrintHelper( x );
    
    if ( db ){
        var e = db.getPrevError();
        if ( e.err ) {
	    if( e.nPrev <= 1 )
		print( "error on last call: " + tojson( e.err ) );
	    else
		print( "an error " + tojson(e.err) + " occurred " + e.nPrev + " operations back in the command invocation" );
        }
        db.resetError();
    }
}

printjson = function(x){
    print( tojson( x ) );
}

shellPrintHelper = function( x ){

    if ( typeof( x ) == "undefined" ){

        if ( typeof( db ) != "undefined" && db.getLastError ){
            var e = db.getLastError();
            if ( e != null )
                print( e );
        }

        return;
    }
    
    if ( x == __magicNoPrint )
        return;

    if ( x == null ){
        print( "null" );
        return;
    }

    if ( typeof x != "object" ) 
        return print( x );
    
    var p = x.shellPrint;
    if ( typeof p == "function" )
        return x.shellPrint();

    var p = x.tojson;
    if ( typeof p == "function" )
        print( x.tojson() );
    else
        print( tojson( x ) );
}

shellAutocomplete = function( prefix ){
    var a = [];
    //a.push( prefix + "z" )
    //a.push( prefix + "y" )
    __autocomplete__ = a;
}

shellHelper = function( command , rest , shouldPrint ){
    command = command.trim();
    var args = rest.trim().replace(/;$/,"").split( "\s+" );
    
    if ( ! shellHelper[command] )
        throw "no command [" + command + "]";
    
    var res = shellHelper[command].apply( null , args );
    if ( shouldPrint ){
        shellPrintHelper( res );
    }
    return res;
<<<<<<< HEAD
}

help = shellHelper.help = function (x) {
    if (x=="more") {
        print("\tls()");
        print("\tpwd()");
        print("\tlistFiles()");
        return;
    }
    print("\t" + "show dbs                     show database names");
    print("\t" + "show collections             show collections in current database");
    print("\t" + "show users                   show users in current database");
    print("\t" + "show profile                 show most recent system.profile entries with time >= 1ms");
    print("\t" + "use <db name>                set curent database to <db name>");
    print("\t" + "db.help()                    help on DB methods");
    print("\t" + "db.foo.help()                help on collection methods");
    print("\t" + "db.foo.find()                list objects in collection foo");
    print("\t" + "db.foo.find( { a : 1 } )     list objects in foo where a == 1");
    print("\t" + "it                           result of the last line evaluated; use to further iterate");
    print("\t" + "exit                         quit the mongo shell");
=======
}

help = shellHelper.help = function (x) {
    if (x == "admin") {
        print("\tls([path])                    list files");
        print("\tpwd()                         returns current directory");
        print("\tlistFiles([path])             returns file list");
        print("\tremoveFile(f)                 delete a file");
        return;
    }
    if (x == "test") {
        print("\tstartMongodEmpty(args)        DELETES DATA DIR and then starts mongod");
        print("\t                              returns a connection to the new server");
        print("\tstartMongodTest()             DELETES DATA DIR");
        print("\t                              automatically picks port #s starting at 27000 and increasing");
        print("\t                              or you can specify the port as the first arg");
        print("\t                              dir is /data/db/<port>/ if not specified as the 2nd arg");
        print("\t                              returns a connection to the new server");
        return;
    }
    print("\t" + "show dbs                     show database names");
    print("\t" + "show collections             show collections in current database");
    print("\t" + "show users                   show users in current database");
    print("\t" + "show profile                 show most recent system.profile entries with time >= 1ms");
    print("\t" + "use <db name>                set curent database to <db name>");
    print("\t" + "db.help()                    help on DB methods");
    print("\t" + "db.foo.help()                help on collection methods");
    print("\t" + "db.foo.find()                list objects in collection foo");
    print("\t" + "db.foo.find( { a : 1 } )     list objects in foo where a == 1");
    print("\t" + "it                           result of the last line evaluated; use to further iterate");
    print("\t" + "exit                         quit the mongo shell");
>>>>>>> 4c51a62b
}

shellHelper.use = function( dbname ){
    db = db.getMongo().getDB( dbname );
    print( "switched to db " + db.getName() );
}

shellHelper.it = function(){
    if ( typeof( ___it___ ) == "undefined" || ___it___ == null ){
        print( "no cursor" );
        return;
    }
    shellPrintHelper( ___it___ );
}

shellHelper.show = function( what ){
    assert( typeof what == "string" );
    
    if( what == "profile" ) { 
	if( db.system.profile.count() == 0 ) { 
	    print("db.system.profile is empty");
	    print("Use db.setProfilingLevel(2) will enable profiling");
	    print("Use db.system.profile.find() to show raw profile entries");
	} 
	else { 
	    print(); 
	    db.system.profile.find({ millis : { $gt : 0 } }).sort({$natural:-1}).limit(5).forEach( function(x){print(""+x.millis+"ms " + String(x.ts).substring(0,24)); print(x.info); print("\n");} )
        }
	return "";
    }

    if ( what == "users" ){
	db.system.users.find().forEach( printjson );
        return "";
    }

    if ( what == "collections" || what == "tables" ) {
        db.getCollectionNames().forEach( function(x){print(x)} );
	return "";
    }
    
    if ( what == "dbs" ) {
        db.getMongo().getDBNames().sort().forEach( function(x){print(x)} );
	return "";
    }
    
    throw "don't know how to show [" + what + "]";

}

if ( typeof( Map ) == "undefined" ){
    Map = function(){
        this._data = {};
    }
}

Map.hash = function( val ){
    if ( ! val )
        return val;

    switch ( typeof( val ) ){
    case 'string':
    case 'number':
    case 'date':
        return val.toString();
    case 'object':
    case 'array':
        var s = "";
        for ( var k in val ){
            s += k + val[k];
        }
        return s;
    }

    throw "can't hash : " + typeof( val );
}

Map.prototype.put = function( key , value ){
    var o = this._get( key );
    var old = o.value;
    o.value = value;
    return old;
}

Map.prototype.get = function( key ){
    return this._get( key ).value;
}

Map.prototype._get = function( key ){
    var h = Map.hash( key );
    var a = this._data[h];
    if ( ! a ){
        a = [];
        this._data[h] = a;
    }
    
    for ( var i=0; i<a.length; i++ ){
        if ( friendlyEqual( key , a[i].key ) ){
            return a[i];
        }
    }
    var o = { key : key , value : null };
    a.push( o );
    return o;
}

Map.prototype.values = function(){
    var all = [];
    for ( var k in this._data ){
        this._data[k].forEach( function(z){ all.push( z.value ); } );
    }
    return all;
}

if ( typeof( gc ) == "undefined" ){
    gc = function(){
    }
}
   

Math.sigFig = function( x , N ){
    if ( ! N ){
        N = 3;
    }
    var p = Math.pow( 10, N - Math.ceil( Math.log( Math.abs(x) ) / Math.log( 10 )) );
    return Math.round(x*p)/p;
}

Random = function() {}

// set random seed
Random.srand = function( s ) { _srand( s ); }

// random number 0 <= r < 1
Random.rand = function() { return _rand(); }

// random integer 0 <= r < n
Random.randInt = function( n ) { return Math.floor( Random.rand() * n ); }

Random.setRandomSeed = function( s ) {
    s = s || new Date().getTime();
    print( "setting random seed: " + s );
    Random.srand( s );
}

// generate a random value from the exponential distribution with the specified mean
Random.genExp = function( mean ) {
    return -Math.log( Random.rand() ) * mean;
}

killWithUris = function( uris ) {
    var inprog = db.currentOp().inprog;
    for( var u in uris ) {
        for ( var i in inprog ) {
            if ( uris[ u ] == inprog[ i ].client ) {
                db.killOp( inprog[ i ].opid );
            }
        }
    }
}

Geo = {};
Geo.distance = function( a , b ){
    var ax = null;
    var ay = null;
    var bx = null;
    var by = null;
    
    for ( var key in a ){
        if ( ax == null )
            ax = a[key];
        else if ( ay == null )
            ay = a[key];
    }
    
    for ( var key in b ){
        if ( bx == null )
            bx = b[key];
        else if ( by == null )
            by = b[key];
    }

    return Math.sqrt( Math.pow( by - ay , 2 ) + 
                      Math.pow( bx - ax , 2 ) );
}<|MERGE_RESOLUTION|>--- conflicted
+++ resolved
@@ -797,14 +797,24 @@
         shellPrintHelper( res );
     }
     return res;
-<<<<<<< HEAD
 }
 
 help = shellHelper.help = function (x) {
-    if (x=="more") {
-        print("\tls()");
-        print("\tpwd()");
-        print("\tlistFiles()");
+    if (x == "admin") {
+        print("\tls([path])                    list files");
+        print("\tpwd()                         returns current directory");
+        print("\tlistFiles([path])             returns file list");
+        print("\tremoveFile(f)                 delete a file");
+        return;
+    }
+    if (x == "test") {
+        print("\tstartMongodEmpty(args)        DELETES DATA DIR and then starts mongod");
+        print("\t                              returns a connection to the new server");
+        print("\tstartMongodTest()             DELETES DATA DIR");
+        print("\t                              automatically picks port #s starting at 27000 and increasing");
+        print("\t                              or you can specify the port as the first arg");
+        print("\t                              dir is /data/db/<port>/ if not specified as the 2nd arg");
+        print("\t                              returns a connection to the new server");
         return;
     }
     print("\t" + "show dbs                     show database names");
@@ -818,39 +828,6 @@
     print("\t" + "db.foo.find( { a : 1 } )     list objects in foo where a == 1");
     print("\t" + "it                           result of the last line evaluated; use to further iterate");
     print("\t" + "exit                         quit the mongo shell");
-=======
-}
-
-help = shellHelper.help = function (x) {
-    if (x == "admin") {
-        print("\tls([path])                    list files");
-        print("\tpwd()                         returns current directory");
-        print("\tlistFiles([path])             returns file list");
-        print("\tremoveFile(f)                 delete a file");
-        return;
-    }
-    if (x == "test") {
-        print("\tstartMongodEmpty(args)        DELETES DATA DIR and then starts mongod");
-        print("\t                              returns a connection to the new server");
-        print("\tstartMongodTest()             DELETES DATA DIR");
-        print("\t                              automatically picks port #s starting at 27000 and increasing");
-        print("\t                              or you can specify the port as the first arg");
-        print("\t                              dir is /data/db/<port>/ if not specified as the 2nd arg");
-        print("\t                              returns a connection to the new server");
-        return;
-    }
-    print("\t" + "show dbs                     show database names");
-    print("\t" + "show collections             show collections in current database");
-    print("\t" + "show users                   show users in current database");
-    print("\t" + "show profile                 show most recent system.profile entries with time >= 1ms");
-    print("\t" + "use <db name>                set curent database to <db name>");
-    print("\t" + "db.help()                    help on DB methods");
-    print("\t" + "db.foo.help()                help on collection methods");
-    print("\t" + "db.foo.find()                list objects in collection foo");
-    print("\t" + "db.foo.find( { a : 1 } )     list objects in foo where a == 1");
-    print("\t" + "it                           result of the last line evaluated; use to further iterate");
-    print("\t" + "exit                         quit the mongo shell");
->>>>>>> 4c51a62b
 }
 
 shellHelper.use = function( dbname ){
