load("@bazel_skylib//lib:selects.bzl", "selects")
load("@bazel_skylib//rules:common_settings.bzl", "bool_flag")
load(
    "//bazel/config:configs.bzl",
    "allocator",
    "asan",
    "audit",
    "build_enterprise",
    "build_otel",
    "clang_tidy_toolchain_version",
    "compiler_type",
    "compress_debug_compile",
    "dbg",
    "dbg_level",
    "debug_symbols",
    "detect_odr_violations",
    "developer_dir",
    "disable_warnings_as_errors",
    "dwarf_version",
    "fcbis",
    "fipsmode",
    "oidc",
    "fsan",
    "full_featured",
    "gcov",
    "http_client",
<<<<<<< HEAD
    "inmemory",
=======
    "include_mongot",
>>>>>>> ccf7ce6b
    "js_engine",
    "libunwind",
    "linker",
    "linkstatic",
    "lsan",
    "mongo_toolchain_version",
    "msan",
    "opt",
    "pgo_profile",
    "release",
    "sdkroot",
    "separate_debug",
    "server_js",
    "shared_archive",
    "skip_archive",
    "spider_monkey_dbg",
    "ssl",
    "streams_release_build",
    "thin_lto",
    "tsan",
    "ubsan",
    "use_disable_ref_track",
    "use_gdbserver",
    "use_glibcxx_debug",
    "use_libcxx",
    "use_lldbserver",
    "use_ocsp_stapling",
    "use_wait_for_debugger",
    "use_wiredtiger",
    "visibility_support",
)

package(default_visibility = ["//visibility:public"])

# Expose script for external usage through bazel.
exports_files([
    "generate_config_header.py",
])

# --------------------------------------
# Compiler types
# --------------------------------------

compiler_type(
    name = "compiler_type",
    build_setting_default = "gcc",
)

config_setting(
    name = "compiler_type_clang",
    flag_values = {
        "//bazel/config:compiler_type": "clang",
    },
)

config_setting(
    name = "compiler_type_gcc",
    flag_values = {
        "//bazel/config:compiler_type": "gcc",
    },
)

config_setting(
    name = "compiler_type_msvc",
    flag_values = {
        "//bazel/config:compiler_type": "msvc",
    },
)

selects.config_setting_group(
    name = "gcc_or_clang",
    match_any = [
        ":compiler_type_gcc",
        ":compiler_type_clang",
    ],
)

selects.config_setting_group(
    name = "linux_gcc_or_clang",
    match_all = [
        "@platforms//os:linux",
        ":gcc_or_clang",
    ],
)

config_setting(
    name = "linux_gcc",
    constraint_values = [
        "@platforms//os:linux",
    ],
    flag_values = {
        "//bazel/config:compiler_type": "gcc",
    },
)

config_setting(
    name = "suse15_gcc",
    constraint_values = [
        "@platforms//os:linux",
        "//bazel/platforms:suse15",
    ],
    flag_values = {
        "//bazel/config:compiler_type": "gcc",
    },
)

selects.config_setting_group(
    name = "suse15_gcc_linkstatic",
    match_all = [
        "@platforms//os:linux",
        "//bazel/platforms:suse15",
        ":compiler_type_gcc",
        ":linkstatic_enabled",
    ],
)

selects.config_setting_group(
    name = "linux_clang",
    match_all = [
        "@platforms//os:linux",
        ":compiler_type_clang",
    ],
)

selects.config_setting_group(
    name = "linux_clang_linkstatic",
    match_all = [
        "@platforms//os:linux",
        ":compiler_type_clang",
        ":linkstatic_enabled",
    ],
)

selects.config_setting_group(
    name = "macos_gcc_or_clang",
    match_all = [
        "@platforms//os:macos",
        ":gcc_or_clang",
    ],
)

selects.config_setting_group(
    name = "gcc_opt",
    match_all = [
        ":compiler_type_gcc",
        ":opt_any",
    ],
)

selects.config_setting_group(
    name = "msvc_opt",
    match_all = [
        ":compiler_type_msvc",
        ":opt_any",
    ],
)

# --------------------------------------
# Architecture + OS combinations
# --------------------------------------

config_setting(
    name = "linux_aarch64",
    constraint_values = [
        "@platforms//os:linux",
        "@platforms//cpu:aarch64",
    ],
)

config_setting(
    name = "linux_x86_64",
    constraint_values = [
        "@platforms//os:linux",
        "@platforms//cpu:x86_64",
    ],
)

config_setting(
    name = "linux_ppc64le",
    constraint_values = [
        "@platforms//os:linux",
        "@platforms//cpu:ppc",
    ],
)

config_setting(
    name = "linux_s390x",
    constraint_values = [
        "@platforms//os:linux",
        "@platforms//cpu:s390x",
    ],
)

config_setting(
    name = "windows_x86_64",
    constraint_values = [
        "@platforms//os:windows",
        "@platforms//cpu:x86_64",
    ],
)

config_setting(
    name = "macos_x86_64",
    constraint_values = [
        "@platforms//os:macos",
        "@platforms//cpu:x86_64",
    ],
)

config_setting(
    name = "macos_aarch64",
    constraint_values = [
        "@platforms//os:macos",
        "@platforms//cpu:aarch64",
    ],
)

selects.config_setting_group(
    name = "not_windows",
    match_any = [
        "@platforms//os:macos",
        "@platforms//os:linux",
    ],
)

selects.config_setting_group(
    name = "not_linux",
    match_any = [
        "@platforms//os:macos",
        "@platforms//os:windows",
    ],
)

selects.config_setting_group(
    name = "not_macos",
    match_any = [
        "@platforms//os:linux",
        "@platforms//os:windows",
    ],
)

selects.config_setting_group(
    name = "not_s390x",
    match_any = [
        "@platforms//cpu:aarch64",
        "@platforms//cpu:x86_64",
        "@platforms//cpu:ppc",
    ],
)

selects.config_setting_group(
    name = "posix",
    match_any = [
        "@platforms//os:macos",
        "@platforms//os:linux",
    ],
)

selects.config_setting_group(
    name = "gcc_x86_64",
    match_all = [
        ":compiler_type_gcc",
        "@platforms//cpu:x86_64",
    ],
)

selects.config_setting_group(
    name = "gcc_aarch64",
    match_all = [
        ":compiler_type_gcc",
        "@platforms//cpu:aarch64",
    ],
)

# --------------------------------------
# mongo_toolchain_version options
# --------------------------------------

mongo_toolchain_version(
    name = "mongo_toolchain_version",
    build_setting_default = "v4",
)

config_setting(
    name = "mongo_toolchain_v4_user",
    flag_values = {
        "//bazel/config:mongo_toolchain_version": "v4",
    },
)

config_setting(
    name = "mongo_toolchain_v5_user",
    flag_values = {
        "//bazel/config:mongo_toolchain_version": "v5",
    },
)

clang_tidy_toolchain_version(
    name = "clang_tidy_toolchain_version",
    build_setting_default = "auto",
)

config_setting(
    name = "clang_tidy_toolchain_version_auto",
    flag_values = {
        "//bazel/config:clang_tidy_toolchain_version": "auto",
    },
)

config_setting(
    name = "clang_tidy_toolchain_version_v4",
    flag_values = {
        "//bazel/config:clang_tidy_toolchain_version": "v4",
    },
)

config_setting(
    name = "clang_tidy_toolchain_version_v5",
    flag_values = {
        "//bazel/config:clang_tidy_toolchain_version": "v5",
    },
)

selects.config_setting_group(
    name = "clang_tidy_toolchain_version_auto_or_v5",
    match_any = [
        ":clang_tidy_toolchain_version_auto",
        ":clang_tidy_toolchain_version_v5",
    ],
)

selects.config_setting_group(
    name = "mongo_toolchain_v4_override",
    match_all = [
        ":mongo_toolchain_v5_user",
        ":clang_tidy_toolchain_version_v4",
    ],
)

selects.config_setting_group(
    name = "mongo_toolchain_v4",
    match_any = [
        ":mongo_toolchain_v4_user",
        ":mongo_toolchain_v4_override",
    ],
)

selects.config_setting_group(
    name = "mongo_toolchain_v5",
    match_all = [
        ":mongo_toolchain_v5_user",
        ":clang_tidy_toolchain_version_auto_or_v5",
    ],
)

# ==========
# opt
# ==========

opt(
    name = "opt",
    build_setting_default = "auto",
)

config_setting(
    name = "_opt_on",
    flag_values = {
        "//bazel/config:opt": "on",
    },
)

config_setting(
    name = "_opt_off",
    flag_values = {
        "//bazel/config:opt": "off",
    },
)

config_setting(
    name = "_opt_auto",
    flag_values = {
        "//bazel/config:opt": "auto",
    },
)

selects.config_setting_group(
    name = "_opt_on_set_by_auto",
    match_all = [
        ":_opt_auto",
        ":dbg_disabled",
    ],
)

selects.config_setting_group(
    name = "_opt_off_set_by_auto",
    match_all = [
        ":_opt_auto",
        ":dbg_enabled",
    ],
)

# opt=on || (opt=auto && !dbg)
selects.config_setting_group(
    name = "opt_on",
    match_any = [
        ":_opt_on_set_by_auto",
        ":_opt_on",
    ],
)

# opt=off || (opt=auto && dbg)
selects.config_setting_group(
    name = "opt_off",
    match_any = [
        ":_opt_off_set_by_auto",
        ":_opt_off",
    ],
)

config_setting(
    name = "opt_size",
    flag_values = {
        "//bazel/config:opt": "size",
    },
)

config_setting(
    name = "opt_debug",
    flag_values = {
        "//bazel/config:opt": "debug",
    },
)

selects.config_setting_group(
    name = "opt_any",
    match_any = [
        ":opt_on",
        ":opt_size",
        ":opt_debug",
    ],
)

selects.config_setting_group(
    name = "macos_opt_off",
    match_all = [
        "@platforms//os:macos",
        ":opt_off",
    ],
)

# ==========
# dbg
# ==========

dbg(
    name = "dbg",
    build_setting_default = True,
)

config_setting(
    name = "dbg_enabled",
    flag_values = {
        "//bazel/config:dbg": "True",
    },
)

config_setting(
    name = "dbg_disabled",
    flag_values = {
        "//bazel/config:dbg": "False",
    },
)

# ==========
# dbg_level
# ==========

dbg_level(
    name = "dbg_level",
    build_setting_default = "2",
)

config_setting(
    name = "dbg_level_0",
    flag_values = {
        "//bazel/config:dbg_level": "0",
    },
)

config_setting(
    name = "dbg_level_1",
    flag_values = {
        "//bazel/config:dbg_level": "1",
    },
)

config_setting(
    name = "dbg_level_2",
    flag_values = {
        "//bazel/config:dbg_level": "2",
    },
)

config_setting(
    name = "dbg_level_3",
    flag_values = {
        "//bazel/config:dbg_level": "3",
    },
)

selects.config_setting_group(
    name = "gcc_or_clang_dbg_level_0",
    match_all = [
        ":gcc_or_clang",
        ":dbg_level_0",
    ],
)

selects.config_setting_group(
    name = "gcc_or_clang_dbg_level_1",
    match_all = [
        ":gcc_or_clang",
        ":dbg_level_1",
    ],
)

selects.config_setting_group(
    name = "gcc_or_clang_dbg_level_2",
    match_all = [
        ":gcc_or_clang",
        ":dbg_level_2",
    ],
)

selects.config_setting_group(
    name = "gcc_or_clang_dbg_level_3",
    match_all = [
        ":gcc_or_clang",
        ":dbg_level_3",
    ],
)

# =========
# debug symbols
# =========

debug_symbols(
    name = "debug_symbols",
    build_setting_default = True,
)

config_setting(
    name = "debug_symbols_enabled",
    flag_values = {
        "//bazel/config:debug_symbols": "True",
    },
)

config_setting(
    name = "debug_symbols_disabled",
    flag_values = {
        "//bazel/config:debug_symbols": "False",
    },
)

selects.config_setting_group(
    name = "not_windows_debug_symbols_disabled",
    match_all = [
        ":not_windows",
        ":debug_symbols_disabled",
    ],
)

# We can't disable windows symbol generation with a flag, we can only omit the flags that generate them
selects.config_setting_group(
    name = "windows_debug_symbols_enabled",
    match_all = [
        "@platforms//os:windows",
        ":debug_symbols_enabled",
    ],
)

# ==========
# release
# ==========

release(
    name = "release",
    build_setting_default = False,
)

config_setting(
    name = "release_enabled",
    flag_values = {
        "//bazel/config:release": "True",
    },
)

config_setting(
    name = "release_disabled",
    flag_values = {
        "//bazel/config:release": "False",
    },
)

selects.config_setting_group(
    name = "linux_dbg",
    match_all = [
        "@platforms//os:linux",
        ":dbg_enabled",
    ],
)

selects.config_setting_group(
    name = "gcc_or_clang_opt_off",
    match_all = [
        ":gcc_or_clang",
        ":opt_off",
    ],
)

selects.config_setting_group(
    name = "gcc_or_clang_opt_on",
    match_all = [
        ":gcc_or_clang",
        ":opt_on",
    ],
)

selects.config_setting_group(
    name = "gcc_or_clang_opt_any",
    match_all = [
        ":gcc_or_clang",
        ":opt_any",
    ],
)

selects.config_setting_group(
    name = "gcc_or_clang_opt_size",
    match_all = [
        ":gcc_or_clang",
        ":opt_size",
    ],
)

selects.config_setting_group(
    name = "gcc_or_clang_opt_debug",
    match_all = [
        ":gcc_or_clang",
        ":opt_debug",
    ],
)

selects.config_setting_group(
    name = "linux_release",
    match_all = [
        "@platforms//os:linux",
        ":release_enabled",
    ],
)

selects.config_setting_group(
    name = "windows_dbg_enabled",
    match_all = [
        "@platforms//os:windows",
        ":dbg_enabled",
    ],
)

selects.config_setting_group(
    name = "windows_dbg_disabled",
    match_all = [
        "@platforms//os:windows",
        ":dbg_disabled",
    ],
)

selects.config_setting_group(
    name = "windows_opt_off",
    match_all = [
        "@platforms//os:windows",
        ":opt_off",
    ],
)

selects.config_setting_group(
    name = "windows_opt_on",
    match_all = [
        "@platforms//os:windows",
        ":opt_on",
    ],
)

selects.config_setting_group(
    name = "windows_opt_any",
    match_all = [
        "@platforms//os:windows",
        ":opt_any",
    ],
)

selects.config_setting_group(
    name = "windows_opt_size",
    match_all = [
        "@platforms//os:windows",
        ":opt_size",
    ],
)

selects.config_setting_group(
    name = "windows_opt_debug",
    match_all = [
        "@platforms//os:windows",
        ":opt_debug",
    ],
)

selects.config_setting_group(
    name = "windows_opt_off_dbg_enabled",
    match_all = [
        "@platforms//os:windows",
        ":opt_off",
        ":dbg_enabled",
    ],
)

# --------------------------------------
# linker options
# --------------------------------------

linker(
    name = "linker",
    build_setting_default = "auto",
)

# Underscored settings are for flagging configuration errors and for evaluating auto.
# Use :linker_gold & linker_lld to check the final evaluated linker.
config_setting(
    name = "_linker_auto",
    flag_values = {
        "//bazel/config:linker": "auto",
    },
)

config_setting(
    name = "_linker_gold",
    flag_values = {
        "//bazel/config:linker": "gold",
    },
)

config_setting(
    name = "_linker_lld",
    flag_values = {
        "//bazel/config:linker": "lld",
    },
)

selects.config_setting_group(
    name = "_linker_gold_set_by_auto",
    match_all = [
        ":_linker_auto",
        "@platforms//cpu:s390x",
        "@platforms//os:linux",
    ],
)

selects.config_setting_group(
    name = "_linker_lld_set_by_auto",
    match_all = [
        ":_linker_auto",
        ":not_s390x",
        "@platforms//os:linux",
    ],
)

# Final setting intended for external use.
#   linker == gold || (linker == auto && cpu == s390x)
selects.config_setting_group(
    name = "linker_gold",
    match_any = [
        ":_linker_gold_set_by_auto",
        ":_linker_gold",
    ],
)

# Final setting intended for external use.
#   linker == lld || (linker == auto && cpu == not_s390x)
selects.config_setting_group(
    name = "linker_lld",
    match_any = [
        ":_linker_lld_set_by_auto",
        ":_linker_lld",
    ],
)

selects.config_setting_group(
    name = "linker_lld_valid_settings",
    match_all = [
        ":linker_lld",
        ":not_s390x",
        ":not_macos",
    ],
)

selects.config_setting_group(
    name = "linker_default",
    match_all = [
        ":_linker_auto",
        ":not_linux",
    ],
)

# --------------------------------------
# libunwind options
# --------------------------------------

libunwind(
    name = "libunwind",
    build_setting_default = "auto",
)

# Underscored settings are for flagging configuration errors and for evaluating auto.
# Use :libunwind_enabled to check the final result of whether or not it's enabled.
config_setting(
    name = "_libunwind_on",
    flag_values = {
        "//bazel/config:libunwind": "on",
    },
)

config_setting(
    name = "_libunwind_off",
    flag_values = {
        "//bazel/config:libunwind": "off",
    },
)

config_setting(
    name = "_libunwind_auto",
    flag_values = {
        "//bazel/config:libunwind": "auto",
    },
)

selects.config_setting_group(
    name = "_libunwind_enabled_by_auto",
    match_all = [
        ":_libunwind_auto",
        "@platforms//os:linux",
    ],
)

selects.config_setting_group(
    name = "_libunwind_disabled_by_auto",
    match_all = [
        ":_libunwind_auto",
        ":not_linux",
    ],
)

selects.config_setting_group(
    name = "_libunwind_enabled_by_on",
    match_all = [
        ":_libunwind_on",
        "@platforms//os:linux",
    ],
)

# Final setting intended for external use.
#   (libunwind == on && os == linux) || (libunwind == auto && os == linux)
selects.config_setting_group(
    name = "libunwind_enabled",
    match_any = [
        ":_libunwind_enabled_by_on",
        ":_libunwind_enabled_by_auto",
    ],
)

selects.config_setting_group(
    name = "libunwind_disabled",
    match_any = [
        ":_libunwind_off",
        ":_libunwind_disabled_by_auto",
    ],
)

selects.config_setting_group(
    name = "libunwind_disabled_linux",
    match_all = [
        ":libunwind_disabled",
        "@platforms//os:linux",
    ],
)

# --------------------------------------
# gdbserver options
# --------------------------------------

use_gdbserver(
    name = "use_gdbserver",
    build_setting_default = False,
)

config_setting(
    name = "use_gdbserver_enabled",
    flag_values = {
        "//bazel/config:use_gdbserver": "True",
    },
)

# --------------------------------------
# Spider Monkey Debug options
# --------------------------------------

spider_monkey_dbg(
    name = "spider_monkey_dbg",
    build_setting_default = False,
)

config_setting(
    name = "spider_monkey_dbg_enabled",
    flag_values = {
        "//bazel/config:spider_monkey_dbg": "True",
    },
)

# --------------------------------------
# Include MongoT options
# --------------------------------------

include_mongot(
    name = "include_mongot",
    build_setting_default = False,
)

config_setting(
    name = "include_mongot_enabled",
    flag_values = {
        "//bazel/config:include_mongot": "True",
    },
)

# --------------------------------------
# allocator options
# --------------------------------------

allocator(
    name = "allocator",
    build_setting_default = "auto",
)

config_setting(
    name = "_tcmalloc_google",
    flag_values = {
        "//bazel/config:allocator": "tcmalloc-google",
    },
)

config_setting(
    name = "_tcmalloc_gperf",
    flag_values = {
        "//bazel/config:allocator": "tcmalloc-gperf",
    },
)

config_setting(
    name = "_system_allocator",
    flag_values = {
        "//bazel/config:allocator": "system",
    },
)

config_setting(
    name = "_auto_allocator",
    flag_values = {
        "//bazel/config:allocator": "auto",
    },
)

selects.config_setting_group(
    name = "_tcmalloc_google_supported_archs",
    match_any = [
        "@platforms//cpu:aarch64",
        "@platforms//cpu:x86_64",
    ],
)

selects.config_setting_group(
    name = "_tcmalloc_google_selected_by_auto",
    match_all = [
        ":_auto_allocator",
        "@platforms//os:linux",
        ":_tcmalloc_google_supported_archs",
    ],
)

selects.config_setting_group(
    name = "_tcmalloc_gperf_auto_supported",
    match_any = [
        "@platforms//os:windows",
        "@platforms//cpu:ppc",
        "@platforms//cpu:s390x",
    ],
)

selects.config_setting_group(
    name = "_tcmalloc_gperf_supported_os",
    match_any = [
        "@platforms//os:windows",
        "@platforms//os:linux",
    ],
)

selects.config_setting_group(
    name = "_tcmalloc_gperf_selected_by_auto",
    match_all = [
        ":_auto_allocator",
        ":_tcmalloc_gperf_auto_supported",
    ],
)

selects.config_setting_group(
    name = "_system_allocator_enabled_by_auto",
    match_all = [
        ":_auto_allocator",
        "@platforms//os:macos",
    ],
)

selects.config_setting_group(
    name = "_tcmalloc_google_selected",
    match_any = [
        ":_tcmalloc_google_selected_by_auto",
        ":_tcmalloc_google",
    ],
)

selects.config_setting_group(
    name = "_tcmalloc_gperf_selected",
    match_any = [
        ":_tcmalloc_gperf_selected_by_auto",
        ":_tcmalloc_gperf",
    ],
)

selects.config_setting_group(
    name = "system_allocator_enabled",
    match_any = [
        ":_system_allocator_enabled_by_auto",
        ":_system_allocator",
    ],
)

selects.config_setting_group(
    name = "tcmalloc_google_enabled",
    match_all = [
        ":_tcmalloc_google_selected",
        "@platforms//os:linux",
        ":_tcmalloc_google_supported_archs",
    ],
)

selects.config_setting_group(
    name = "tcmalloc_gperf_enabled",
    match_all = [
        ":_tcmalloc_gperf_selected",
        ":_tcmalloc_gperf_supported_os",
    ],
)

selects.config_setting_group(
    name = "non_system_allocator_enabled",
    match_any = [
        ":tcmalloc_google_enabled",
        ":tcmalloc_gperf_enabled",
    ],
)

selects.config_setting_group(
    name = "non_system_allocator_enabled_and_debug",
    match_all = [
        ":non_system_allocator_enabled",
        ":dbg_enabled",
    ],
)

# --------------------------------------
# gdbserver options
# --------------------------------------

use_lldbserver(
    name = "use_lldbserver",
    build_setting_default = False,
)

config_setting(
    name = "use_lldbserver_enabled",
    flag_values = {
        "//bazel/config:use_lldbserver": "True",
    },
)

# --------------------------------------
# wait-for-debugger options
# --------------------------------------

use_wait_for_debugger(
    name = "use_wait_for_debugger",
    build_setting_default = False,
)

config_setting(
    name = "use_wait_for_debugger_enabled",
    flag_values = {
        "//bazel/config:use_wait_for_debugger": "True",
    },
)

# --------------------------------------
# ocsp-stapling options
# --------------------------------------

use_ocsp_stapling(
    name = "use_ocsp_stapling",
    build_setting_default = False,
)

config_setting(
    name = "use_ocsp_stapling_enabled",
    flag_values = {
        "//bazel/config:use_ocsp_stapling": "True",
    },
)

# --------------------------------------
# disable-ref-track options
# --------------------------------------

use_disable_ref_track(
    name = "use_disable_ref_track",
    build_setting_default = False,
)

config_setting(
    name = "use_disable_ref_track_enabled",
    flag_values = {
        "//bazel/config:use_disable_ref_track": "True",
    },
)

config_setting(
    name = "use_disable_ref_track_disabled",
    flag_values = {
        "//bazel/config:use_disable_ref_track": "False",
    },
)

selects.config_setting_group(
    name = "selected_disable_ref_track",
    match_any = [
        ":use_disable_ref_track_disabled",
        ":release_enabled",
    ],
)

# --------------------------------------
# wiredtiger options
# --------------------------------------

use_wiredtiger(
    name = "use_wiredtiger",
    build_setting_default = True,
)

config_setting(
    name = "use_wiredtiger_enabled",
    flag_values = {
        "//bazel/config:use_wiredtiger": "True",
    },
)

# --------------------------------------
# glibcxx debug options
# --------------------------------------

use_glibcxx_debug(
    name = "use_glibcxx_debug",
    build_setting_default = False,
)

config_setting(
    name = "use_glibcxx_debug_enabled",
    flag_values = {
        "//bazel/config:use_glibcxx_debug": "True",
    },
)

config_setting(
    name = "use_glibcxx_debug_disabled",
    flag_values = {
        "//bazel/config:use_glibcxx_debug": "False",
    },
)

# --------------------------------------------
# ------- computed glibcxx debug flags -------

# If we are using a modern libstdc++ and this is a debug build and we control all C++
# dependencies, then turn on the debugging features in libstdc++.
selects.config_setting_group(
    name = "use_glibcxx_debug_required_settings",
    #TODO SERVER-84714 add check to ensure we are using the toolchain version of C++ libs
    match_all = [
        ":use_glibcxx_debug_enabled",
        ":dbg_enabled",
        ":use_libcxx_disabled",
    ],
)

# --------------------------------------
# libc++ options
# --------------------------------------

use_libcxx(
    name = "use_libcxx",
    build_setting_default = False,
)

# TODO SERVER-85340 when libc++ is readded remove the macos constraint
config_setting(
    name = "use_libcxx_enabled",
    constraint_values = [
        "@platforms//os:macos",
    ],
    flag_values = {
        "//bazel/config:use_libcxx": "True",
    },
)

config_setting(
    name = "use_libcxx_disabled",
    flag_values = {
        "//bazel/config:use_libcxx": "False",
    },
)

# --------------------------------------------
# ----------- computed libc++ flags ----------
selects.config_setting_group(
    name = "use_libcxx_required_settings",
    match_all = [
        ":use_libcxx_enabled",
        ":compiler_type_clang",
    ],
)

# --------------------------------------
# grpc options
# --------------------------------------

config_setting(
    name = "build_grpc_enabled",
    constraint_values = [
        "@platforms//os:linux",
    ],
    flag_values = {
        "//bazel/config:ssl": "True",
    },
)

# --------------------------------------
# otel options
# --------------------------------------

build_otel(
    name = "build_otel",
    build_setting_default = False,
)

config_setting(
    name = "build_otel_enabled",
    constraint_values = [
        "@platforms//os:linux",
    ],
    flag_values = {
        "//bazel/config:build_otel": "True",
        "//bazel/config:release": "False",
    },
)

# --------------------------------------
# linkstatic options
# --------------------------------------

linkstatic(
    name = "linkstatic",
    build_setting_default = False,
)

config_setting(
    name = "linkstatic_enabled",
    flag_values = {
        "//bazel/config:linkstatic": "True",
    },
)

config_setting(
    name = "linkstatic_disabled",
    flag_values = {
        "//bazel/config:linkstatic": "False",
    },
)

selects.config_setting_group(
    name = "linkdynamic_required_settings",
    match_all = [
        ":linkstatic_disabled",
        ":not_windows",
    ],
)

selects.config_setting_group(
    name = "tsan_linkdynamic_required_settings",
    match_all = [
        ":shared_archive_or_link_dynamic",
        ":not_windows",
    ],
)

selects.config_setting_group(
    name = "linkdynamic_not_shared_archive",
    match_all = [
        ":linkstatic_disabled",
        ":shared_archive_disabled",
    ],
)

selects.config_setting_group(
    name = "linkstatic_enabled_macos",
    match_all = [
        ":linkstatic_enabled",
        "@platforms//os:macos",
    ],
)

selects.config_setting_group(
    name = "linkstatic_enabled_linux",
    match_all = [
        ":linkstatic_enabled",
        "@platforms//os:linux",
    ],
)

# --------------------------------------
# sanitizer options
# --------------------------------------

# ------ address sanitizer --------

asan(
    name = "asan",
    build_setting_default = False,
)

config_setting(
    name = "asan_enabled",
    flag_values = {
        "//bazel/config:asan": "True",
    },
)

config_setting(
    name = "asan_disabled",
    flag_values = {
        "//bazel/config:asan": "False",
    },
)

# ------ fuzzer sanitizer --------

fsan(
    name = "fsan",
    build_setting_default = False,
)

config_setting(
    name = "fsan_enabled",
    flag_values = {
        "//bazel/config:fsan": "True",
    },
)

config_setting(
    name = "fsan_disabled",
    flag_values = {
        "//bazel/config:fsan": "False",
    },
)

# ------ leak sanitizer --------

lsan(
    name = "lsan",
    build_setting_default = False,
)

config_setting(
    name = "lsan_enabled",
    flag_values = {
        "//bazel/config:lsan": "True",
    },
)

config_setting(
    name = "lsan_disabled",
    flag_values = {
        "//bazel/config:lsan": "False",
    },
)

# ------ memory sanitizer --------

msan(
    name = "msan",
    build_setting_default = False,
)

config_setting(
    name = "msan_enabled",
    flag_values = {
        "//bazel/config:msan": "True",
    },
)

config_setting(
    name = "msan_disabled",
    flag_values = {
        "//bazel/config:msan": "False",
    },
)

# ------ thread sanitizer --------

tsan(
    name = "tsan",
    build_setting_default = False,
)

config_setting(
    name = "tsan_enabled",
    flag_values = {
        "//bazel/config:tsan": "True",
    },
)

config_setting(
    name = "tsan_disabled",
    flag_values = {
        "//bazel/config:tsan": "False",
    },
)

# ------ undefined sanitizer --------

ubsan(
    name = "ubsan",
    build_setting_default = False,
)

config_setting(
    name = "ubsan_enabled",
    flag_values = {
        "//bazel/config:ubsan": "True",
    },
)

config_setting(
    name = "ubsan_disabled",
    flag_values = {
        "//bazel/config:ubsan": "False",
    },
)

# --------------------------------------------
# ----------- computed sanitizer flags -------

selects.config_setting_group(
    name = "sanitize_build_mode",
    match_any = [
        ":opt_on",
        ":opt_debug",
    ],
)

selects.config_setting_group(
    name = "all_sanitizer_required_settings",
    match_all = [
        ":sanitize_build_mode",
        ":compiler_type_clang",
    ],
)

selects.config_setting_group(
    name = "any_enabled_sanitizer",
    match_any = [
        ":asan_enabled",
        ":fsan_enabled",
        ":msan_enabled",
        ":lsan_enabled",
        ":tsan_enabled",
        ":ubsan_enabled",
    ],
)

selects.config_setting_group(
    name = "no_enabled_sanitizer",
    match_all = [
        ":asan_disabled",
        ":fsan_disabled",
        ":msan_disabled",
        ":lsan_disabled",
        ":tsan_disabled",
        ":ubsan_disabled",
    ],
)

selects.config_setting_group(
    name = "any_sanitizer_required_setting",
    match_all = [
        ":any_enabled_sanitizer",
        ":all_sanitizer_required_settings",
    ],
)

selects.config_setting_group(
    name = "any_sanitizer_aarch64",
    match_all = [
        ":any_sanitizer_required_setting",
        "@platforms//cpu:aarch64",
    ],
)

selects.config_setting_group(
    name = "any_sanitizer_x86_64",
    match_all = [
        ":any_sanitizer_required_setting",
        "@platforms//cpu:x86_64",
    ],
)

selects.config_setting_group(
    name = "any_sanitizer_gcc",
    match_all = [
        ":any_enabled_sanitizer",
        ":compiler_type_gcc",
    ],
)

selects.config_setting_group(
    name = "any_sanitizer_clang",
    match_all = [
        ":any_enabled_sanitizer",
        ":compiler_type_clang",
    ],
)

config_setting(
    name = "asan_enabled_clang",
    flag_values = {
        "//bazel/config:asan": "True",
        "//bazel/config:compiler_type": "clang",
    },
)

config_setting(
    name = "msan_enabled_clang",
    flag_values = {
        "//bazel/config:msan": "True",
        "//bazel/config:compiler_type": "clang",
    },
)

config_setting(
    name = "ubsan_enabled_clang",
    flag_values = {
        "//bazel/config:ubsan": "True",
        "//bazel/config:compiler_type": "clang",
    },
)

config_setting(
    name = "tsan_enabled_clang",
    flag_values = {
        "//bazel/config:tsan": "True",
        "//bazel/config:compiler_type": "clang",
    },
)

selects.config_setting_group(
    name = "sanitize_address_required_settings",
    match_all = [
        ":asan_enabled",
        ":system_allocator_enabled",
    ],
)

selects.config_setting_group(
    name = "sanitize_memory_required_settings",
    match_all = [
        ":msan_enabled",
        ":system_allocator_enabled",
    ],
)

selects.config_setting_group(
    name = "sanitize_without_tsan",
    match_all = [
        ":any_enabled_sanitizer",
        ":tsan_disabled",
    ],
)

selects.config_setting_group(
    name = "sanitize_fuzzer_required_settings",
    match_all = [
        ":fsan_enabled",
        ":system_allocator_enabled",
    ],
)

selects.config_setting_group(
    name = "sanitize_thread_required_settings",
    match_all = [
        ":tsan_enabled",
        ":libunwind_disabled",
        ":tsan_linkdynamic_required_settings",
    ],
)

selects.config_setting_group(
    name = "sanitize_undefined_without_fuzzer_settings",
    match_all = [
        ":ubsan_enabled",
        ":fsan_disabled",
    ],
)

selects.config_setting_group(
    name = "sanitize_undefined_dynamic_link_settings",
    match_all = [
        ":ubsan_enabled",
        ":linkstatic_disabled",
    ],
)

selects.config_setting_group(
    name = "sanitize_undefined_static_link_settings",
    match_all = [
        ":ubsan_enabled",
        ":linkstatic_enabled",
    ],
)

# --------------------------------------
# separate_debug options
# --------------------------------------

separate_debug(
    name = "separate_debug",
    build_setting_default = False,
)

config_setting(
    name = "separate_debug_enabled",
    flag_values = {
        "//bazel/config:separate_debug": "True",
    },
)

# --------------------------------------
# http_client options
# --------------------------------------

http_client(
    name = "http_client",
    build_setting_default = True,
)

config_setting(
    name = "http_client_enabled",
    flag_values = {
        "//bazel/config:http_client": "True",
    },
)

config_setting(
    name = "http_client_disabled",
    flag_values = {
        "//bazel/config:http_client": "False",
    },
)

# --------------------------------------
# use_tracing_profiler options
# --------------------------------------

bool_flag(
    name = "use_tracing_profiler",
    build_setting_default = False,
)

config_setting(
    name = "use_tracing_profiler_enabled",
    flag_values = {
        "//bazel/config:use_tracing_profiler": "True",
    },
)

config_setting(
    name = "use_tracing_profiler_disabled",
    flag_values = {
        "//bazel/config:use_tracing_profiler": "False",
    },
)

# --------------------------------------
# shared_archive options
# --------------------------------------

shared_archive(
    name = "shared_archive",
    build_setting_default = False,
)

config_setting(
    name = "shared_archive_enabled",
    flag_values = {
        "//bazel/config:shared_archive": "True",
    },
)

config_setting(
    name = "shared_archive_disabled",
    flag_values = {
        "//bazel/config:shared_archive": "False",
    },
)

selects.config_setting_group(
    name = "shared_archive_or_link_dynamic",
    match_any = [
        ":shared_archive_enabled",
        ":linkstatic_disabled",
    ],
)

selects.config_setting_group(
    name = "shared_archive_enabled_gcc",
    match_all = [
        ":shared_archive_enabled",
        ":compiler_type_gcc",
    ],
)

# --------------------------------------
# skip_archive options
# --------------------------------------

skip_archive(
    name = "skip_archive",
    build_setting_default = False,
)

config_setting(
    name = "skip_archive_enabled",
    flag_values = {
        "//bazel/config:skip_archive": "True",
    },
)

config_setting(
    name = "skip_archive_disabled",
    flag_values = {
        "//bazel/config:skip_archive": "False",
    },
)

selects.config_setting_group(
    name = "skip_archive_linkstatic_not_windows",
    match_all = [
        ":skip_archive_enabled",
        ":not_windows",
        ":linkstatic_enabled",
    ],
)

# --------------------------------------
# detect-odr-violations options
# --------------------------------------

detect_odr_violations(
    name = "detect_odr_violations",
    build_setting_default = False,
)

config_setting(
    name = "detect_odr_violations_enabled",
    flag_values = {
        "//bazel/config:detect_odr_violations": "True",
    },
)

config_setting(
    name = "detect_odr_violations_disabled",
    flag_values = {
        "//bazel/config:detect_odr_violations": "False",
    },
)

selects.config_setting_group(
    name = "detect_odr_violations_required_settings",
    match_all = [
        ":opt_off",
        ":detect_odr_violations_enabled",
        ":linker_gold",
    ],
)

# --------------------------------------
# build_enterprise
# --------------------------------------

build_enterprise(
    name = "build_enterprise",
    build_setting_default = False,
)

config_setting(
    name = "build_enterprise_enabled",
    flag_values = {
        "//bazel/config:build_enterprise": "True",
    },
)

config_setting(
    name = "build_enterprise_disabled",
    flag_values = {
        "//bazel/config:build_enterprise": "False",
    },
)

selects.config_setting_group(
    name = "build_enterprise_linux_enabled",
    match_all = [
        ":build_enterprise_enabled",
        "@platforms//os:linux",
    ],
)

# --------------------------------------
# stream_release_build
# --------------------------------------

streams_release_build(
    name = "streams_release_build",
    build_setting_default = False,
)

config_setting(
    name = "streams_release_build_enabled",
    flag_values = {
        "//bazel/config:streams_release_build": "True",
    },
)

config_setting(
    name = "streams_release_build_disabled",
    flag_values = {
        "//bazel/config:streams_release_build": "False",
    },
)

selects.config_setting_group(
    name = "platform_for_streaming_build",
    match_any = [
        ":linux_aarch64",
        ":linux_x86_64",
    ],
)

# The streams_release_build flag is effectively a guard to assure streams are not
# built on release builds. For non-release builds, it's not required.
selects.config_setting_group(
    name = "_streams_for_release_build",
    match_all = [
        ":release_enabled",
        ":streams_release_build_enabled",
        ":platform_for_streaming_build",
        ":ssl_enabled_linux",
    ],
)

selects.config_setting_group(
    name = "_streams_for_non_release_build",
    match_all = [
        ":release_disabled",
        ":platform_for_streaming_build",
        ":ssl_enabled_linux",
    ],
)

selects.config_setting_group(
    name = "streams_release_build_required_setting",
    match_any = [
        ":_streams_for_release_build",
        ":_streams_for_non_release_build",
    ],
)

# --------------------------------------
# stream_release_build
# --------------------------------------

visibility_support(
    name = "visibility_support",
    build_setting_default = "auto",
)

config_setting(
    name = "visibility_support_auto",
    flag_values = {
        "//bazel/config:visibility_support": "auto",
    },
)

config_setting(
    name = "visibility_support_on",
    flag_values = {
        "//bazel/config:visibility_support": "on",
    },
)

selects.config_setting_group(
    name = "visibility_support_auto_non_windows_dynamic_linking",
    match_all = [
        ":visibility_support_auto",
        ":not_windows",
        ":linkstatic_disabled",
    ],
)

selects.config_setting_group(
    name = "visibility_support_enabled_setting",
    match_any = [
        ":visibility_support_auto_non_windows_dynamic_linking",
        ":visibility_support_on",
    ],
)

selects.config_setting_group(
    name = "visibility_support_enabled_dynamic_linking_setting",
    match_all = [
        ":visibility_support_enabled_setting",
        ":linkstatic_disabled",
    ],
)

selects.config_setting_group(
    name = "visibility_support_enabled_dynamic_linking_non_windows_setting",
    match_all = [
        ":not_windows",
        ":visibility_support_enabled_setting",
        ":linkstatic_disabled",
    ],
)

# --------------------------------------
# dwarf_version
# --------------------------------------

dwarf_version(
    name = "dwarf_version",
    build_setting_default = "",
)

config_setting(
    name = "dwarf_version_4",
    flag_values = {
        "//bazel/config:dwarf_version": "4",
    },
)

config_setting(
    name = "dwarf_version_5",
    flag_values = {
        "//bazel/config:dwarf_version": "5",
    },
)

selects.config_setting_group(
    name = "dwarf_version_4_linux",
    match_all = [
        "@platforms//os:linux",
        ":dwarf_version_4",
    ],
)

selects.config_setting_group(
    name = "dwarf_version_5_linux",
    match_all = [
        "@platforms//os:linux",
        ":dwarf_version_5",
    ],
)

# --------------------------------------
# disable_warnings_as_errors
# --------------------------------------

disable_warnings_as_errors(
    name = "disable_warnings_as_errors",
    build_setting_default = False,
)

config_setting(
    name = "warnings_as_errors_disabled",
    flag_values = {
        "//bazel/config:disable_warnings_as_errors": "True",
    },
)

config_setting(
    name = "warnings_as_errors_enabled",
    flag_values = {
        "//bazel/config:disable_warnings_as_errors": "False",
    },
)

selects.config_setting_group(
    name = "disable_warnings_as_errors_linux",
    match_all = [
        "@platforms//os:linux",
        ":warnings_as_errors_enabled",
    ],
)

selects.config_setting_group(
    name = "disable_warnings_as_errors_posix",
    match_all = [
        ":not_windows",
        ":warnings_as_errors_enabled",
    ],
)

selects.config_setting_group(
    name = "disable_warnings_as_errors_macos",
    match_all = [
        "@platforms//os:macos",
        ":warnings_as_errors_enabled",
    ],
)

selects.config_setting_group(
    name = "disable_warnings_as_errors_windows",
    match_all = [
        "@platforms//os:windows",
        ":warnings_as_errors_enabled",
    ],
)

# -----------
# ssl options
# -----------

ssl(
    name = "ssl",
    build_setting_default = True,
)

config_setting(
    name = "ssl_enabled",
    flag_values = {
        "//bazel/config:ssl": "True",
    },
)

config_setting(
    name = "ssl_disabled",
    flag_values = {
        "//bazel/config:ssl": "False",
    },
)

selects.config_setting_group(
    name = "ssl_enabled_windows",
    match_all = [
        "@platforms//os:windows",
        ":ssl_enabled",
    ],
)

selects.config_setting_group(
    name = "ssl_disabled_windows",
    match_all = [
        "@platforms//os:windows",
        ":ssl_enabled",
    ],
)

selects.config_setting_group(
    name = "ssl_enabled_macos",
    match_all = [
        "@platforms//os:macos",
        ":ssl_enabled",
    ],
)

selects.config_setting_group(
    name = "ssl_enabled_linux",
    match_all = [
        "@platforms//os:linux",
        ":ssl_enabled",
    ],
)

selects.config_setting_group(
    name = "ssl_disabled_linux",
    match_all = [
        "@platforms//os:linux",
        ":ssl_disabled",
    ],
)

# --------------------------------------
# inmemory
# --------------------------------------

inmemory(
    name = "inmemory",
    build_setting_default = False,
)

config_setting(
    name = "inmemory_enabled",
    flag_values = {
        "//bazel/config:inmemory": "True",
    },
)

config_setting(
    name = "inmemory_disabled",
    flag_values = {
        "//bazel/config:inmemory": "False",
    },
)

# --------------------------------------
# audit
# --------------------------------------

audit(
    name = "audit",
    build_setting_default = False,
)

config_setting(
    name = "audit_enabled",
    flag_values = {
        "//bazel/config:audit": "True",
    },
)

config_setting(
    name = "audit_disabled",
    flag_values = {
        "//bazel/config:audit": "False",
    },
)

# --------------------------------------
# full-featured
# --------------------------------------

full_featured(
    name = "full-featured",
    build_setting_default = False,
)

config_setting(
    name = "full_featured_enabled",
    flag_values = {
        "//bazel/config:full-featured": "True",
    },
)

config_setting(
    name = "full_featured_disabled",
    flag_values = {
        "//bazel/config:full-featured": "False",
    },
)

# --------------------------------------
# fipsmode
# --------------------------------------

fipsmode(
    name = "enable-fipsmode",
    build_setting_default = False,
)

config_setting(
    name = "fipsmode_enabled",
    flag_values = {
        "//bazel/config:enable-fipsmode": "True",
    },
)

config_setting(
    name = "fipsmode_disabled",
    flag_values = {
        "//bazel/config:enable-fipsmode": "False",
    },
)

# --------------------------------------
# fcbis
# --------------------------------------

fcbis(
    name = "enable-fcbis",
    build_setting_default = False,
)

config_setting(
    name = "fcbis_enabled",
    flag_values = {
        "//bazel/config:enable-fcbis": "True",
    },
)

config_setting(
    name = "fcbis_disabled",
    flag_values = {
        "//bazel/config:enable-fcbis": "False",
    },
)

# --------------------------------------
# OIDC
# --------------------------------------

oidc(
    name = "enable-oidc",
    build_setting_default = False,
)

config_setting(
    name = "oidc_enabled",
    flag_values = {
        "//bazel/config:enable-oidc": "True",
    },
)

config_setting(
    name = "oidc_disabled",
    flag_values = {
        "//bazel/config:enable-oidc": "False",
    },
)

# --------------------------------------
# thin_lto
# --------------------------------------

thin_lto(
    name = "thin_lto",
    build_setting_default = False,
)

config_setting(
    name = "thin_lto_enabled",
    flag_values = {
        "//bazel/config:thin_lto": "True",
    },
)

# --------------------------------------
# gdbserver options
# --------------------------------------

gcov(
    name = "gcov",
    build_setting_default = False,
)

config_setting(
    name = "gcov_enabled",
    flag_values = {
        "//bazel/config:gcov": "True",
    },
)

# --------------------------------------
# pgo_profile options
# --------------------------------------

pgo_profile(
    name = "pgo_profile",
    build_setting_default = False,
)

config_setting(
    name = "pgo_profile_enabled",
    flag_values = {
        "//bazel/config:pgo_profile": "True",
    },
)

bool_flag(
    name = "scons_query",
    build_setting_default = False,
)

config_setting(
    name = "scons_query_enabled",
    flag_values = {
        "//bazel/config:scons_query": "True",
    },
)

# --------------------------------------
# crypto options
# --------------------------------------

# Note: This intentionally matches regardless of SSL setting.
config_setting(
    name = "mongo_crypto_windows",
    constraint_values = ["@platforms//os:windows"],
)

# Note: This intentionally matches regardless of SSL setting.
config_setting(
    name = "mongo_crypto_apple",
    constraint_values = ["@platforms//os:macos"],
)

selects.config_setting_group(
    name = "mongo_crypto_openssl",
    match_all = [
        ":ssl_enabled_linux",
    ],
)

selects.config_setting_group(
    name = "mongo_crypto_tom",
    match_any = [
        ":ssl_disabled_linux",
    ],
)

# --------------------------------------
# ssl_provider options
# --------------------------------------

# TODO(SERVER-94377): The `mongo_crypto` setting refers to the old
# `MONGO_CRYPTO` variable in SCons. The `ssl_provider` usually coincides with
# that, but if ssl is disabled it'll get overridden to `none`. That is,
# regardless of operating system, you'll get `ssl_provider_none` here if ssl is
# disabled. We should figure out a more intuitive/robust solution to this.

[
    selects.config_setting_group(
        name = "ssl_provider_{}".format(mongo_crypto_value),
        match_all = [
            "mongo_crypto_{}".format(mongo_crypto_value),
            ":ssl_enabled",
        ],
    )
    for mongo_crypto_value in [
        "apple",
        "openssl",
        "windows",
    ]
]

selects.config_setting_group(
    name = "ssl_provider_none",
    match_all = [
        ":ssl_disabled",
    ],
)

# --------------------------------------
# symbol reordering options
# --------------------------------------

selects.config_setting_group(
    name = "symbol_ordering_file_enabled",
    match_all = [
        "@platforms//os:linux",
        ":opt_any",
        ":linker_lld",
    ],
)

# --------------------------------------
# developer dir
# --------------------------------------

developer_dir(
    name = "developer_dir",
    build_setting_default = "/Applications/Xcode.app",
)

# --------------------------------------
# sdkroot
# --------------------------------------

sdkroot(
    name = "sdkroot",
    build_setting_default = "/Applications/Xcode.app/Contents/Developer/Platforms/MacOSX.platform/Developer/SDKs/MacOSX.sdk",
)

# --------------------------------------
# js_engine options
# --------------------------------------

js_engine(
    name = "js_engine",
    build_setting_default = "mozjs",
)

config_setting(
    name = "js_engine_mozjs",
    flag_values = {
        "//bazel/config:js_engine": "mozjs",
    },
)

config_setting(
    name = "js_engine_none",
    flag_values = {
        "//bazel/config:js_engine": "none",
    },
)

# --------------------------------------
# enterprise_features options
# --------------------------------------

ALL_ENTERPRISE_FEATURES = [
    "audit",
    "encryptdb",
    "fcbis",
    "fips",
    "fle",
    "hot_backups",
    "inmemory",
    "kerberos",
    "ldap",
    "live_import",
    "magic_restore",
    "mongohouse",
    "queryable",
    "sasl",
    "streams",
]

[
    bool_flag(
        name = "enterprise_feature_" + feature,
        build_setting_default = False,
    )
    for feature in ALL_ENTERPRISE_FEATURES
]

[
    config_setting(
        name = "_enterprise_feature_" + feature + "_enabled",
        flag_values = {
            "//bazel/config:enterprise_feature_" + feature: "True",
        },
    )
    for feature in ALL_ENTERPRISE_FEATURES
]

[
    selects.config_setting_group(
        name = "_enterprise_feature_" + feature + "_and_enterprise_build_enabled",
        match_all = [
            ":_enterprise_feature_" + feature + "_enabled",
            ":build_enterprise_enabled",
        ],
    )
    for feature in ALL_ENTERPRISE_FEATURES
]

bool_flag(
    name = "enterprise_feature_all",
    build_setting_default = True,
)

config_setting(
    name = "_enterprise_feature_all_enabled",
    flag_values = {
        "//bazel/config:enterprise_feature_all": "True",
    },
)

selects.config_setting_group(
    name = "enterprise_feature_all_enabled",
    match_all = [
        ":_enterprise_feature_all_enabled",
        ":build_enterprise_enabled",
    ],
)

[
    selects.config_setting_group(
        name = "enterprise_feature_" + feature + "_enabled",
        match_any = [
            ":_enterprise_feature_" + feature + "_and_enterprise_build_enabled",
            ":enterprise_feature_all_enabled",
        ],
    )
    for feature in ALL_ENTERPRISE_FEATURES
]

selects.config_setting_group(
    name = "enterprise_feature_queryable_and_wiredtiger_enabled",
    match_all = [
        ":enterprise_feature_queryable_enabled",
        ":use_wiredtiger_enabled",
    ],
)

selects.config_setting_group(
    name = "enterprise_feature_fle_and_js_engine_enabled",
    match_all = [
        ":enterprise_feature_fle_enabled",
        ":js_engine_mozjs",
    ],
)

selects.config_setting_group(
    name = "enterprise_feature_streams_and_streams_build_enabled",
    match_all = [
        ":enterprise_feature_queryable_enabled",
        ":streams_release_build_required_setting",
    ],
)

selects.config_setting_group(
    name = "enterprise_feature_ldap_and_wiredtiger_enabled",
    match_all = [
        "//bazel/config:enterprise_feature_ldap_enabled",
        "//bazel/config:use_wiredtiger_enabled",
    ],
)

selects.config_setting_group(
    name = "enterprise_feature_audit_or_encryptdb_enabled",
    match_any = [
        ":enterprise_feature_audit_enabled",
        ":enterprise_feature_encryptdb_enabled",
    ],
)

# --------------------------------------
# server_js
# --------------------------------------

server_js(
    name = "server_js",
    build_setting_default = True,
)

config_setting(
    name = "server_js_enabled",
    flag_values = {
        "//bazel/config:server_js": "True",
    },
)

# --------------------------------------
# xray
# --------------------------------------

bool_flag(
    name = "xray",
    build_setting_default = False,
)

config_setting(
    name = "xray_enabled",
    flag_values = {
        "//bazel/config:xray": "True",
    },
)

# --------------------------------------
# use_sasl_client
# --------------------------------------

bool_flag(
    name = "use_sasl_client",
    build_setting_default = False,
)

config_setting(
    name = "use_sasl_client_enabled",
    flag_values = {
        "//bazel/config:use_sasl_client": "True",
    },
)

# --------------------------------------
# link_timeout
# --------------------------------------

bool_flag(
    name = "link_timeout",
    build_setting_default = False,
)

config_setting(
    name = "link_timeout_enabled",
    flag_values = {
        "//bazel/config:link_timeout": "True",
    },
)

# --------------------------------------
# fission
# --------------------------------------

config_setting(
    name = "fission_enabled",
    values = {
        "fission": "yes",
    },
)

config_setting(
    name = "linux_gcc_fission",
    constraint_values = [
        "@platforms//os:linux",
    ],
    flag_values = {
        "//bazel/config:compiler_type": "gcc",
    },
    values = {
        "fission": "yes",
    },
)

selects.config_setting_group(
    name = "linux_gcc_fission_x86_64",
    match_all = [
        "@platforms//cpu:x86_64",
        ":linux_gcc_fission",
    ],
)

selects.config_setting_group(
    name = "linux_gcc_fission_aarch64",
    match_all = [
        "@platforms//cpu:aarch64",
        ":linux_gcc_fission",
    ],
)

# --------------------------------------
# compress_debug_compile
# --------------------------------------

bool_flag(
    name = "compress_debug_compile",
    build_setting_default = False,
)

config_setting(
    name = "compress_debug_compile_enabled",
    flag_values = {
        "//bazel/config:compress_debug_compile": "True",
    },
)

config_setting(
    name = "compress_debug_compile_disabled",
    flag_values = {
        "//bazel/config:compress_debug_compile": "False",
    },
)

selects.config_setting_group(
    name = "compress_debug_compile_disabled_linux_gcc",
    match_all = [
        ":linux_gcc",
        ":compress_debug_compile_disabled",
    ],
)

# --------------------------------------
# running_through_bazelisk
# --------------------------------------

bool_flag(
    name = "running_through_bazelisk",
    build_setting_default = False,
)

config_setting(
    name = "running_through_bazelisk_enabled",
    flag_values = {
        "//bazel/config:running_through_bazelisk": "True",
    },
)

selects.config_setting_group(
    name = "x86_64_or_arm64",
    match_any = [
        "@platforms//cpu:aarch64",
        "@platforms//cpu:x86_64",
    ],
)

selects.config_setting_group(
    name = "running_through_bazelisk_x86_64_or_arm64",
    match_all = [
        ":x86_64_or_arm64",
        ":running_through_bazelisk_enabled",
    ],
)<|MERGE_RESOLUTION|>--- conflicted
+++ resolved
@@ -24,11 +24,8 @@
     "full_featured",
     "gcov",
     "http_client",
-<<<<<<< HEAD
     "inmemory",
-=======
     "include_mongot",
->>>>>>> ccf7ce6b
     "js_engine",
     "libunwind",
     "linker",
