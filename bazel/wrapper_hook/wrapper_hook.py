import os
import pathlib
import sys

REPO_ROOT = pathlib.Path(__file__).parent.parent.parent
sys.path.append(str(REPO_ROOT))

# This script should be careful not to disrupt automatic mechanism which
# may be expecting certain stdout, always print to stderr.
sys.stdout = sys.stderr

from bazel.wrapper_hook.install_modules import install_modules
from bazel.wrapper_hook.wrapper_debug import wrapper_debug

wrapper_debug(f"wrapper hook script is using {sys.executable}")


def main():
    install_modules(sys.argv[1])

    from bazel.wrapper_hook.autogenerated_targets import autogenerate_targets
    from bazel.wrapper_hook.engflow_check import engflow_auth
    from bazel.wrapper_hook.generate_common_bes_bazelrc import write_workstation_bazelrc
    from bazel.wrapper_hook.plus_interface import (
        check_bazel_command_type,
        test_runner_interface,
    )
    from bazel.wrapper_hook.set_mongo_variables import write_mongo_variables_bazelrc

    write_mongo_variables_bazelrc(sys.argv)

    # This is used to autogenerate a BUILD.bazel that creates
    # Filegroups for select tags - used to group targets for installing
    autogenerate_targets(sys.argv, sys.argv[1])

    enterprise = True
    if check_bazel_command_type(sys.argv[1:]) not in ["clean", "shutdown", "version", None]:
        args = sys.argv
<<<<<<< HEAD
=======
        enterprise_mod = REPO_ROOT / "src" / "mongo" / "db" / "modules" / "enterprise"
        if not enterprise_mod.exists():
            enterprise = False
            print(
                f"{enterprise_mod.relative_to(REPO_ROOT).as_posix()} missing, defaulting to local non-enterprise build (--config=local --build_enterprise=False). Add the directory to not automatically add these options."
            )
            args += ["--build_enterprise=False", "--config=local"]

        if any(arg.startswith("--include_mongot") for arg in args):
            os.makedirs("mongot-localdev", exist_ok=True)

        engflow_auth(args)
>>>>>>> 6649991c

        write_workstation_bazelrc(args)

        args = test_runner_interface(
            sys.argv[1:],
            autocomplete_query=os.environ.get("MONGO_AUTOCOMPLETE_QUERY") == "1",
            enterprise=enterprise,
        )

    else:
        args = sys.argv[2:]

    os.chmod(os.environ.get("MONGO_BAZEL_WRAPPER_ARGS"), 0o644)
    with open(os.environ.get("MONGO_BAZEL_WRAPPER_ARGS"), "w") as f:
        f.write("\n".join(args))
        f.write("\n")


if __name__ == "__main__":
    main()<|MERGE_RESOLUTION|>--- conflicted
+++ resolved
@@ -36,21 +36,9 @@
     enterprise = True
     if check_bazel_command_type(sys.argv[1:]) not in ["clean", "shutdown", "version", None]:
         args = sys.argv
-<<<<<<< HEAD
-=======
-        enterprise_mod = REPO_ROOT / "src" / "mongo" / "db" / "modules" / "enterprise"
-        if not enterprise_mod.exists():
-            enterprise = False
-            print(
-                f"{enterprise_mod.relative_to(REPO_ROOT).as_posix()} missing, defaulting to local non-enterprise build (--config=local --build_enterprise=False). Add the directory to not automatically add these options."
-            )
-            args += ["--build_enterprise=False", "--config=local"]
 
         if any(arg.startswith("--include_mongot") for arg in args):
             os.makedirs("mongot-localdev", exist_ok=True)
-
-        engflow_auth(args)
->>>>>>> 6649991c
 
         write_workstation_bazelrc(args)
 
