--- conflicted
+++ resolved
@@ -9,7 +9,6 @@
 - `mongod` - The database server.
 - `mongos` - Sharding router.
 - `mongo` - The database shell (uses interactive javascript).
-<<<<<<< HEAD
 - tools
   - `bsondump`
   - `mongodump`
@@ -17,19 +16,11 @@
   - `mongoexport`
   - `mongostat`
   - `perconadecrypt`
-=======
->>>>>>> b665258d
 
 ## Documentation
 
-<<<<<<< HEAD
 - [Percona Server for MongoDB Documentation](https://docs.percona.com/percona-server-for-mongodb/)
 - [MongoDB Manual](https://docs.mongodb.com/manual/)
-=======
-- https://www.mongodb.com/try/download/community
-- Using homebrew `brew tap mongodb/brew`
-- Using docker image `docker pull mongo`
->>>>>>> b665258d
 
 ## Installation
 
@@ -64,13 +55,7 @@
 
 Packages for Percona Server for MongoDB are created by Percona team and are available at [Percona website](https://www.percona.com/downloads).
 
-<<<<<<< HEAD
 ## Community
-=======
-- Documentation - https://docs.mongodb.com/manual/
-- Developer Center - https://www.mongodb.com/developer/
-- MongoDB University - https://learn.mongodb.com
->>>>>>> b665258d
 
 Find answers to MongoDB-related questions on [Percona Server for MongoDB Forum](https://forums.percona.com/categories/percona-server-for-mongodb).
 
@@ -78,9 +63,8 @@
 
 ## Submitting bug reports or feature requests
 
-<<<<<<< HEAD
 If you find a bug in Percona Server for MongoDB, you can submit a report to the [JIRA issue tracker](https://jira.percona.com/projects/PSMDB) for Percona Server for MongoDB:
-    https://jira.percona.com/projects/PSMDB
+https://jira.percona.com/projects/PSMDB
 
 Start by searching the open tickets in [Percona's JIRA](https://jira.percona.com/projects/PSMDB) or [MongoDB's Jira](https://jira.mongodb.org/) for a similar report. If you find that someone else has already reported your problem, then you can upvote that report to increase its visibility.
 
@@ -89,20 +73,11 @@
 1. Sign in to JIRA issue tracker. You will need to create an account if you do not have one.
 2. In the Summary, Description, Steps To Reproduce, Affects Version fields describe the problem you have detected.
 3. As a general rule of thumb, try to create bug reports that are:
-    * Reproducible: describe the steps to reproduce the problem.
-    * Specific: include the version of Percona Server for MongoDB, your environment, and so on.
-    * Unique: check if there already exists a JIRA ticket to describe the problem.
-    * Scoped to a Single Bug: only report one bug in one JIRA ticket.
-=======
-- https://mongodb.com/community/forums/
-
-  Technical questions about using MongoDB.
-
-- https://mongodb.com/community/forums/c/server-dev
-
-  Technical questions about building and developing MongoDB.
->>>>>>> b665258d
+   - Reproducible: describe the steps to reproduce the problem.
+   - Specific: include the version of Percona Server for MongoDB, your environment, and so on.
+   - Unique: check if there already exists a JIRA ticket to describe the problem.
+   - Scoped to a Single Bug: only report one bug in one JIRA ticket.
 
 ## LICENSE
 
-   Percona Server for MongoDB is [source-available software](https://en.wikipedia.org/wiki/Source-available_software).+Percona Server for MongoDB is [source-available software](https://en.wikipedia.org/wiki/Source-available_software).