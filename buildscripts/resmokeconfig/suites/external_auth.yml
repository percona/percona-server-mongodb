--- conflicted
+++ resolved
@@ -1,31 +1,12 @@
 test_kind: js_test
 
 selector:
-<<<<<<< HEAD
-  js_test:
-    roots:
-    - jstests/external_auth/*.js
-=======
   roots:
-  - src/mongo/db/modules/enterprise/jstests/external_auth/*.js
->>>>>>> a105f6b3
+  - jstests/external_auth/*.js
 
 # Auth tests start their own mongod's.
 executor:
-<<<<<<< HEAD
-  js_test:
-    config:
-      shell_options:
-        nodb: ''
-        readMode: commands
-=======
   config:
     shell_options:
       nodb: ''
-      readMode: commands
-      gssapiServiceName: "mockservice"
-      process_kwargs:
-          env_vars:
-              KRB5_TRACE: /dev/stdout
-              KRB5_CONFIG: src/mongo/db/modules/enterprise/jstests/external_auth/assets/krb5.conf
->>>>>>> a105f6b3
+      readMode: commands