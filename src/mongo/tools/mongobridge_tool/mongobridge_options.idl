# Copyright (C) 2018-present MongoDB, Inc.
#
# This program is free software: you can redistribute it and/or modify
# it under the terms of the Server Side Public License, version 1,
# as published by MongoDB, Inc.
#
# This program is distributed in the hope that it will be useful,
# but WITHOUT ANY WARRANTY; without even the implied warranty of
# MERCHANTABILITY or FITNESS FOR A PARTICULAR PURPOSE.  See the
# Server Side Public License for more details.
#
# You should have received a copy of the Server Side Public License
# along with this program. If not, see
# <http://www.mongodb.com/licensing/server-side-public-license>.
#
# As a special exception, the copyright holders give permission to link the
# code of portions of this program with the OpenSSL library under certain
# conditions as described in each individual source file and distribute
# linked combinations including the program with the OpenSSL library. You
# must comply with the Server Side Public License in all respects for
# all of the code used other than as permitted herein. If you modify file(s)
# with this exception, you may extend this exception to your version of the
# file(s), but you are not obligated to do so. If you do not wish to do so,
# delete this exception statement from your version. If you delete this
# exception statement from all source files in the program, then also delete
# it in the license file.
#

global:
    cpp_namespace: "mongo"
    configs:
        source: [cli]
    cpp_includes:
        - "mongo/tools/mongobridge_tool/mongobridge_options.h"

imports:
    - "mongo/db/basic_types.idl"

configs:
    help:
        description: "show this usage information"
        short_name: help
        arg_vartype: Switch

<<<<<<< HEAD
  version:
    description: 'show version information'
    short_name: version
    arg_vartype: Switch

  port:
    description: "port to listen on for MongoDB messages"
    short_name: port
    arg_vartype: Int
    cpp_varname: mongoBridgeGlobalParams.port
=======
    port:
        description: "port to listen on for MongoDB messages"
        short_name: port
        arg_vartype: Int
        cpp_varname: mongoBridgeGlobalParams.port
>>>>>>> f20d8d63

    seed:
        description: "random seed to use"
        short_name: seed
        arg_vartype: Long

    dest:
        description: "URI of remote MongoDB process"
        short_name: dest
        arg_vartype: String
        cpp_varname: mongoBridgeGlobalParams.destUri

    vebose:
        description: "log more verbose output"
        short_name: verbose
        arg_vartype: String
        implicit: "v"<|MERGE_RESOLUTION|>--- conflicted
+++ resolved
@@ -42,24 +42,16 @@
         short_name: help
         arg_vartype: Switch
 
-<<<<<<< HEAD
-  version:
-    description: 'show version information'
-    short_name: version
-    arg_vartype: Switch
+    version:
+        description: "show version information"
+        short_name: version
+        arg_vartype: Switch
 
-  port:
-    description: "port to listen on for MongoDB messages"
-    short_name: port
-    arg_vartype: Int
-    cpp_varname: mongoBridgeGlobalParams.port
-=======
     port:
         description: "port to listen on for MongoDB messages"
         short_name: port
         arg_vartype: Int
         cpp_varname: mongoBridgeGlobalParams.port
->>>>>>> f20d8d63
 
     seed:
         description: "random seed to use"
