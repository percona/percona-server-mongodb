# -*- mode: python; -*-

Import('env')
Import('get_option')

env = env.Clone()

yamlEnv = env.Clone()
yamlEnv.InjectThirdParty(libraries=['yaml'])

mongobridge = env.Program(
    target="mongobridge",
    source=[
        "bridge.cpp",
        "bridge_commands.cpp",
        "mongobridge_options.cpp",
        env.Idlc("mongobridge_options.idl")[0],
        "mongobridge_options_init.cpp"
    ],
    LIBDEPS=[
        '$BUILD_DIR/mongo/db/dbmessage',
        '$BUILD_DIR/mongo/rpc/rpc',
        '$BUILD_DIR/mongo/transport/message_compressor',
        '$BUILD_DIR/mongo/transport/message_compressor_options_server',
        '$BUILD_DIR/mongo/transport/service_entry_point',
        '$BUILD_DIR/mongo/transport/service_executor',
        '$BUILD_DIR/mongo/transport/transport_layer',
        '$BUILD_DIR/mongo/util/net/network',
        '$BUILD_DIR/mongo/util/options_parser/options_parser_init',
        '$BUILD_DIR/mongo/util/signal_handlers',
    ],
    INSTALL_ALIAS=[
        'tools'
    ],
)

<<<<<<< HEAD
mongoebench = yamlEnv.Program(
    target='mongoebench',
    source=[
        'mongoebench_main.cpp',
        'mongoebench_options.cpp',
        'mongoebench_options_init.cpp',
        env.Idlc('mongoebench_options.idl')[0],
    ],
    LIBDEPS=[
        '$BUILD_DIR/mongo/db/dbdirectclient',
        '$BUILD_DIR/mongo/db/storage/storage_options',
        '$BUILD_DIR/mongo/db/storage/wiredtiger/storage_wiredtiger' if get_option('wiredtiger') == 'on' else [],
        '$BUILD_DIR/mongo/embedded/embedded',
        '$BUILD_DIR/mongo/embedded/embedded_integration_helpers',
        '$BUILD_DIR/mongo/shell/benchrun',
        '$BUILD_DIR/mongo/util/signal_handlers',
    ],
    INSTALL_ALIAS=[
        'embedded-test',
        'tools',
    ],
)

perconadecrypt = env.Program(
    target='perconadecrypt',
    source=[
        'perconadecrypt.cpp',
        'perconadecrypt_options.cpp',
        env.Idlc("perconadecrypt_options.idl")[0],
        'perconadecrypt_options_init.cpp'
    ],
    LIBDEPS=[
        '$BUILD_DIR/mongo/db/encryption/encryption_options',
        '$BUILD_DIR/mongo/db/encryption/encryption_vault',
        '$BUILD_DIR/mongo/util/options_parser/options_parser_init',
    ],
)


hygienic = get_option('install-mode') == 'hygienic'
if not hygienic:
    env.Install("#/", mongobridge)
    env.Install("#/", mongoebench)
    env.Install("#/", perconadecrypt)

env.Alias('all', mongoebench)  # This ensures it compiles and links, but doesn't copy it anywhere.
=======
hygienic = get_option('install-mode') == 'hygienic'
if not hygienic:
    env.Install("#/", mongobridge)
>>>>>>> 6874650b
<|MERGE_RESOLUTION|>--- conflicted
+++ resolved
@@ -34,30 +34,6 @@
     ],
 )
 
-<<<<<<< HEAD
-mongoebench = yamlEnv.Program(
-    target='mongoebench',
-    source=[
-        'mongoebench_main.cpp',
-        'mongoebench_options.cpp',
-        'mongoebench_options_init.cpp',
-        env.Idlc('mongoebench_options.idl')[0],
-    ],
-    LIBDEPS=[
-        '$BUILD_DIR/mongo/db/dbdirectclient',
-        '$BUILD_DIR/mongo/db/storage/storage_options',
-        '$BUILD_DIR/mongo/db/storage/wiredtiger/storage_wiredtiger' if get_option('wiredtiger') == 'on' else [],
-        '$BUILD_DIR/mongo/embedded/embedded',
-        '$BUILD_DIR/mongo/embedded/embedded_integration_helpers',
-        '$BUILD_DIR/mongo/shell/benchrun',
-        '$BUILD_DIR/mongo/util/signal_handlers',
-    ],
-    INSTALL_ALIAS=[
-        'embedded-test',
-        'tools',
-    ],
-)
-
 perconadecrypt = env.Program(
     target='perconadecrypt',
     source=[
@@ -77,12 +53,4 @@
 hygienic = get_option('install-mode') == 'hygienic'
 if not hygienic:
     env.Install("#/", mongobridge)
-    env.Install("#/", mongoebench)
-    env.Install("#/", perconadecrypt)
-
-env.Alias('all', mongoebench)  # This ensures it compiles and links, but doesn't copy it anywhere.
-=======
-hygienic = get_option('install-mode') == 'hygienic'
-if not hygienic:
-    env.Install("#/", mongobridge)
->>>>>>> 6874650b
+    env.Install("#/", perconadecrypt)