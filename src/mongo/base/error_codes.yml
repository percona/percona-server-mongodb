# Group related errors into categories,can be checked against ErrorCodes::isXXXClassName methods.
error_categories:
    - NetworkError
    - NetworkTimeoutError
    - Interruption
    # isNotPrimaryError() includes all codes that indicate that the node that received the request
    # was not primary at some point during command processing,regardless of whether some write may
    # have happened. If you care about whether a write could have happened,check for individual
    # codes.
    - NotPrimaryError
    - StaleShardVersionError
    - NeedRetargettingError
    - WriteConcernError
    - ShutdownError
    # isCancellationError() includes all codes that,when passed to a function as its parameter
    # indicates that it cannot be executed as normal and must abort its intended work.
    - CancellationError
    - ConnectionFatalMessageParseError
    - ExceededTimeLimitError
    - SnapshotError
    - VoteAbortError
    - NonResumableChangeStreamError
    - RetriableError
    # isCloseConnectionError() includes all codes that indicate that it is no longer safe or
    # desirable to maintain a connection with the client. The server will close the connection to
    # get the client to through server selection again.
    - CloseConnectionError
    - VersionedAPIError
    - ValidationError
    # This category includes parsing errors caught by the IDL including unknown field, missing
    # field, and duplicate field.  It currently does not include all errors caught by the IDL.
    - IDLParseError
    # Codes for internal use only. The codes can be passed between servers in a cluster, but must
    # never be returned to the client in a network response.
    - InternalOnly
    - TenantMigrationError
    - TenantMigrationConflictError
    - CursorInvalidatedError

error_codes:
    - {code: 0,name: OK}
    - {code: 1,name: InternalError}
    - {code: 2,name: BadValue}
    - {code: 3,name: OBSOLETE_DuplicateKey}
    - {code: 4,name: NoSuchKey}
    - {code: 5,name: GraphContainsCycle}
    - {code: 6,name: HostUnreachable,categories: [NetworkError,RetriableError]}
    - {code: 7,name: HostNotFound,categories: [NetworkError,RetriableError]}
    - {code: 8,name: UnknownError}
    - {code: 9,name: FailedToParse}
    - {code: 10,name: CannotMutateObject}
    - {code: 11,name: UserNotFound}
    - {code: 12,name: UnsupportedFormat}
    - {code: 13,name: Unauthorized}
    - {code: 14,name: TypeMismatch}
    - {code: 15,name: Overflow,categories: [ValidationError]}
    - {code: 16,name: InvalidLength}
    - {code: 17,name: ProtocolError}
    - {code: 18,name: AuthenticationFailed}
    - {code: 19,name: CannotReuseObject}
    - {code: 20,name: IllegalOperation}
    - {code: 21,name: EmptyArrayOperation}
    - {code: 22,name: InvalidBSON,categories: [ValidationError]}
    - {code: 23,name: AlreadyInitialized}
    - {code: 24,name: LockTimeout,categories: [Interruption]}
    - {code: 25,name: RemoteValidationError}
    - {code: 26,name: NamespaceNotFound}
    - {code: 27,name: IndexNotFound}
    - {code: 28,name: PathNotViable}
    - {code: 29,name: NonExistentPath}
    - {code: 30,name: InvalidPath}
    - {code: 31,name: RoleNotFound}
    - {code: 32,name: RolesNotRelated}
    - {code: 33,name: PrivilegeNotFound}
    - {code: 34,name: CannotBackfillArray}
    - {code: 35,name: UserModificationFailed}
    - {code: 36,name: RemoteChangeDetected}
    - {code: 37,name: FileRenameFailed}
    - {code: 38,name: FileNotOpen}
    - {code: 39,name: FileStreamFailed}
    - {code: 40,name: ConflictingUpdateOperators}
    - {code: 41,name: FileAlreadyOpen}
    - {code: 42,name: LogWriteFailed}
    - {code: 43,name: CursorNotFound,categories: [CursorInvalidatedError]}
    - {code: 45,name: UserDataInconsistent}
    - {code: 46,name: LockBusy}
    - {code: 47,name: NoMatchingDocument}
    - {code: 48,name: NamespaceExists}
    - {code: 49,name: InvalidRoleModification}
    - {code: 50,name: MaxTimeMSExpired,categories: [Interruption,ExceededTimeLimitError]}
    - {code: 51,name: ManualInterventionRequired}
    - {code: 52,name: DollarPrefixedFieldName}
    - {code: 53,name: InvalidIdField}
    - {code: 54,name: NotSingleValueField}
    - {code: 55,name: InvalidDBRef}
    - {code: 56,name: EmptyFieldName}
    - {code: 57,name: DottedFieldName}
    - {code: 58,name: RoleModificationFailed}
    - {code: 59,name: CommandNotFound}
    - {code: 60,name: OBSOLETE_DatabaseNotFound}
    - {code: 61,name: ShardKeyNotFound}
    - {code: 62,name: OplogOperationUnsupported}
    - {code: 63,name: OBSOLETE_StaleShardVersion}
    - {code: 64,name: WriteConcernFailed,categories: [WriteConcernError]}
    - {code: 65,name: MultipleErrorsOccurred, extra: MultipleErrorsOccurredInfo}
    - {code: 66,name: ImmutableField}
    - {code: 67,name: CannotCreateIndex}
    - {code: 68,name: IndexAlreadyExists}
    - {code: 69,name: AuthSchemaIncompatible}
    - {code: 70,name: ShardNotFound}
    - {code: 71,name: ReplicaSetNotFound}
    - {code: 72,name: InvalidOptions}
    - {code: 73,name: InvalidNamespace}
    - {code: 74,name: NodeNotFound}
    - {code: 75,name: WriteConcernLegacyOK,categories: [WriteConcernError]}
    - {code: 76,name: NoReplicationEnabled}
    - {code: 77,name: OperationIncomplete}
    - {code: 78,name: CommandResultSchemaViolation}
    - {code: 79,name: UnknownReplWriteConcern,categories: [WriteConcernError]}
    - {code: 80,name: RoleDataInconsistent}
    - {code: 81,name: NoMatchParseContext}
    - {code: 82,name: NoProgressMade}
    - {code: 83,name: RemoteResultsUnavailable}
    - {code: 84,name: OBSOLETE_DuplicateKeyValue}
    - {code: 85,name: IndexOptionsConflict}
    - {code: 86,name: IndexKeySpecsConflict}
    - {code: 87,name: CannotSplit}
    - {code: 88,name: OBSOLETE_SplitFailed}
    - {code: 89,name: NetworkTimeout,categories: [NetworkError,RetriableError,NetworkTimeoutError]}
    - {code: 90,name: CallbackCanceled,categories: [CancellationError]}
    - {code: 91,name: ShutdownInProgress,
                       extra: ShutdownInProgressQuiesceInfo,
                       categories: [ShutdownError,CancellationError,RetriableError],
                       extraIsOptional: True}
    - {code: 92,name: SecondaryAheadOfPrimary}
    - {code: 93,name: InvalidReplicaSetConfig}
    - {code: 94,name: NotYetInitialized}
    - {code: 95,name: NotSecondary}
    - {code: 96,name: OperationFailed,categories: [CursorInvalidatedError]}
    - {code: 97,name: NoProjectionFound}
    - {code: 98,name: DBPathInUse}
    - {code: 100,name: UnsatisfiableWriteConcern,categories: [WriteConcernError]}
    - {code: 101,name: OutdatedClient}
    - {code: 102,name: IncompatibleAuditMetadata}
    - {code: 103,name: NewReplicaSetConfigurationIncompatible}
    - {code: 104,name: NodeNotElectable}
    - {code: 105,name: IncompatibleShardingMetadata}
    - {code: 106,name: DistributedClockSkewed}
    - {code: 107,name: LockFailed}
    - {code: 108,name: InconsistentReplicaSetNames}
    - {code: 109,name: ConfigurationInProgress}
    - {code: 110,name: CannotInitializeNodeWithData}
    - {code: 111,name: NotExactValueField}
    - {code: 112,name: WriteConflict}
    - {code: 113,name: InitialSyncFailure}
    - {code: 114,name: InitialSyncOplogSourceMissing}
    - {code: 115,name: CommandNotSupported}
    - {code: 116,name: DocTooLargeForCapped}
    - {code: 117,name: ConflictingOperationInProgress}
    - {code: 118,name: NamespaceNotSharded}
    - {code: 119,name: InvalidSyncSource}
    - {code: 120,name: OplogStartMissing}
    # Error code 121 is only for the document validator on collections.
    - {code: 121,name: DocumentValidationFailure,
                 extra: 'doc_validation_error::DocumentValidationFailureInfo'}
    - {code: 122,name: OBSOLETE_ReadAfterOptimeTimeout}
    - {code: 123,name: NotAReplicaSet}
    - {code: 124,name: IncompatibleElectionProtocol}
    - {code: 125,name: CommandFailed}
    - {code: 126,name: RPCProtocolNegotiationFailed}
    - {code: 127,name: UnrecoverableRollbackError}
    - {code: 128,name: LockNotFound}
    - {code: 129,name: LockStateChangeFailed}
    - {code: 130,name: SymbolNotFound}
    #- {code: 131,name: RLPInitializationFailed} # Removed in 4.2
    - {code: 132,name: OBSOLETE_ConfigServersInconsistent}
    - {code: 133,name: FailedToSatisfyReadPreference}
    - {code: 134,name: ReadConcernMajorityNotAvailableYet, categories: [RetriableError]}
    - {code: 135,name: StaleTerm}
    - {code: 136,name: CappedPositionLost}
    - {code: 137,name: IncompatibleShardingConfigVersion}
    - {code: 138,name: RemoteOplogStale}
    - {code: 139,name: JSInterpreterFailure}
    - {code: 140,name: InvalidSSLConfiguration}
    - {code: 141,name: SSLHandshakeFailed}
    - {code: 142,name: JSUncatchableError}
    - {code: 143,name: CursorInUse}
    - {code: 144,name: IncompatibleCatalogManager}
    - {code: 145,name: PooledConnectionsDropped}
    - {code: 146,name: ExceededMemoryLimit}
    - {code: 147,name: ZLibError}
    - {code: 148,name: ReadConcernMajorityNotEnabled,categories: [VoteAbortError]}
    - {code: 149,name: NoConfigPrimary}
    # This error code is obsolete as of version 6.0 and no new places where it is thrown should be
    # added. Use StaleConfig.
    - {code: 150,name: StaleEpoch,
                 categories: [StaleShardVersionError,NeedRetargettingError],
                 extra: StaleEpochInfo,
                 extraIsOptional: True} # TODO extra not optional once 6.0 becomes LTS
    - {code: 151,name: OperationCannotBeBatched}
    - {code: 152,name: OplogOutOfOrder}
    - {code: 153,name: ChunkTooBig}
    - {code: 154,name: InconsistentShardIdentity}
    - {code: 155,name: CannotApplyOplogWhilePrimary}
    - {code: 156,name: OBSOLETE_NeedsDocumentMove}
    - {code: 157,name: CanRepairToDowngrade}
    - {code: 158,name: MustUpgrade}
    - {code: 159,name: DurationOverflow}
    - {code: 160,name: MaxStalenessOutOfRange}
    - {code: 161,name: IncompatibleCollationVersion}
    - {code: 162,name: CollectionIsEmpty}
    - {code: 163,name: ZoneStillInUse}
    - {code: 164,name: InitialSyncActive}
    - {code: 165,name: ViewDepthLimitExceeded}
    - {code: 166,name: CommandNotSupportedOnView}
    - {code: 167,name: OptionNotSupportedOnView}
    - {code: 168,name: InvalidPipelineOperator}
    - {code: 169,name: CommandOnShardedViewNotSupportedOnMongod,extra: ResolvedView}
    - {code: 170,name: TooManyMatchingDocuments}
    - {code: 171,name: CannotIndexParallelArrays}
    - {code: 172,name: TransportSessionClosed}
    - {code: 173,name: TransportSessionNotFound}
    - {code: 174,name: TransportSessionUnknown}
    - {code: 175,name: QueryPlanKilled,categories: [CursorInvalidatedError]}
    - {code: 176,name: FileOpenFailed}
    - {code: 177,name: ZoneNotFound}
    - {code: 178,name: RangeOverlapConflict}
    - {code: 179,name: WindowsPdhError}
    - {code: 180,name: BadPerfCounterPath}
    - {code: 181,name: AmbiguousIndexKeyPattern}
    - {code: 182,name: InvalidViewDefinition}
    - {code: 183,name: ClientMetadataMissingField}
    - {code: 184,name: ClientMetadataAppNameTooLarge}
    - {code: 185,name: ClientMetadataDocumentTooLarge}
    - {code: 186,name: ClientMetadataCannotBeMutated}
    - {code: 187,name: LinearizableReadConcernError}
    - {code: 188,name: IncompatibleServerVersion}
    - {code: 189,name: PrimarySteppedDown,categories: [NotPrimaryError,RetriableError]}
    - {code: 190,name: MasterSlaveConnectionFailure}
    - {code: 191,name: OBSOLETE_BalancerLostDistributedLock}
    - {code: 192,name: FailPointEnabled}
    - {code: 193,name: NoShardingEnabled_OBSOLETE}
    - {code: 194,name: BalancerInterrupted}
    - {code: 195,name: ViewPipelineMaxSizeExceeded}
    - {code: 197,name: InvalidIndexSpecificationOption}
    - {code: 198,name: OBSOLETE_ReceivedOpReplyMessage}
    - {code: 199,name: ReplicaSetMonitorRemoved}
    - {code: 200,name: ChunkRangeCleanupPending}
    - {code: 201,name: CannotBuildIndexKeys}
    - {code: 202,name: NetworkInterfaceExceededTimeLimit,categories: [ExceededTimeLimitError,NetworkTimeoutError]}
    - {code: 203,name: ShardingStateNotInitialized}
    - {code: 204,name: TimeProofMismatch}
    - {code: 205,name: ClusterTimeFailsRateLimiter}
    - {code: 206,name: NoSuchSession}
    - {code: 207,name: InvalidUUID}
    - {code: 208,name: TooManyLocks}
    - {code: 209,name: StaleClusterTime}
    - {code: 210,name: CannotVerifyAndSignLogicalTime}
    - {code: 211,name: KeyNotFound}
    - {code: 212,name: IncompatibleRollbackAlgorithm}
    - {code: 213,name: DuplicateSession}
    - {code: 214,name: AuthenticationRestrictionUnmet}
    - {code: 215,name: DatabaseDropPending}
    - {code: 216,name: ElectionInProgress}
    - {code: 217,name: IncompleteTransactionHistory}
    - {code: 218,name: UpdateOperationFailed}
    - {code: 219,name: FTDCPathNotSet}
    - {code: 220,name: FTDCPathAlreadySet}
    - {code: 221,name: IndexModified}
    - {code: 222,name: CloseChangeStream}
    - {code: 223,name: IllegalOpMsgFlag,categories: [ConnectionFatalMessageParseError]}
    - {code: 224,name: QueryFeatureNotAllowed}
    - {code: 225,name: TransactionTooOld,categories: [VoteAbortError]}
    - {code: 226,name: AtomicityFailure}
    - {code: 227,name: CannotImplicitlyCreateCollection,
                  extra: CannotImplicitlyCreateCollectionInfo}
    - {code: 228,name: SessionTransferIncomplete}
    - {code: 229,name: MustDowngrade}
    - {code: 230,name: DNSHostNotFound}
    - {code: 231,name: DNSProtocolError}
    - {code: 232,name: MaxSubPipelineDepthExceeded}
    - {code: 233,name: TooManyDocumentSequences,categories: [ConnectionFatalMessageParseError]}
    - {code: 234,name: RetryChangeStream}

    # this function or module is not available on this platform or configuration
    - {code: 235,name: InternalErrorNotSupported}

    - {code: 236,name: ForTestingErrorExtraInfo,extra: ErrorExtraInfoExample}
    - {code: 237,name: CursorKilled,categories: [Interruption,CursorInvalidatedError]}
    - {code: 238,name: NotImplemented}
    - {code: 239,name: SnapshotTooOld,categories: [SnapshotError]}
    - {code: 240,name: DNSRecordTypeMismatch}
    - {code: 241,name: ConversionFailure}
    - {code: 242,name: CannotCreateCollection}
    - {code: 243,name: IncompatibleWithUpgradedServer}
    - {code: 244,name: NOT_YET_AVAILABLE_TransactionAborted}
    - {code: 245,name: BrokenPromise}
    - {code: 246,name: SnapshotUnavailable,categories: [SnapshotError]}
    - {code: 247,name: ProducerConsumerQueueBatchTooLarge}
    - {code: 248,name: ProducerConsumerQueueEndClosed}
    - {code: 249,name: StaleDbVersion,extra: StaleDbRoutingVersion}
    - {code: 250,name: StaleChunkHistory,categories: [SnapshotError]}
    - {code: 251,name: NoSuchTransaction,categories: [VoteAbortError]}
    - {code: 252,name: ReentrancyNotAllowed}
    # - {code: 253,name: FreeMonHttpInFlight} # Removed in 7.1
    # - {code: 254,name: FreeMonHttpTemporaryFailure} # Removed in 7.1
    # - {code: 255,name: FreeMonHttpPermanentFailure} # Removed in 7.1
    - {code: 256,name: TransactionCommitted}
    - {code: 257,name: TransactionTooLarge}
    - {code: 258,name: UnknownFeatureCompatibilityVersion}
    - {code: 259,name: KeyedExecutorRetry}
    - {code: 260,name: InvalidResumeToken}
    - {code: 261,name: TooManyLogicalSessions}
    - {code: 262,name: ExceededTimeLimit,categories: [Interruption,ExceededTimeLimitError,RetriableError]}
    - {code: 263,name: OperationNotSupportedInTransaction,categories: [VoteAbortError]}
    - {code: 264,name: TooManyFilesOpen}
    - {code: 265,name: OrphanedRangeCleanUpFailed}
    - {code: 266,name: FailPointSetFailed}
    - {code: 267,name: PreparedTransactionInProgress}
    - {code: 268,name: CannotBackup}
    - {code: 269,name: DataModifiedByRepair}
    - {code: 270,name: RepairedReplicaSetNode}
    - {code: 271,name: JSInterpreterFailureWithStack,extra: JSExceptionInfo}
    - {code: 272,name: MigrationConflict,categories: [SnapshotError]}
    - {code: 273,name: ProducerConsumerQueueProducerQueueDepthExceeded}
    - {code: 274,name: ProducerConsumerQueueConsumed}
    - {code: 275,name: ExchangePassthrough} # For exchange execution in aggregation. Do not reuse.
    - {code: 276,name: IndexBuildAborted}
    - {code: 277,name: AlarmAlreadyFulfilled}
    - {code: 278,name: UnsatisfiableCommitQuorum}
    - {code: 279,name: ClientDisconnect,categories: [Interruption]}
    - {code: 280,name: ChangeStreamFatalError,categories: [NonResumableChangeStreamError]}

    # TransactionCoordinatorSteppingDown gets converted to InterruptedDueToReplStateChange
    - {code: 281,name: TransactionCoordinatorSteppingDown,categories: [Interruption]}
    - {code: 282,name: TransactionCoordinatorReachedAbortDecision,categories: [Interruption]}

    - {code: 283,name: WouldChangeOwningShard,extra: WouldChangeOwningShardInfo}
    - {code: 284,name: ForTestingErrorExtraInfoWithExtraInfoInNamespace,
                  extra: 'nested::twice::NestedErrorExtraInfoExample'}
    - {code: 285,name: IndexBuildAlreadyInProgress}
    - {code: 286,name: ChangeStreamHistoryLost,categories: [NonResumableChangeStreamError]}

    - {code: 287,name: TransactionCoordinatorDeadlineTaskCanceled,categories: [InternalOnly]}

    - {code: 288,name: ChecksumMismatch,categories: [ConnectionFatalMessageParseError]}

    - {code: 289,name: WaitForMajorityServiceEarlierOpTimeAvailable,categories: [InternalOnly]}

    - {code: 290,name: TransactionExceededLifetimeLimitSeconds,
                 categories: [Interruption,ExceededTimeLimitError]}
    - {code: 291,name: NoQueryExecutionPlans}
    - {code: 292,name: QueryExceededMemoryLimitNoDiskUseAllowed}
    - {code: 293,name: InvalidSeedList}
    - {code: 294,name: InvalidTopologyType}
    - {code: 295,name: InvalidHeartBeatFrequency}
    - {code: 296,name: TopologySetNameRequired}
    - {code: 297,name: HierarchicalAcquisitionLevelViolation}
    - {code: 298,name: InvalidServerType}
    - {code: 299,name: OCSPCertificateStatusRevoked}
    - {code: 300,name: RangeDeletionAbandonedBecauseCollectionWithUUIDDoesNotExist}
    - {code: 301,name: DataCorruptionDetected}
    - {code: 302,name: OCSPCertificateStatusUnknown}
    - {code: 303,name: SplitHorizonChange,categories: [CloseConnectionError]}

    - {code: 306,name: ReadThroughCacheLookupCanceled,categories: [InternalOnly]}

    - {code: 307,name: RangeDeletionAbandonedBecauseTaskDocumentDoesNotExist}
    - {code: 308,name: CurrentConfigNotCommittedYet}
    - {code: 309,name: ExhaustCommandFinished}
    - {code: 310,name: PeriodicJobIsStopped,categories: [CancellationError]}

    - {code: 311,name: TransactionCoordinatorCanceled,categories: [InternalOnly]}
    - {code: 312,name: OperationIsKilledAndDelisted,categories: [CancellationError,InternalOnly]}

    - {code: 313,name: ResumableRangeDeleterDisabled}
    - {code: 314,name: ObjectIsBusy, categories: [CursorInvalidatedError]}


    - {code: 315,name: TooStaleToSyncFromSource,categories: [InternalOnly]}

    - {code: 316,name: QueryTrialRunCompleted,categories: [InternalOnly]}

    - {code: 317,name: ConnectionPoolExpired,categories: [NetworkError,RetriableError,InternalOnly]}

    - {code: 318,name: ForTestingOptionalErrorExtraInfo,extra: OptionalErrorExtraInfoExample,extraIsOptional: True}
    - {code: 319,name: MovePrimaryInProgress}

    - {code: 320, name: TenantMigrationConflict,extra: TenantMigrationConflictInfo,categories: [TenantMigrationError, TenantMigrationConflictError]}
    - {code: 321, name: TenantMigrationCommitted, categories: [TenantMigrationError]}

    - {code: 322, name: APIVersionError, categories: [VersionedAPIError]}
    - {code: 323, name: APIStrictError, categories: [VersionedAPIError]}
    - {code: 324, name: APIDeprecationError, categories: [VersionedAPIError]}

    - {code: 325, name: TenantMigrationAborted,categories: [TenantMigrationError]}

    - {code: 326, name: OplogQueryMinTsMissing}

    - {code: 327, name: NoSuchTenantMigration}

    - {code: 328, name: TenantMigrationAccessBlockerShuttingDown, categories: [InternalOnly]}

    - {code: 329, name: TenantMigrationInProgress}

    - {code: 330, name: SkipCommandExecution}

    - {code: 331, name: FailedToRunWithReplyBuilder}

    - {code: 332, name: CannotDowngrade}

    - {code: 333, name: ServiceExecutorInShutdown, categories: [ShutdownError,CancellationError,InternalOnly]}
    - {code: 334, name: MechanismUnavailable}

    - {code: 335, name: TenantMigrationForgotten}

    - {code: 336, name: TimeseriesBucketCleared, categories: [InternalOnly]}

    - {code: 337, name: AuthenticationAbandoned, categories: [InternalOnly]}

    - {code: 338, name: ReshardCollectionInProgress}
    - {code: 339, name: NoSuchReshardCollection}
    - {code: 340, name: ReshardCollectionCommitted}
    - {code: 341, name: ReshardCollectionAborted}
    - {code: 342, name: ReshardingCriticalSectionTimeout}

    - {code: 343, name: ShardCannotRefreshDueToLocksHeld,
                  extra: ShardCannotRefreshDueToLocksHeldInfo}

    - {code: 344, name: AuditingNotEnabled}
    - {code: 345, name: RuntimeAuditConfigurationNotEnabled}

    - {code: 346,name: ChangeStreamInvalidated, extra: ChangeStreamInvalidationInfo}

    - {code: 347, name: APIMismatchError, categories: [VersionedAPIError,VoteAbortError]}

    - {code: 348,name: ChangeStreamTopologyChange, extra: ChangeStreamTopologyChangeInfo}

    - {code: 349, name: KeyPatternShorterThanBound}

    - {code: 350, name: ReshardCollectionTruncatedError}

    - {code: 351, name: ChangeStreamStartAfterInvalidate, extra: ChangeStreamStartAfterInvalidateInfo}
    - {code: 352, name: UnsupportedOpQueryCommand}

    - {code: 353, name: NonRetryableTenantMigrationConflict, extra: NonRetryableTenantMigrationConflictInfo, categories: [TenantMigrationError, TenantMigrationConflictError]}

    - {code: 354, name: LoadBalancerSupportMismatch, categories: [CloseConnectionError]}

    - {code: 355, name: InterruptedDueToStorageChange,categories: [Interruption,CancellationError]}

    - {code: 356, name: TxnRetryCounterTooOld, extra: TxnRetryCounterTooOldInfo, categories: [VoteAbortError]}

    - {code: 357, name: InvalidBSONType}

    - {code: 358, name: InternalTransactionNotSupported, categories: [RetriableError]}

    - {code: 359, name: CannotConvertIndexToUnique, extra: CannotConvertIndexToUniqueInfo}

    - {code: 360, name: PlacementVersionRefreshCanceled, categories: [InternalOnly]}

    - {code: 361, name: CollectionUUIDMismatch, extra: CollectionUUIDMismatchInfo}

    - {code: 362, name: FutureAlreadyRetrieved}

    - {code: 363, name: RetryableTransactionInProgress}

    - {code: 365, name: TemporarilyUnavailable}

    - {code: 366, name: WouldChangeOwningShardDeletedNoDocument}

    - {code: 367, name: FLECompactionPlaceholder}
    - {code: 369, name: FLETransactionAbort}
    - {code: 370, name: CannotDropShardKeyIndex}

    - {code: 371, name: UserWritesBlocked}

    - {code: 372, name: CloseConnectionForShutdownCommand, categories: [CloseConnectionError,InternalOnly]}

    - {code: 373, name: InternalTransactionsExhaustiveFindHasMore}

    - {code: 374, name: TransactionAPIMustRetryTransaction, categories: [InternalOnly]}
    - {code: 375, name: TransactionAPIMustRetryCommit, categories: [InternalOnly]}
    - {code: 376, name: ChangeStreamNotEnabled}
    - {code: 377, name: FLEMaxTagLimitExceeded }
    - {code: 378, name: NonConformantBSON, categories: [ValidationError]}

    - {code: 379, name: DatabaseMetadataRefreshCanceled, categories: [InternalOnly]}
    - {code: 380, name: RequestAlreadyFulfilled}

    - {code: 381, name: ReshardingCoordinatorServiceConflictingOperationInProgress, extra: ReshardingCoordinatorServiceConflictingOperationInProgressInfo, categories: [InternalOnly]}

    - {code: 382, name: RemoteCommandExecutionError, extra: AsyncRPCErrorInfo, categories: [InternalOnly]}

    - {code: 383, name: CollectionIsEmptyLocally}

    - {code: 384, name: ConnectionError, categories: [NetworkError,RetriableError,InternalOnly]}

    - {code: 385, name: ConflictingServerlessOperation}

    - {code: 386, name: DuplicateKeyId}

    - {code: 387, name: EncounteredFLEPayloadWhileApplyingHmac}

    - {code: 388, name: TransactionTooLargeForCache}
    - {code: 389, name: LibmongocryptError}

    - {code: 390, name: InvalidSignature}
    - {code: 391, name: ReauthenticationRequired}
    - {code: 392, name: InvalidJWT}
    - {code: 393, name: InvalidTenantId}

    - {code: 395, name: TruncatedSerialization}

    # This error code is not generated internally in mongod/s servers, but must be parsed and
    # reserve an error code. It can be returned by a remote search index management server.
    - {code: 396, name: IndexInformationTooLarge}

    - {code: 398, name: StreamTerminated, categories: [CloseConnectionError]}

    - {code: 400, name: CannotUpgrade}

    - {code: 401, name: ResumeTenantChangeStream}

    - {code: 402, name: ResourceExhausted, categories: [RetriableError]}

    - {code: 403, name: UnsupportedShardingEventNotification}

    - {code: 404, name: LDAPRoleAcquisitionError}

    - {code: 405, name: CannotCreateChunkDistribution}

    - {code: 406, name: MigrationBlockingOperationCoordinatorCleaningUp}
    
    - {code: 407,name: PooledConnectionAcquisitionExceededTimeLimit,categories: [ExceededTimeLimitError,RetriableError]}

    - {code: 408, name: CannotInsertTimeseriesBucketsWithMixedSchema}

    - {code: 409, name: TimeseriesBucketCompressionFailed, extra: 'timeseries::BucketCompressionFailure'}

    - {code: 410, name: TimeseriesBucketFrozen, categories: [InternalOnly]}

    - {code: 411, name: QueryRejectedBySettings}

    - {code: 412, name: UpdatesStillPending, categories: [RetriableError]}

    # This error wraps the error thrown if a transaction participant shard fails locally when
    # unyielding its resources after procesing remote responses. This allows distinguishing between
    # a local error versus a remote error, which is important for transaction machinery to correctly
    # handle the error.
    - {code: 413, name: TransactionParticipantFailedUnyield, extra: TransactionParticipantFailedUnyieldInfo}

    - {code: 414, name: AddOrRemoveShardInProgress}

    - {code: 426, name: IndexIsEmpty}
    - {code: 427, name: DbCheckSecondaryBatchTimeout}
    - {code: 428, name: DbCheckAttemptOnClusteredCollectionIdIndex}
    - {code: 429, name: DbCheckInconsistentHash}
    - {code: 430, name: IndexKeyOrderViolation}

    # Error codes 4000-8999 are reserved.

    # Non-sequential error codes for compatibility only)
    - {code: 9001,name: SocketException,categories: [NetworkError,RetriableError]}
    - {code: 9996,name: OBSOLETE_RecvStaleConfig}
    - {code: 10003,name: CannotGrowDocumentInCappedNamespace}
    - {code: 10058,name: LegacyNotPrimary}
    - {code: 10107,name: NotWritablePrimary,categories: [NotPrimaryError,RetriableError]}
    - {code: 10334,name: BSONObjectTooLarge}
    - {code: 11000,name: DuplicateKey,extra: DuplicateKeyErrorInfo}
    - {code: 11600,name: InterruptedAtShutdown,categories: [Interruption,ShutdownError,CancellationError,RetriableError]}
    - {code: 11601,name: Interrupted,categories: [Interruption]}
    - {code: 11602,name: InterruptedDueToReplStateChange,categories: [Interruption,NotPrimaryError,RetriableError]}
    - {code: 12586,name: BackgroundOperationInProgressForDatabase}
    - {code: 12587,name: BackgroundOperationInProgressForNamespace}
    - {code: 13104,name: OBSOLETE_PrepareConfigsFailed}
    - {code: 13113,name: MergeStageNoMatchingDocument}
    - {code: 13297,name: DatabaseDifferCase}
    - {code: 13388,name: StaleConfig,
                    extra: StaleConfigInfo,
                    categories: [StaleShardVersionError,NeedRetargettingError]}
    - {code: 13435,name: NotPrimaryNoSecondaryOk,categories: [NotPrimaryError,RetriableError]}
    - {code: 13436,name: NotPrimaryOrSecondary,categories: [NotPrimaryError,RetriableError]}
    - {code: 14031,name: OutOfDiskSpace}
    - {code: 17280,name: OBSOLETE_KeyTooLong}
    - {code: 28769,name: NamespaceCannotBeSharded}
    - {code: 31082,name: SearchNotEnabled}
    - {code: 40413, name: IDLDuplicateField, categories: [IDLParseError]}
    # Specifically, 40414 indicates a missing but required field.
    - {code: 40414, name: IDLFailedToParse, categories: [IDLParseError]}
    - {code: 40415, name: IDLUnknownField, categories: [IDLParseError]}
    - {code: 46841,name: ClientMarkedKilled,categories: [Interruption,CancellationError]}
    - {code: 50768,name: NotARetryableWriteCommand}
    - {code: 50915,name: BackupCursorOpenConflictWithCheckpoint, categories: [RetriableError]}
    - {code: 56846,name: ConfigServerUnreachable}
    - {code: 57986,name: RetryableInternalTransactionNotSupported}
    # The following is for rewriting errors returned by a remote server while running a retriable
    # command so that the error is not passed through to other servers in a cluster. See SERVER-91331
    # for an example of using this error code.
    - {
        code: 91331,
        name: RetriableRemoteCommandFailure,
        categories: [Interruption, RetriableError],
      }
<<<<<<< HEAD


    # Percona Server for MongoDB error codes
    - {code: 9390,name: LDAPLibraryError}
=======
    - {code: 640570,name: IllegalChangeToExpectedShardVersion}
    - {code: 640571,name: IllegalChangeToExpectedDatabaseVersion}
    - {
        code: 4662500,
        name: IDLUnknownFieldPossibleMongocryptd,
        categories: [IDLParseError],
      }
    - {code: 10171600, name: ReadThroughCacheTimeMonotonicityViolation}
>>>>>>> a25a91f1
<|MERGE_RESOLUTION|>--- conflicted
+++ resolved
@@ -602,12 +602,6 @@
         name: RetriableRemoteCommandFailure,
         categories: [Interruption, RetriableError],
       }
-<<<<<<< HEAD
-
-
-    # Percona Server for MongoDB error codes
-    - {code: 9390,name: LDAPLibraryError}
-=======
     - {code: 640570,name: IllegalChangeToExpectedShardVersion}
     - {code: 640571,name: IllegalChangeToExpectedDatabaseVersion}
     - {
@@ -616,4 +610,7 @@
         categories: [IDLParseError],
       }
     - {code: 10171600, name: ReadThroughCacheTimeMonotonicityViolation}
->>>>>>> a25a91f1
+
+
+    # Percona Server for MongoDB error codes
+    - {code: 9390,name: LDAPLibraryError}