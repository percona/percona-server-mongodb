--- conflicted
+++ resolved
@@ -469,10 +469,7 @@
     - {code: 17280,name: OBSOLETE_KeyTooLong}
     - {code: 46841,name: ClientMarkedKilled,categories: [Interruption,CancellationError]}
     - {code: 50768,name: NotARetryableWriteCommand}
-<<<<<<< HEAD
+    - {code: 56846,name: ConfigServerUnreachable}
 
     # Percona Server for MongoDB error codes
     - {code: 9390,name: LDAPLibraryError}
-=======
-    - {code: 56846,name: ConfigServerUnreachable}
->>>>>>> 657fea5a
