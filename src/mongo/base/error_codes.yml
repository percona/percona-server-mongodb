--- conflicted
+++ resolved
@@ -542,14 +542,11 @@
     - {code: 50768,name: NotARetryableWriteCommand}
     - {code: 50915,name: BackupCursorOpenConflictWithCheckpoint, categories: [RetriableError]}
     - {code: 56846,name: ConfigServerUnreachable}
-<<<<<<< HEAD
-
-    # Percona Server for MongoDB error codes
-    - {code: 9390,name: LDAPLibraryError}
-=======
     - {
       code: 4662500,
       name: IDLUnknownFieldPossibleMongocryptd,
       categories: [IDLParseError],
     }
->>>>>>> 4fd11df2
+
+    # Percona Server for MongoDB error codes
+    - {code: 9390,name: LDAPLibraryError}
