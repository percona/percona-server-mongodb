--- conflicted
+++ resolved
@@ -563,14 +563,11 @@
     - {code: 57986,name: RetryableInternalTransactionNotSupported}
     - {code: 640570,name: IllegalChangeToExpectedShardVersion}
     - {code: 640571,name: IllegalChangeToExpectedDatabaseVersion}
-<<<<<<< HEAD
-
-    # Percona Server for MongoDB error codes
-    - {code: 9390,name: LDAPLibraryError}
-=======
     - {
       code: 4662500,
       name: IDLUnknownFieldPossibleMongocryptd,
       categories: [IDLParseError],
     }
->>>>>>> f8000eab
+
+    # Percona Server for MongoDB error codes
+    - {code: 9390,name: LDAPLibraryError}