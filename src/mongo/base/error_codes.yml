--- conflicted
+++ resolved
@@ -568,10 +568,7 @@
       name: IDLUnknownFieldPossibleMongocryptd,
       categories: [IDLParseError],
     }
-<<<<<<< HEAD
+    - {code: 10171600, name: ReadThroughCacheTimeMonotonicityViolation}
 
     # Percona Server for MongoDB error codes
-    - {code: 9390,name: LDAPLibraryError}
-=======
-    - {code: 10171600, name: ReadThroughCacheTimeMonotonicityViolation}
->>>>>>> dacdbc3d
+    - {code: 9390,name: LDAPLibraryError}