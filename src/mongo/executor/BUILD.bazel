load("//bazel:mongo_src_rules.bzl", "idl_generator", "mongo_cc_integration_test", "mongo_cc_library", "mongo_cc_unit_test")

package(default_visibility = ["//visibility:public"])

exports_files(
    glob([
        "*.h",
        "*.cpp",
    ]),
)

mongo_cc_library(
    name = "remote_command",
    srcs = [
        "remote_command_request.cpp",
        "remote_command_response.cpp",
    ],
    hdrs = [
        "remote_command_request.h",
        "remote_command_response.h",
    ],
    deps = [
        "//src/mongo/db:api_parameters",  # TODO(SERVER-93876): Remove.
        "//src/mongo/db/auth:security_token_auth",  # TODO(SERVER-93876): Remove.
        "//src/mongo/rpc:metadata",  # TODO(SERVER-93876): Remove.
        "//src/mongo/s:mongos_server_parameters",  # TODO(SERVER-93876): Remove.
        "//src/mongo/util/net:network",  # TODO(SERVER-93876): Remove.
    ],
)

mongo_cc_library(
    name = "task_executor_interface",
    srcs = [
        "task_executor.cpp",
    ],
    hdrs = [
        "task_executor.h",
    ],
    deps = [
        ":remote_command",
        "//src/mongo:base",  # TODO(SERVER-93876): Remove.
    ],
)

mongo_cc_library(
    name = "async_multicaster",
    srcs = [
        "async_multicaster.cpp",
    ],
    hdrs = [
        "async_multicaster.h",
    ],
    deps = [
        ":remote_command",
        ":task_executor_interface",  # TODO(SERVER-93876): Remove.
        "//src/mongo:base",  # TODO(SERVER-93876): Remove.
        "//src/mongo/util/net:network",  # TODO(SERVER-93876): Remove.
    ],
)

mongo_cc_library(
    name = "scoped_task_executor",
    srcs = [
        "scoped_task_executor.cpp",
    ],
    hdrs = [
        "scoped_task_executor.h",
    ],
    deps = [
        ":task_executor_interface",
    ],
)

mongo_cc_library(
    name = "network_interface",
    srcs = [
        "network_interface.cpp",
    ],
    hdrs = [
        "network_interface.h",
    ],
    deps = [
        ":task_executor_interface",  # TODO(SERVER-93876): Remove.
    ],
)

mongo_cc_library(
    name = "thread_pool_task_executor",
    srcs = [
        "thread_pool_task_executor.cpp",
    ],
    hdrs = [
        "thread_pool_task_executor.h",
    ],
    deps = [
        ":network_interface",  # TODO(SERVER-93876): Remove.
        ":task_executor_interface",
        "//src/mongo/db:service_context",  # TODO(SERVER-93876): Remove.
        "//src/mongo/util:future_util",
    ],
)

mongo_cc_library(
    name = "inline_executor",
    srcs = [
        "inline_executor.cpp",
        "//src/mongo/util:producer_consumer_queue.h",
    ],
    hdrs = [
        "inline_executor.h",
    ],
    deps = [
        ":task_executor_interface",
        "//src/mongo:base",  # TODO(SERVER-93876): Remove.
    ],
)

mongo_cc_library(
    name = "pinned_connection_task_executor",
    srcs = [
        "pinned_connection_task_executor.cpp",
    ],
    hdrs = [
        "pinned_connection_task_executor.h",
    ],
    deps = [
        "scoped_task_executor",
        "task_executor_interface",  # TODO(SERVER-93876): Remove.
        "//src/mongo/client:async_client",
    ],
)

mongo_cc_library(
    name = "pinned_connection_task_executor_factory",
    srcs = [
        "pinned_connection_task_executor_factory.cpp",
    ],
    hdrs = [
        "pinned_connection_task_executor_factory.h",
    ],
    deps = [
        ":network_interface",  # TODO(SERVER-93876): Remove.
        ":pinned_connection_task_executor",
        ":task_executor_interface",  # TODO(SERVER-93876): Remove.
        ":thread_pool_task_executor",
    ],
)

mongo_cc_library(
    name = "egress_connection_closer_manager",
    srcs = [
        "egress_connection_closer_manager.cpp",
    ],
    hdrs = [
        "egress_connection_closer_manager.h",
    ],
    deps = [
        "//src/mongo/db:service_context",
    ],
)

idl_generator(
    name = "egress_networking_parameters_gen",
    src = "egress_networking_parameters.idl",
)

mongo_cc_library(
    name = "egress_networking_parameters",
    srcs = [
        "egress_networking_parameters.cpp",
        ":egress_networking_parameters_gen",
    ],
    hdrs = [],
    deps = [
        "//src/mongo/db:server_base",
    ],
)

mongo_cc_library(
    name = "network_interface_tl",
    srcs = [
        "exhaust_response_reader_tl.cpp",
        "network_interface_tl.cpp",
        "//src/mongo/util:strong_weak_finish_line.h",
    ],
    hdrs = [
        "exhaust_response_reader_tl.h",
        "network_interface_tl.h",
        "pooled_async_client_factory.h",
    ],
    deps = [
        ":async_client_factory",
        ":network_interface",
        "//src/mongo/client:async_client",
        "//src/mongo/db:server_feature_flags",  # TODO(SERVER-93876): Remove.
        "//src/mongo/db/auth",
        "//src/mongo/db/commands:server_status_core",  # TODO(SERVER-93876): Remove.
        "//src/mongo/transport:transport_layer",  # TODO(SERVER-93876): Remove.
        "//src/mongo/transport:transport_layer_manager",
    ],
)

mongo_cc_library(
    name = "connection_pool_tl",
    srcs = [
        "connection_pool_tl.cpp",
    ],
    hdrs = [
        "connection_pool_tl.h",
        "pooled_async_client_factory.h",
    ],
    deps = [
        ":async_client_factory",
        ":connection_pool_executor",
        ":egress_networking_parameters",
        "//src/mongo/client:async_client",
        "//src/mongo/db/auth",
        "//src/mongo/db/commands:server_status_core",  # TODO(SERVER-93876): Remove.
        "//src/mongo/transport:transport_layer",  # TODO(SERVER-93876): Remove.
    ],
)

mongo_cc_library(
    name = "network_interface_factory",
    srcs = [
        "network_interface_factory.cpp",
    ],
    hdrs = [
        "network_interface_factory.h",
    ],
    deps = [
        ":async_client_factory",
        ":connection_pool_executor",  # TODO(SERVER-93876): Remove.
        ":connection_pool_tl",
        ":egress_connection_closer_manager",  # TODO(SERVER-93876): Remove.
        ":network_interface",  # TODO(SERVER-93876): Remove.
        ":network_interface_tl",
    ] + select({
        "//bazel/config:build_grpc_enabled": ["//src/mongo/transport/grpc:grpc_async_client_factory"],
        "//conditions:default": [],
    }),
)

idl_generator(
    name = "task_executor_pool_parameters_gen",
    src = "task_executor_pool_parameters.idl",
)

mongo_cc_library(
    name = "task_executor_cursor",
    srcs = [
        "task_executor_cursor.cpp",
        "task_executor_cursor_options.cpp",
        ":task_executor_cursor_parameters_gen",
    ],
    hdrs = [
        "task_executor_cursor.h",
        "task_executor_cursor_options.h",
    ],
    deps = [
        ":pinned_connection_task_executor_factory",
        ":task_executor_interface",
        "//src/mongo/db/query:command_request_response",
        "//src/mongo/db/query:plan_yield_policy",  # TODO(SERVER-93876): Remove.
    ],
)

mongo_cc_library(
    name = "task_executor_pool",
    srcs = [
        "task_executor_pool.cpp",
        "task_executor_pool_parameters_gen",
    ],
    hdrs = [
        "task_executor_pool.h",
    ],
    deps = [
        ":task_executor_interface",
        "//src/mongo/db:server_base",
        "//src/mongo/util:processinfo",  # TODO(SERVER-93876): Remove.
    ],
)

mongo_cc_library(
    name = "async_request_executor",
    srcs = [
        "async_request_executor.cpp",
    ],
    hdrs = [
        "async_request_executor.h",
    ],
    deps = [
        "//src/mongo:base",
        "//src/mongo/db:service_context",
        "//src/mongo/util/concurrency:thread_pool",
    ],
)

idl_generator(
    name = "task_executor_cursor_parameters_gen",
    src = "task_executor_cursor_parameters.idl",
)

mongo_cc_library(
    name = "async_rpc_util",
    srcs = [
        "async_rpc_util.cpp",
    ],
    hdrs = [
        "async_rpc_util.h",
        "//src/mongo/util:cancellation.h",
    ],
    deps = [
        "//src/mongo:base",
        "//src/mongo/util:future_util",
    ],
)

mongo_cc_library(
    name = "async_rpc_error_info",
    srcs = [
        "async_rpc_error_info.cpp",
    ],
    hdrs = [
        "async_rpc_error_info.h",
        "//src/mongo:core_headers",
        "//src/mongo/db:change_stream_state_gen",
        "//src/mongo/db/auth:parsed_privilege_gen",
        "//src/mongo/db/commands:create_gen",
        "//src/mongo/db/commands/query_cmd:explain_gen",
        "//src/mongo/db/index_builds:resumable_index_builds_gen",
        "//src/mongo/db/repl:oplog_entry_gen",
        "//src/mongo/db/repl:read_concern_args.h",
        "//src/mongo/db/repl:repl_set_config_gen",
        "//src/mongo/db/sorter:sorter_gen",
        "//src/mongo/executor:remote_command_response.h",
        "//src/mongo/s:gossiped_routing_cache_gen",
    ],
    deps = [
        "//src/mongo:base",
    ],
)

mongo_cc_library(
    name = "network_interface_thread_pool",
    srcs = [
        "network_interface_thread_pool.cpp",
    ],
    hdrs = [
        "//src/mongo:core_headers",
        "//src/mongo/client:async_client.h",
        "//src/mongo/client:authenticate.h",
        "//src/mongo/client:internal_auth.h",
        "//src/mongo/client:mongo_uri.h",
        "//src/mongo/client:read_preference_gen",
        "//src/mongo/client:sasl_client_session.h",
        "//src/mongo/db:set_change_stream_state_coordinator_gen",
        "//src/mongo/db:vector_clock_gen",
        "//src/mongo/db:write_concern_gen",
        "//src/mongo/db/commands:list_databases_for_all_tenants_gen",
        "//src/mongo/db/commands/query_cmd:explain_gen",
        "//src/mongo/db/index_builds:resumable_index_builds_gen",
        "//src/mongo/db/repl:repl_set_config_gen",
        "//src/mongo/db/sorter:sorter_gen",
        "//src/mongo/executor:connection_metrics.h",
        "//src/mongo/executor:network_connection_hook.h",
        "//src/mongo/executor:network_interface.h",
        "//src/mongo/executor:network_interface_thread_pool.h",
        "//src/mongo/executor:remote_command_request.h",
        "//src/mongo/executor:task_executor.h",
        "//src/mongo/idl:generic_argument_gen",
        "//src/mongo/logv2:log_severity_suppressor.h",
        "//src/mongo/rpc:metadata.h",
        "//src/mongo/rpc:protocol.h",
        "//src/mongo/rpc:reply_interface.h",
        "//src/mongo/rpc:unique_message.h",
        "//src/mongo/s:database_version_gen",
        "//src/mongo/s:gossiped_routing_cache_gen",
        "//src/mongo/s:refresh_query_analyzer_configuration_cmd_gen",
        "//src/mongo/s:shard_version_gen",
        "//src/mongo/transport:baton.h",
        "//src/mongo/transport:message_compressor_base.h",
        "//src/mongo/transport:message_compressor_manager.h",
        "//src/mongo/transport:ssl_connection_context.h",
        "//src/mongo/transport:transport_layer.h",
        "//src/mongo/util/concurrency:thread_pool_interface.h",
        "//src/mongo/util/net:sock.h",
        "//src/mongo/util/net:ssl_manager.h",
        "//src/mongo/util/net:ssl_options.h",
        "//src/mongo/util/net/ssl:apple.hpp",
    ],
    header_deps = [
        "//src/mongo/executor:async_rpc_error_info",
        "//src/mongo/platform:visibility_test_libcommon",
    ],
    deps = [
        "//src/mongo:base",
    ],
)

mongo_cc_library(
    name = "connection_pool_stats",
    srcs = [
        "connection_pool_stats.cpp",
    ],
    hdrs = [
        "connection_pool_stats.h",
    ],
    header_deps = [
        "//src/mongo/db/commands:server_status_core",
    ],
    deps = [
        "//src/mongo/db:server_base",
        "//src/mongo/db:server_feature_flags",
        "//src/mongo/util/net:network",
    ],
)

mongo_cc_library(
    name = "async_client_factory",
    srcs = [
    ],
    hdrs = [
        "async_client_factory.h",
    ],
    deps = [
        ":connection_pool_stats",
        ":egress_connection_closer_manager",
        "//src/mongo/client:async_client",
        "//src/mongo/db:server_base",
        "//src/mongo/util/net:network",
    ],
)

mongo_cc_library(
    name = "connection_pool_executor",
    srcs = [
        "connection_pool.cpp",
    ],
    hdrs = [
        "connection_pool.h",
    ],
    deps = [
        ":async_client_factory",
        ":connection_pool_stats",
        ":egress_connection_closer_manager",
        ":remote_command",  # TODO(SERVER-93876): Remove.
        "//src/mongo/db:server_base",
        "//src/mongo/db:server_feature_flags",  # TODO(SERVER-93876): Remove.
        "//src/mongo/util/net:network",  # TODO(SERVER-93876): Remove.
    ],
)

mongo_cc_library(
    name = "connection_pool_controllers",
    srcs = [
        "connection_pool_controllers.cpp",
    ],
    hdrs = [
        "connection_pool_controllers.h",
    ],
    deps = [
        ":connection_pool_executor",
    ],
)

mongo_cc_library(
    name = "async_rpc",
    srcs = [
        "async_rpc.cpp",
    ],
    hdrs = [
        "async_rpc.h",
    ],
    deps = [
        ":async_rpc_error_info",
        ":remote_command",
        ":task_executor_interface",
        "//src/mongo:base",
        "//src/mongo/db:commands",
        "//src/mongo/db:server_base",
        "//src/mongo/db/commands:kill_common",
        "//src/mongo/rpc:command_status",
    ],
)

mongo_cc_library(
    name = "mock_async_rpc",
    hdrs = [
        "mock_async_rpc.h",
    ],
    deps = [
        ":async_rpc",
    ],
)

mongo_cc_library(
    name = "network_interface_mock",
    srcs = [
        "mock_network_fixture.cpp",
        "network_interface_mock.cpp",
        "thread_pool_mock.cpp",
    ],
    hdrs = [
        "mock_network_fixture.h",
        "network_interface_mock.h",
        "thread_pool_mock.h",
    ],
    deps = [
        ":network_interface",
        ":task_executor_interface",
        "//src/mongo:base",
        "//src/mongo/db:query_expressions",
<<<<<<< HEAD
        "//src/mongo/db/audit:audit_impl",
        "//src/mongo/db/audit:audit_options",
=======
        "//src/mongo/db:query_matcher",
>>>>>>> e3a9bf26
        "//src/mongo/rpc:metadata",
        "//src/mongo/util:clock_source_mock",
        "//src/mongo/util/net:network",
    ],
)

mongo_cc_library(
    name = "async_timer_mock",
    srcs = [
        "async_timer_mock.cpp",
    ],
    hdrs = [
        "async_timer_interface.h",
        "async_timer_mock.h",
    ],
    deps = [
        "//src/mongo:base",
        "//src/mongo/base:system_error",
    ],
)

mongo_cc_library(
    name = "network_test_env",
    srcs = [
        "network_test_env.cpp",
    ],
    hdrs = [
        "network_test_env.h",
    ],
    deps = [
        ":network_interface_mock",
        ":task_executor_interface",
        "//src/mongo/db:commands",
        "//src/mongo/db/query:command_request_response",
        "//src/mongo/unittest",
    ],
)

mongo_cc_library(
    name = "task_executor_test_fixture",
    srcs = [
        "task_executor_test_common.cpp",
        "task_executor_test_fixture.cpp",
    ],
    hdrs = [
        "task_executor_test_common.h",
        "task_executor_test_fixture.h",
    ],
    deps = [
        ":network_interface_mock",
        ":task_executor_interface",
        "//src/mongo/unittest",
        "//src/mongo/util:clock_source_mock",
    ],
)

mongo_cc_library(
    name = "thread_pool_task_executor_test_fixture",
    srcs = [
        "thread_pool_task_executor_test_fixture.cpp",
    ],
    hdrs = [
        "thread_pool_task_executor_test_fixture.h",
    ],
    deps = [
        ":task_executor_test_fixture",
        ":thread_pool_task_executor",
    ],
)

mongo_cc_library(
    name = "network_interface_fixture",
    srcs = [
        "executor_integration_test_connection_stats.cpp",
        "network_interface_integration_fixture.cpp",
    ],
    hdrs = [
        "executor_integration_test_connection_stats.h",
        "executor_integration_test_fixture.h",
        "network_interface_integration_fixture.h",
    ],
    deps = [
        "//src/mongo/executor:network_interface_factory",
        "//src/mongo/executor:network_interface_thread_pool",
        "//src/mongo/executor:thread_pool_task_executor",
        "//src/mongo/rpc:command_status",
        "//src/mongo/transport:grpc_connection_stats",
        "//src/mongo/unittest:integration_test_main",
        "//src/mongo/util:version_impl",
        "//src/mongo/util/concurrency:thread_pool",
    ],
)

mongo_cc_unit_test(
    name = "network_executor_test",
    srcs = [
        "async_rpc_test.cpp",
        "async_rpc_test_fixture.h",
        "async_rpc_util_test.cpp",
        "async_transaction_rpc.h",
        "connection_pool_test.cpp",
        "connection_pool_test_fixture.cpp",
        "connection_pool_test_fixture.h",
        "mock_async_rpc.h",
        "mock_async_rpc_test.cpp",
        "mock_network_fixture_test.cpp",
        "network_interface_mock_test.cpp",
        "network_interface_mock_test_fixture.cpp",
        "network_interface_mock_test_fixture.h",
        "pinned_connection_task_executor_test.cpp",
        "pinned_connection_task_executor_test_fixture.h",
        "test_network_connection_hook.h",
        "//src/mongo/transport:mock_session.h",
        "//src/mongo/transport:test_fixtures.h",
        "//src/mongo/transport:transport_layer_mock.h",
        "//src/mongo/unittest:join_thread.h",
        "//src/mongo/util:executor_test_util.h",
    ],
    tags = [
        "mongo_unittest_fifth_group",
    ],
    deps = [
        "async_rpc",
        "async_rpc_util",
        "connection_pool_executor",
        "egress_connection_closer_manager",
        "network_interface_mock",
        "network_interface_tl",
        "network_test_env",
        "pinned_connection_task_executor",
        "thread_pool_task_executor_test_fixture",
        "//src/mongo/client:remote_command_targeter",
        "//src/mongo/client:remote_command_targeter_mock",
        "//src/mongo/db:service_context_non_d",
        "//src/mongo/db:service_context_test_fixture",
        "//src/mongo/db/commands:standalone",
        "//src/mongo/db/repl:task_executor_mock",
        "//src/mongo/db/repl/hello:hello_command",
        "//src/mongo/util:clock_source_mock",
    ],
)

mongo_cc_unit_test(
    name = "task_executor_test",
    srcs = [
        "cancelable_executor.h",
        "cancelable_executor_test.cpp",
        "inline_executor_test.cpp",
        "pinned_connection_task_executor_test_fixture.h",
        "scoped_task_executor_test.cpp",
        "split_timer_test.cpp",
        "task_executor_cursor_test.cpp",
        "task_executor_cursor_test_fixture.h",
        "thread_pool_task_executor_test.cpp",
        "//src/mongo/transport:mock_session.h",
        "//src/mongo/transport:test_fixtures.h",
        "//src/mongo/transport:transport_layer_mock.h",
        "//src/mongo/unittest:join_thread.h",
        "//src/mongo/util:executor_test_util.h",
    ],
    tags = [
        "mongo_unittest_fourth_group",
        "server-programmability",
    ],
    deps = [
        "inline_executor",
        "scoped_task_executor",
        "task_executor_cursor",
        "thread_pool_task_executor",
        "thread_pool_task_executor_test_fixture",
        "//src/mongo/db:service_context_non_d",
        "//src/mongo/db:service_context_test_fixture",
    ],
)

mongo_cc_integration_test(
    name = "executor_integration_test",
    srcs = [
        "executor_integration_test_fixture.cpp",
        "exhaust_response_reader_integration_test.cpp",
        "network_interface_integration_test.cpp",
        "task_executor_cursor_integration_test.cpp",
        "thread_pool_task_executor_integration_test.cpp",
    ],
    deps = [
        "network_interface_fixture",
        "network_interface_tl",
        "task_executor_cursor",
        "//src/mongo/client:async_client",
        "//src/mongo/client:clientdriver_network",
        "//src/mongo/db:wire_version",
        "//src/mongo/db/commands:kill_operations_idl",
        "//src/mongo/db/query/client_cursor:cursor_response_idl",
        "//src/mongo/db/query/write_ops:write_ops_parsers",
        "//src/mongo/executor:network_interface_factory",
        "//src/mongo/executor:network_interface_thread_pool",
        "//src/mongo/executor:pinned_connection_task_executor",
        "//src/mongo/executor:thread_pool_task_executor",
        "//src/mongo/transport:transport_layer_egress_init",
        "//src/mongo/util:version_impl",
        "//src/mongo/util/concurrency:thread_pool",
        "//src/mongo/util/net:ssl_options_server",
    ],
)<|MERGE_RESOLUTION|>--- conflicted
+++ resolved
@@ -511,12 +511,9 @@
         ":task_executor_interface",
         "//src/mongo:base",
         "//src/mongo/db:query_expressions",
-<<<<<<< HEAD
+        "//src/mongo/db:query_matcher",
         "//src/mongo/db/audit:audit_impl",
         "//src/mongo/db/audit:audit_options",
-=======
-        "//src/mongo/db:query_matcher",
->>>>>>> e3a9bf26
         "//src/mongo/rpc:metadata",
         "//src/mongo/util:clock_source_mock",
         "//src/mongo/util/net:network",
