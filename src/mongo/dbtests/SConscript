--- conflicted
+++ resolved
@@ -156,14 +156,9 @@
             "$BUILD_DIR/mongo/db/sessions_collection_standalone",
             "$BUILD_DIR/mongo/db/storage/biggie/storage_biggie",
             "$BUILD_DIR/mongo/db/storage/ephemeral_for_test/storage_ephemeral_for_test",
-<<<<<<< HEAD
+            "$BUILD_DIR/mongo/db/storage/durable_catalog_impl",
             "$BUILD_DIR/mongo/db/storage/inmemory/storage_inmemory" if inmemory else [],
-            "$BUILD_DIR/mongo/db/storage/kv/kv_engine_core",
-            "$BUILD_DIR/mongo/db/storage/kv/kv_storage_engine",
-=======
-            "$BUILD_DIR/mongo/db/storage/durable_catalog_impl",
             "$BUILD_DIR/mongo/db/storage/storage_engine_impl",
->>>>>>> a0b28222
             "$BUILD_DIR/mongo/db/storage/wiredtiger/storage_wiredtiger" if wiredtiger else [],
             "$BUILD_DIR/mongo/transport/transport_layer_manager",
             "$BUILD_DIR/mongo/transport/message_compressor_options_server",
