/**
 *    Copyright (C) 2018-present MongoDB, Inc.
 *
 *    This program is free software: you can redistribute it and/or modify
 *    it under the terms of the Server Side Public License, version 1,
 *    as published by MongoDB, Inc.
 *
 *    This program is distributed in the hope that it will be useful,
 *    but WITHOUT ANY WARRANTY; without even the implied warranty of
 *    MERCHANTABILITY or FITNESS FOR A PARTICULAR PURPOSE.  See the
 *    Server Side Public License for more details.
 *
 *    You should have received a copy of the Server Side Public License
 *    along with this program. If not, see
 *    <http://www.mongodb.com/licensing/server-side-public-license>.
 *
 *    As a special exception, the copyright holders give permission to link the
 *    code of portions of this program with the OpenSSL library under certain
 *    conditions as described in each individual source file and distribute
 *    linked combinations including the program with the OpenSSL library. You
 *    must comply with the Server Side Public License in all respects for
 *    all of the code used other than as permitted herein. If you modify file(s)
 *    with this exception, you may extend this exception to your version of the
 *    file(s), but you are not obligated to do so. If you do not wish to do so,
 *    delete this exception statement from your version. If you delete this
 *    exception statement from all source files in the program, then also delete
 *    it in the license file.
 */

#pragma once

#include "mongo/base/status.h"
#include "mongo/bson/util/builder.h"
// IWYU pragma: begin_exports
#include "mongo/logv2/log_component.h"
#include "mongo/logv2/log_component_settings.h"
#include "mongo/logv2/log_debug.h"
#include "mongo/logv2/log_detail.h"
#include "mongo/logv2/log_domain.h"
#include "mongo/logv2/log_options.h"
#include "mongo/logv2/log_severity.h"
#include "mongo/logv2/redaction.h"
// IWYU pragma: end_exports
#include "mongo/util/errno_util.h"

// The logging macros below are documented in detail under docs/logging.md
//
// They all (except LOGV2_IMPL) require a `MONGO_LOGV2_DEFAULT_COMPONENT` macro.
// This configuration macro must expand at their point of use to a
// `LogComponent` expression. For example:
//
//     #define MONGO_LOGV2_DEFAULT_COMPONENT ::mongo::logv2::LogComponent::kDefault
//
//     LOGV2(1234500, "Something interesting happened");
//

// Internal helper to perform the logging.
// Requires `MESSAGE` to be a string literal.
#define LOGV2_IMPL(ID, SEVERITY, OPTIONS, MESSAGE, ...) \
    ::mongo::logv2::detail::doLog(ID, SEVERITY, OPTIONS, MESSAGE, ##__VA_ARGS__)

/**
 * Log with default severity and component.
 *
 * This macro acts like an overloaded function:
 *   LOGV2(ID, MSG, ATTRIBUTES...)
 *   LOGV2(ID, MSG, DYNAMIC_ATTRIBUTES)
 *
 * ID is a unique signed int32 in the same number space as other error codes.
 * MSG is a string literal
 * ATTRIBUTES zero more more static attributes created with "name"_attr=value expressions
 * DYNAMIC_ATTRIBUTES single argument DynamicAttributes object
 *   no attributes may be passed with "name"_attr=value when this is used
 */
#define LOGV2(ID, MSG, ...)                                               \
    LOGV2_IMPL(ID,                                                        \
               ::mongo::logv2::LogSeverity::Log(),                        \
               ::mongo::logv2::LogOptions{MONGO_LOGV2_DEFAULT_COMPONENT}, \
               MSG,                                                       \
               ##__VA_ARGS__)

/**
 * Log with default severity and custom options.
 *
 * OPTIONS is an expression that is used to construct a LogOptions.
 * See LogOptions for available parameters when performing custom logging
 *
 * See LOGV2() for documentation of the other parameters
 */
#define LOGV2_OPTIONS(ID, OPTIONS, MSG, ...)                                                      \
    LOGV2_IMPL(                                                                                   \
        ID,                                                                                       \
        ::mongo::logv2::LogSeverity::Log(),                                                       \
        ::mongo::logv2::LogOptions::ensureValidComponent(OPTIONS, MONGO_LOGV2_DEFAULT_COMPONENT), \
        MSG,                                                                                      \
        ##__VA_ARGS__)

/**
 * Log with info severity.
 *
 * See LOGV2() for documentation of the parameters
 */
#define LOGV2_INFO(ID, MSG, ...)                                          \
    LOGV2_IMPL(ID,                                                        \
               ::mongo::logv2::LogSeverity::Info(),                       \
               ::mongo::logv2::LogOptions{MONGO_LOGV2_DEFAULT_COMPONENT}, \
               MSG,                                                       \
               ##__VA_ARGS__)

/**
 * Log with info severity and custom options.
 *
 * See LOGV2_OPTIONS() for documentation of the parameters
 */
#define LOGV2_INFO_OPTIONS(ID, OPTIONS, MSG, ...)                                                 \
    LOGV2_IMPL(                                                                                   \
        ID,                                                                                       \
        ::mongo::logv2::LogSeverity::Info(),                                                      \
        ::mongo::logv2::LogOptions::ensureValidComponent(OPTIONS, MONGO_LOGV2_DEFAULT_COMPONENT), \
        MSG,                                                                                      \
        ##__VA_ARGS__)

/**
 * Log with warning severity.
 *
 * See LOGV2() for documentation of the parameters
 */
#define LOGV2_WARNING(ID, MSG, ...)                                       \
    LOGV2_IMPL(ID,                                                        \
               ::mongo::logv2::LogSeverity::Warning(),                    \
               ::mongo::logv2::LogOptions{MONGO_LOGV2_DEFAULT_COMPONENT}, \
               MSG,                                                       \
               ##__VA_ARGS__)

/**
 * Log with warning severity and custom options.
 *
 * See LOGV2_OPTIONS() for documentation of the parameters
 */
#define LOGV2_WARNING_OPTIONS(ID, OPTIONS, MSG, ...)                                              \
    LOGV2_IMPL(                                                                                   \
        ID,                                                                                       \
        ::mongo::logv2::LogSeverity::Warning(),                                                   \
        ::mongo::logv2::LogOptions::ensureValidComponent(OPTIONS, MONGO_LOGV2_DEFAULT_COMPONENT), \
        MSG,                                                                                      \
        ##__VA_ARGS__)

/**
 * Log with error severity.
 *
 * See LOGV2() for documentation of the parameters
 */
#define LOGV2_ERROR(ID, MSG, ...)                                         \
    LOGV2_IMPL(ID,                                                        \
               ::mongo::logv2::LogSeverity::Error(),                      \
               ::mongo::logv2::LogOptions{MONGO_LOGV2_DEFAULT_COMPONENT}, \
               MSG,                                                       \
               ##__VA_ARGS__)

/**
 * Log with error severity and custom options.
 *
 * See LOGV2_OPTIONS() for documentation of the parameters
 */
#define LOGV2_ERROR_OPTIONS(ID, OPTIONS, MSG, ...)                                                \
    LOGV2_IMPL(                                                                                   \
        ID,                                                                                       \
        ::mongo::logv2::LogSeverity::Error(),                                                     \
        ::mongo::logv2::LogOptions::ensureValidComponent(OPTIONS, MONGO_LOGV2_DEFAULT_COMPONENT), \
        MSG,                                                                                      \
        ##__VA_ARGS__)

/**
 * Log with fatal severity. fassertFailed(ID) will be performed after writing the log
 *
 * See LOGV2() for documentation of the parameters
 */
#define LOGV2_FATAL(ID, MSG, ...)                                             \
    do {                                                                      \
        LOGV2_IMPL(ID,                                                        \
                   ::mongo::logv2::LogSeverity::Severe(),                     \
                   ::mongo::logv2::LogOptions{MONGO_LOGV2_DEFAULT_COMPONENT}, \
                   MSG,                                                       \
                   ##__VA_ARGS__);                                            \
        fassertFailed(ID);                                                    \
    } while (false)

/**
 * Log with fatal severity. fassertFailedNoTrace(ID) will be performed after writing the log
 *
 * See LOGV2() for documentation of the parameters
 */
#define LOGV2_FATAL_NOTRACE(ID, MSG, ...)                                                   \
    do {                                                                                    \
        LOGV2_IMPL(ID,                                                                      \
                   ::mongo::logv2::LogSeverity::Severe(),                                   \
                   (::mongo::logv2::LogOptions{MONGO_LOGV2_DEFAULT_COMPONENT,               \
                                               ::mongo::logv2::FatalMode::kAssertNoTrace}), \
                   MSG,                                                                     \
                   ##__VA_ARGS__);                                                          \
        fassertFailedNoTrace(ID);                                                           \
    } while (false)

/**
 * Log with fatal severity. Execution continues after log.
 *
 * See LOGV2() for documentation of the parameters
 */
#define LOGV2_FATAL_CONTINUE(ID, MSG, ...)                                         \
    LOGV2_IMPL(ID,                                                                 \
               ::mongo::logv2::LogSeverity::Severe(),                              \
               (::mongo::logv2::LogOptions{MONGO_LOGV2_DEFAULT_COMPONENT,          \
                                           ::mongo::logv2::FatalMode::kContinue}), \
               MSG,                                                                \
               ##__VA_ARGS__)

/**
 * Log with fatal severity and custom options.
 *
 * Will perform fassert after logging depending on the fatalMode() setting in OPTIONS
 *
 * See LOGV2_OPTIONS() for documentation of the parameters
 */
#define LOGV2_FATAL_OPTIONS(ID, OPTIONS, MSG, ...)                                              \
    do {                                                                                        \
        auto optionsMacroLocal_ = ::mongo::logv2::LogOptions::ensureValidComponent(             \
            OPTIONS, MONGO_LOGV2_DEFAULT_COMPONENT);                                            \
        LOGV2_IMPL(                                                                             \
            ID, ::mongo::logv2::LogSeverity::Severe(), optionsMacroLocal_, MSG, ##__VA_ARGS__); \
        switch (optionsMacroLocal_.fatalMode()) {                                               \
            case ::mongo::logv2::FatalMode::kAssert:                                            \
                fassertFailed(ID);                                                              \
            case ::mongo::logv2::FatalMode::kAssertNoTrace:                                     \
                fassertFailedNoTrace(ID);                                                       \
            case ::mongo::logv2::FatalMode::kContinue:                                          \
                break;                                                                          \
        };                                                                                      \
    } while (false)

/**
 * Log with debug level severity and custom options.
 *
 * DLEVEL is an integer representing the debug level. Valid range is [1, 5]
 *
 * See LOGV2_OPTIONS() for documentation of the other parameters
 */
#define LOGV2_DEBUG_OPTIONS(ID, DLEVEL, OPTIONS, MSG, ...)                               \
    do {                                                                                 \
        auto severityMacroLocal_ = ::mongo::logv2::LogSeverity::Debug(DLEVEL);           \
        auto optionsMacroLocal_ = ::mongo::logv2::LogOptions::ensureValidComponent(      \
            OPTIONS, MONGO_LOGV2_DEFAULT_COMPONENT);                                     \
        if (::mongo::logv2::LogManager::global().getGlobalSettings().shouldLog(          \
                optionsMacroLocal_.component(), severityMacroLocal_)) {                  \
            LOGV2_IMPL(ID, severityMacroLocal_, optionsMacroLocal_, MSG, ##__VA_ARGS__); \
        }                                                                                \
    } while (false)

/**
 * Log with debug level severity.
 *
 * DLEVEL is an integer representing the debug level. Valid range is [1, 5]
 *
 * See LOGV2() for documentation of the other parameters
 */
#define LOGV2_DEBUG(ID, DLEVEL, MSG, ...) \
    LOGV2_DEBUG_OPTIONS(                  \
        ID, DLEVEL, ::mongo::logv2::LogOptions{MONGO_LOGV2_DEFAULT_COMPONENT}, MSG, ##__VA_ARGS__)

/**
<<<<<<< HEAD
 * Log with custom severity.
 *
 * SEVERITY is an object of the `::mongo::logv2::LogSeverity` class
 *
 * See LOGV2() for documentation of the other parameters
 */
#define LOGV2_SEVERITY(ID, SEVERITY, FMTSTR_MESSAGE, ...)                 \
    LOGV2_IMPL(ID,                                                        \
               SEVERITY,                                                  \
               ::mongo::logv2::LogOptions{MONGO_LOGV2_DEFAULT_COMPONENT}, \
               FMTSTR_MESSAGE,                                            \
               ##__VA_ARGS__)
=======
 * Logs like a default (debug-0) level log in production, but debug-1 log in testing. This log level
 * is for log lines that may be spammy in testing but are more rare in production. As such, they may
 * be useful in investigations. This level also preserves backwards compatibility for logs that are
 * no longer as useful as when they were introduced. It is preferred to use LOGV2 or LOGV2_DEBUG
 * over this macro as it introduces a difference between testing and production.
 *
 * To ensure logs with this macro are tested, if using this macro make sure that the log's code
 * path is run in a test where the verbosity for the log's component is set to at least 1.
 *
 * See LOGV2() for documentation of the other parameters
 */
#define LOGV2_PROD_ONLY(ID, MSG, ...)   \
    do {                                \
        if (getTestCommandsEnabled()) { \
            LOGV2_DEBUG(ID, 1, MSG);    \
        } else {                        \
            LOGV2(ID, MSG);             \
        }                               \
    } while (false);
>>>>>>> 4ec8752d

namespace mongo::logv2 {
inline bool shouldLog(LogComponent logComponent, LogSeverity severity) {
    return LogManager::global().getGlobalSettings().shouldLog(logComponent, severity);
}
}  // namespace mongo::logv2<|MERGE_RESOLUTION|>--- conflicted
+++ resolved
@@ -267,7 +267,6 @@
         ID, DLEVEL, ::mongo::logv2::LogOptions{MONGO_LOGV2_DEFAULT_COMPONENT}, MSG, ##__VA_ARGS__)
 
 /**
-<<<<<<< HEAD
  * Log with custom severity.
  *
  * SEVERITY is an object of the `::mongo::logv2::LogSeverity` class
@@ -280,7 +279,8 @@
                ::mongo::logv2::LogOptions{MONGO_LOGV2_DEFAULT_COMPONENT}, \
                FMTSTR_MESSAGE,                                            \
                ##__VA_ARGS__)
-=======
+
+/**
  * Logs like a default (debug-0) level log in production, but debug-1 log in testing. This log level
  * is for log lines that may be spammy in testing but are more rare in production. As such, they may
  * be useful in investigations. This level also preserves backwards compatibility for logs that are
@@ -300,7 +300,6 @@
             LOGV2(ID, MSG);             \
         }                               \
     } while (false);
->>>>>>> 4ec8752d
 
 namespace mongo::logv2 {
 inline bool shouldLog(LogComponent logComponent, LogSeverity severity) {
