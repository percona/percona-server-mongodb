--- conflicted
+++ resolved
@@ -24,100 +24,6 @@
 
 
 if not has_option("noshell") and jsEngine:
-<<<<<<< HEAD
-    env.Library(
-        target="mongo_initializers",
-        source=[
-            "shell_options_init.cpp",
-        ],
-        LIBDEPS_PRIVATE=[
-            # NOTE: If you need to add a static or mongo initializer to mongo startup,
-            # please add that library here, as a private library dependency.
-            "$BUILD_DIR/mongo/client/clientdriver_network",
-            "$BUILD_DIR/mongo/client/connection_string",
-            "$BUILD_DIR/mongo/client/cyrus_sasl_client" if env["MONGO_BUILD_SASL_CLIENT"] else "",
-            "$BUILD_DIR/mongo/db/audit/audit_commands" if has_option("audit") else "",
-            "$BUILD_DIR/mongo/db/catalog/index_key_validate",
-            "$BUILD_DIR/mongo/db/modules/enterprise/src/fips/fips_mode_client"
-            if "fle" in env.get("MONGO_ENTERPRISE_FEATURES", [])
-            and get_option("js-engine") != "none"
-            else "",
-            "$BUILD_DIR/mongo/db/modules/enterprise/src/fle/shell/implicit_encrypted_dbclient"
-            if "fle" in env.get("MONGO_ENTERPRISE_FEATURES", [])
-            and get_option("js-engine") != "none"
-            else "",
-            "$BUILD_DIR/mongo/db/mongohasher",
-            "$BUILD_DIR/mongo/db/pipeline/change_stream_error_extra_info",
-            "$BUILD_DIR/mongo/db/query/command_request_response",
-            "$BUILD_DIR/mongo/db/query/query_request",
-            "$BUILD_DIR/mongo/db/server_base",
-            "$BUILD_DIR/mongo/db/service_context_non_d",
-            "$BUILD_DIR/mongo/db/session/logical_session_id_helpers",
-            "$BUILD_DIR/mongo/db/storage/duplicate_key_error_info",
-            "$BUILD_DIR/mongo/db/timeseries/bucket_compression_failure",
-            "$BUILD_DIR/mongo/db/traffic_reader",
-            "$BUILD_DIR/mongo/db/views/resolved_view",
-            "$BUILD_DIR/mongo/executor/async_rpc_error_info",
-            "$BUILD_DIR/mongo/executor/network_interface_factory",
-            "$BUILD_DIR/mongo/executor/network_interface_thread_pool",
-            "$BUILD_DIR/mongo/executor/thread_pool_task_executor",
-            "$BUILD_DIR/mongo/rpc/message",
-            "$BUILD_DIR/mongo/scripting/scripting",
-            "$BUILD_DIR/mongo/transport/message_compressor",
-            "$BUILD_DIR/mongo/transport/message_compressor_options_client",
-            "$BUILD_DIR/mongo/transport/transport_layer_manager",
-            "$BUILD_DIR/mongo/util/net/http_client_impl",
-            "$BUILD_DIR/mongo/util/net/network",
-            "$BUILD_DIR/mongo/util/net/ssl_options_client" if get_option("ssl") == "on" else "",
-            "$BUILD_DIR/mongo/util/options_parser/options_parser_init",
-            "$BUILD_DIR/mongo/util/password",
-            "$BUILD_DIR/mongo/util/processinfo",
-            "$BUILD_DIR/mongo/util/signal_handlers",
-            "$BUILD_DIR/mongo/util/version_impl",
-            "benchrun",
-            "encrypted_dbclient" if get_option("ssl") == "on" else "",
-            "kms_shell" if get_option("ssl") == "on" else "",
-            "mongojs",
-            "shell_options_register",
-            "shell_utils",
-        ],
-        LIBDEPS=[
-            # NOTE: This list must remain empty. Please only add to LIBDEPS_PRIVATE
-        ],
-    )
-
-    env.Library(
-        target="mongo_main",
-        source=[
-            "mongo_main.cpp",
-        ],
-        LIBDEPS_PRIVATE=[
-            # NOTE: Do not add new libdeps (public or private) here unless
-            # required by the linker to satisfy symbol dependencies from
-            # the files listed above in `sources`. If you need to add a
-            # library to inject a static or mongo initializer to mongo,
-            # please add that library as a private libdep of
-            # mongo_initializers.
-            "$BUILD_DIR/mongo/s/grid",
-            "$BUILD_DIR/mongo/s/write_ops/batch_write_types",
-            "$BUILD_DIR/mongo/transport/transport_layer_manager",
-            "$BUILD_DIR/mongo/util/allocator_thread",
-            "$BUILD_DIR/mongo/util/net/ssl_manager",
-            "$BUILD_DIR/mongo/util/pcre_wrapper",
-            "$BUILD_DIR/mongo/util/periodic_runner_factory",
-            "$BUILD_DIR/mongo/util/signal_handlers",
-            "linenoise",
-            "mongo_initializers",
-            "program_runner",
-            "shell_utils",
-        ],
-        LIBDEPS=[
-            # NOTE: This list must remain empty. Please only add to LIBDEPS_PRIVATE
-        ],
-    )
-
-=======
->>>>>>> 19da98ea
     shellEnv = env.Clone()
     if env.TargetOSIs("windows"):
         shellEnv.Append(LIBS=["winmm"])
