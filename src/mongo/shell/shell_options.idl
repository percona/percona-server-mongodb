# Copyright (C) 2018-present MongoDB, Inc.
#
# This program is free software: you can redistribute it and/or modify
# it under the terms of the Server Side Public License, version 1,
# as published by MongoDB, Inc.
#
# This program is distributed in the hope that it will be useful,
# but WITHOUT ANY WARRANTY; without even the implied warranty of
# MERCHANTABILITY or FITNESS FOR A PARTICULAR PURPOSE.  See the
# Server Side Public License for more details.
#
# You should have received a copy of the Server Side Public License
# along with this program. If not, see
# <http://www.mongodb.com/licensing/server-side-public-license>.
#
# As a special exception, the copyright holders give permission to link the
# code of portions of this program with the OpenSSL library under certain
# conditions as described in each individual source file and distribute
# linked combinations including the program with the OpenSSL library. You
# must comply with the Server Side Public License in all respects for
# all of the code used other than as permitted herein. If you modify file(s)
# with this exception, you may extend this exception to your version of the
# file(s), but you are not obligated to do so. If you do not wish to do so,
# delete this exception statement from your version. If you delete this
# exception statement from all source files in the program, then also delete
# it in the license file.
#

global:
    cpp_namespace: "mongo"
    cpp_includes:
        - "mongo/client/sasl_oidc_client_params.h"
        - "mongo/shell/shell_options.h"
        - "mongo/shell/shell_utils.h"
    configs:
        source: [cli, ini, yaml]

imports:
    - "mongo/db/basic_types.idl"

configs:
    "ipv6":
        description: "enable IPv6 support (disabled by default)"
        arg_vartype: Switch
    "host":
        description: "server to connect to"
        arg_vartype: String
    "port":
        description: "port to connect to"
        arg_vartype: String

    "help":
        short_name: "help"
        single_name: h
        description: "show this usage information"
        arg_vartype: Switch
    "version":
        description: "show version information"
        arg_vartype: Switch
    "verbose":
        description: "increase verbosity"
        arg_vartype: Switch
    "shell":
        description: "run the shell after executing files"
        arg_vartype: Switch
        cpp_varname: shellGlobalParams.runShell
    "nodb":
        description: "don't connect to mongod on startup - no 'db address' arg expected"
        arg_vartype: Switch
    "norc":
        description: 'will not run the ".mongorc.js" file on start up'
        arg_vartype: Switch
        cpp_varname: shellGlobalParams.norc
    "quiet":
        description: "be less chatty"
        arg_vartype: Switch
    "eval":
        description: "evaluate javascript"
        arg_vartype: String
        cpp_varname: shellGlobalParams.script

    "apiVersion":
        description: "set the MongoDB API version"
        arg_vartype: String
        cpp_varname: shellGlobalParams.apiVersion
    "apiStrict":
        description: "disable all features not included in the MongoDB Stable API"
        arg_vartype: Switch
        cpp_varname: shellGlobalParams.apiStrict
    "apiDeprecationErrors":
        description: "disable all features deprecated in the MongoDB Stable API"
        arg_vartype: Switch
        cpp_varname: shellGlobalParams.apiDeprecationErrors
    "objcheck":
        description: "inspect client data for validity on receipt"
        arg_vartype: Switch
        source: [cli, ini]
        conflicts: "noobjcheck"
        hidden: true
    "noobjcheck":
        description: "do NOT inspect client data for validity on receipt (DEFAULT)"
        arg_vartype: Switch
        source: [cli, ini]
        conflicts: "objcheck"
        hidden: true
    "crashOnInvalidBSONError":
        description: "Crashes the shell if invalid BSON is returned from a call to the server. Must be paired with objcheck to provoke a BSON validation check."
        arg_vartype: Switch
        source: [cli, ini]
        hidden: true
    "initializerShuffleSeed":
        description: "Sets random seed used to shuffle initializers (for testing)"
        arg_vartype: Unsigned
        source: [cli]
        hidden: true

    "disableJavaScriptJIT":
        description: "disable the Javascript Just In Time compiler"
        arg_vartype: Switch
        conflicts: "enableJavaScriptJIT"
    "enableJavaScriptJIT":
        description: "enable the Javascript Just In Time compiler"
        arg_vartype: Switch
        conflicts: "disableJavaScriptJIT"

    "disableJavaScriptProtection":
        description: "allow automatic JavaScript function marshalling"
        arg_vartype: Switch
        conflicts: "enableJavaScriptProtection"
    "enableJavaScriptProtection":
        description: "disable automatic JavaScript function marshalling (defaults to true)"
        arg_vartype: Switch
        conflicts: "disableJavaScriptProtection"
        hidden: true

    "nokillop":
        # For testing, kill op will also be disabled automatically if the tests starts a mongo program.
        description: "nokillop"
        arg_vartype: Switch
        cpp_varname: shellGlobalParams.nokillop
        hidden: true
    "autokillop":
        # For testing, will kill op without prompting.
        description: "autokillop"
        arg_vartype: Switch
        cpp_varname: shellGlobalParams.autoKillOp
        hidden: true

    "retryWrites":
        description: "automatically retry write operations upon transient network errors"
        arg_vartype: Switch
        cpp_varname: shellGlobalParams.shouldRetryWrites
    "disableImplicitSessions":
        description: "do not automatically create and use implicit sessions"
        arg_vartype: Switch
    "jsHeapLimitMB":
        description: "set the js scope's heap size limit"
        arg_vartype: Int

    "setShellParameter":
        description: "Set a configurable parameter"
        arg_vartype: StringMap
        duplicate_behavior: append
        hidden: true

    # Positional Arguments.
    "dbaddress":
        description: "dbaddress"
        arg_vartype: String
        hidden: true
        positional: 1
    "files":
        description: "files"
        arg_vartype: StringVector
        hidden: true
        positional: "2-"

    # Authentication Options.
    "username":
        section: "Authentication Options"
        short_name: "username"
        single_name: u
        description: "username for authentication"
        arg_vartype: String
    "password":
        section: "Authentication Options"
        short_name: "password"
        single_name: p
        description: "password for authentication"
        arg_vartype: String
        implicit: ""
        redact: true
    "authenticationDatabase":
        section: "Authentication Options"
        description: "user source (defaults to dbname)"
        arg_vartype: String
        default: ""
    "authenticationMechanism":
        section: "Authentication Options"
        description: "authentication mechanism"
        arg_vartype: String
    "gssapiServiceName":
        section: "Authentication Options"
        description: "Service name to use when authenticating using GSSAPI/Kerberos"
        arg_vartype: String
        default: mongodb
    "gssapiHostName":
        section: "Authentication Options"
        description: "Remote host name to use for purpose of GSSAPI/Kerberos authentication"
        arg_vartype: String

<<<<<<< HEAD
  "idleSessionTimeout":
    description: "Terminate the Shell session if it's been idle for this many seconds"
    arg_vartype: Int
    default: 0
    validator: {gte: 0}

server_parameters:
  httpClientEnableLocalhostException:
    description: Treat plain HTTP URLs with the `localhost` host as secure ones
    set_at: startup
    cpp_varname: shellGlobalParams.httpClientEnableLocalhostException
    default: false
    redact: false
=======
    oidcAccessToken:
        description: >-
            If set, the shell will pass this token to the server for any user that tries
            authenticating with the MONGODB-OIDC mechanism. This will bypass the device authorization
            grant flow.
        source: cli
        arg_vartype: String
        cpp_varname: oidcClientGlobalParams.oidcAccessToken

    "idleSessionTimeout":
        description: "Terminate the Shell session if it's been idle for this many seconds"
        arg_vartype: Int
        default: 0
        validator: {gte: 0}
>>>>>>> f20d8d63
<|MERGE_RESOLUTION|>--- conflicted
+++ resolved
@@ -209,21 +209,6 @@
         description: "Remote host name to use for purpose of GSSAPI/Kerberos authentication"
         arg_vartype: String
 
-<<<<<<< HEAD
-  "idleSessionTimeout":
-    description: "Terminate the Shell session if it's been idle for this many seconds"
-    arg_vartype: Int
-    default: 0
-    validator: {gte: 0}
-
-server_parameters:
-  httpClientEnableLocalhostException:
-    description: Treat plain HTTP URLs with the `localhost` host as secure ones
-    set_at: startup
-    cpp_varname: shellGlobalParams.httpClientEnableLocalhostException
-    default: false
-    redact: false
-=======
     oidcAccessToken:
         description: >-
             If set, the shell will pass this token to the server for any user that tries
@@ -238,4 +223,11 @@
         arg_vartype: Int
         default: 0
         validator: {gte: 0}
->>>>>>> f20d8d63
+
+server_parameters:
+    httpClientEnableLocalhostException:
+        description: "Treat plain HTTP URLs with the `localhost` host as secure ones"
+        set_at: startup
+        cpp_varname: shellGlobalParams.httpClientEnableLocalhostException
+        default: false
+        redact: false