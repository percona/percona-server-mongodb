/*    Copyright 2013 10gen Inc.
 *
 *    This program is free software: you can redistribute it and/or  modify
 *    it under the terms of the GNU Affero General Public License, version 3,
 *    as published by the Free Software Foundation.
 *
 *    This program is distributed in the hope that it will be useful,
 *    but WITHOUT ANY WARRANTY; without even the implied warranty of
 *    MERCHANTABILITY or FITNESS FOR A PARTICULAR PURPOSE.  See the
 *    GNU Affero General Public License for more details.
 *
 *    You should have received a copy of the GNU Affero General Public License
 *    along with this program.  If not, see <http://www.gnu.org/licenses/>.
 *
 *    As a special exception, the copyright holders give permission to link the
 *    code of portions of this program with the OpenSSL library under certain
 *    conditions as described in each individual source file and distribute
 *    linked combinations including the program with the OpenSSL library. You
 *    must comply with the GNU Affero General Public License in all respects
 *    for all of the code used other than as permitted herein. If you modify
 *    file(s) with this exception, you may extend this exception to your
 *    version of the file(s), but you are not obligated to do so. If you do not
 *    wish to do so, delete this exception statement from your version. If you
 *    delete this exception statement from all source files in the program,
 *    then also delete it in the license file.
 */

#pragma once

#include "mongo/db/jsobj.h"
#include "mongo/platform/atomic_word.h"
#include "mongo/platform/process_id.h"
#include "mongo/s/catalog/sharding_catalog_client.h"
#include "mongo/util/net/listen.h"  // For DEFAULT_MAX_CONN

namespace mongo {

const int DEFAULT_UNIX_PERMS = 0700;
const int RATE_LIMIT_MAX = 1000;

enum class ClusterRole { None, ShardServer, ConfigServer };

struct ServerGlobalParams {
    std::string binaryName;  // mongod or mongos
    std::string cwd;         // cwd of when process started

    int port = DefaultDBPort;  // --port
    enum { DefaultDBPort = 27017, ConfigServerPort = 27019, ShardServerPort = 27018 };
    bool isDefaultPort() const {
        return port == DefaultDBPort;
    }

    std::string bind_ip;  // --bind_ip
    bool rest = false;    // --rest
    bool jsonp = false;   // --jsonp

    bool indexBuildRetry = true;  // --noIndexBuildRetry

    AtomicBool quiet{false};  // --quiet

    ClusterRole clusterRole = ClusterRole::None;  // --configsvr/--shardsvr

    bool cpu = false;  // --cpu show cpu time periodically

    bool objcheck = true;  // --objcheck

    int defaultProfile = 0;                // --profile
    int slowMS = 100;                      // --time in ms that is "slow"
<<<<<<< HEAD
    int rateLimit = 1;                     // --rate limit in the range 1-RATE_LIMIT_MAX represents a  1/N probability that a query will be profiled
=======
    double sampleRate = 1.0;               // --samplerate rate at which to sample slow queries
>>>>>>> 489cd07d
    int defaultLocalThresholdMillis = 15;  // --localThreshold in ms to consider a node local
    bool moveParanoia = false;             // for move chunk paranoia

    bool noUnixSocket = false;    // --nounixsocket
    bool doFork = false;          // --fork
    std::string socket = "/tmp";  // UNIX domain socket directory

    int maxConns = DEFAULT_MAX_CONN;  // Maximum number of simultaneous open connections.

    int unixSocketPermissions = DEFAULT_UNIX_PERMS;  // permissions for the UNIX domain socket

    std::string keyFile;  // Path to keyfile, or empty if none.
    std::string pidFile;  // Path to pid file, or empty if none.

    std::string logpath;            // Path to log file, if logging to a file; otherwise, empty.
    bool logAppend = false;         // True if logging to a file in append mode.
    bool logRenameOnRotate = true;  // True if logging should rename log files on rotate
    bool logWithSyslog = false;     // True if logging to syslog; must not be set if logpath is set.
    int syslogFacility;             // Facility used when appending messages to the syslog.

    bool isHttpInterfaceEnabled = false;  // True if the dbwebserver should be enabled.

#ifndef _WIN32
    ProcessId parentProc;  // --fork pid of initial process
    ProcessId leaderProc;  // --fork pid of leader process
#endif

    /***************************************
     * Percona Server for MongoDB features.
     **************************************/

#ifdef PERCONA_AUDIT_ENABLED
    std::string auditDestination; // Output type: enables auditing functionality.
    std::string auditFormat;      // Output format
    std::string auditFilter;      // JSON query filter on events, users, etc.
    std::string auditPath;        // Event destination file path and name.
#endif

    /**
     * Switches to enable experimental (unsupported) features.
     */
    struct ExperimentalFeatures {
        ExperimentalFeatures() : storageDetailsCmdEnabled(false) {}
        bool storageDetailsCmdEnabled;  // -- enableExperimentalStorageDetailsCmd
    } experimental;

    time_t started = ::time(0);

    BSONArray argvArray;
    BSONObj parsedOpts;

    enum AuthState { kEnabled, kDisabled, kUndefined };

    AuthState authState = AuthState::kUndefined;

    bool transitionToAuth = false;  // --transitionToAuth, mixed mode for rolling auth upgrade
    AtomicInt32 clusterAuthMode;    // --clusterAuthMode, the internal cluster auth mode

    enum ClusterAuthModes {
        ClusterAuthMode_undefined,
        /**
        * Authenticate using keyfile, accept only keyfiles
        */
        ClusterAuthMode_keyFile,

        /**
        * Authenticate using keyfile, accept both keyfiles and X.509
        */
        ClusterAuthMode_sendKeyFile,

        /**
        * Authenticate using X.509, accept both keyfiles and X.509
        */
        ClusterAuthMode_sendX509,

        /**
        * Authenticate using X.509, accept only X.509
        */
        ClusterAuthMode_x509
    };

    // for the YAML config, sharding._overrideShardIdentity. Can only be used when in
    // queryableBackupMode.
    BSONObj overrideShardIdentity;

    struct FeatureCompatibility {
        enum class Version {
            /**
             * In this mode, the cluster will expose a 3.2-like API. Attempts by a client to use new
             * features in 3.4, such as read-only views, collation, or the decimal128 BSON type,
             * will be rejected.
             */
            k32,

            /**
             * In this mode, new features in 3.4 are allowed. The system should guarantee that no
             * 3.2 node can participate in a cluster whose feature compatibility version is 3.4.
             */
            k34,
        };

        // Read-only parameter featureCompatibilityVersion.
        AtomicWord<Version> version{Version::k32};

        // Feature validation differs depending on the role of a mongod in a replica set or
        // master/slave configuration. Masters/primaries can accept user-initiated writes and
        // validate based on the feature compatibility version. A secondary/slave (which is not also
        // a master) always validates in "3.4" mode so that it can sync 3.4 features, even when in
        // "3.2" feature compatibility mode.
        AtomicWord<bool> validateFeaturesAsMaster{true};
    } featureCompatibility;
};

extern ServerGlobalParams serverGlobalParams;
}<|MERGE_RESOLUTION|>--- conflicted
+++ resolved
@@ -66,11 +66,8 @@
 
     int defaultProfile = 0;                // --profile
     int slowMS = 100;                      // --time in ms that is "slow"
-<<<<<<< HEAD
     int rateLimit = 1;                     // --rate limit in the range 1-RATE_LIMIT_MAX represents a  1/N probability that a query will be profiled
-=======
     double sampleRate = 1.0;               // --samplerate rate at which to sample slow queries
->>>>>>> 489cd07d
     int defaultLocalThresholdMillis = 15;  // --localThreshold in ms to consider a node local
     bool moveParanoia = false;             // for move chunk paranoia
 
