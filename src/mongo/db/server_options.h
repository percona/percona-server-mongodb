--- conflicted
+++ resolved
@@ -78,14 +78,9 @@
 
     int defaultProfile = 0;  // --profile
     boost::optional<BSONObj> defaultProfileFilter;
-<<<<<<< HEAD
-    int slowMS = 100;                      // --time in ms that is "slow"
-    int rateLimit = 1;                     // --rate limit in the range 1-RATE_LIMIT_MAX represents a  1/N probability that a query will be profiled
-    double sampleRate = 1.0;               // --samplerate rate at which to sample slow queries
-=======
     AtomicWord<int> slowMS{100};           // --time in ms that is "slow"
+    AtomicWord<int> rateLimit{1};          // --rate limit in the range 1-RATE_LIMIT_MAX represents a  1/N probability that a query will be profiled
     AtomicWord<double> sampleRate{1.0};    // --samplerate rate at which to sample slow queries
->>>>>>> 525334b5
     int defaultLocalThresholdMillis = 15;  // --localThreshold in ms to consider a node local
     bool moveParanoia = false;             // for move chunk paranoia
 
