--- conflicted
+++ resolved
@@ -173,7 +173,8 @@
 
 bool RecordStoreV1Base::findRecord(OperationContext* txn,
                                    const RecordId& loc,
-                                   RecordData* rd) const {
+                                   RecordData* rd,
+                                   bool skipPessimisticLocking) const {
     // this is a bit odd, as the semantics of using the storage engine imply it _has_ to be.
     // And in fact we can't actually check.
     // So we assume the best.
@@ -236,19 +237,6 @@
 
     // now traverse extents
 
-<<<<<<< HEAD
-    bool RecordStoreV1Base::findRecord( OperationContext* txn,
-                                        const RecordId& loc, RecordData* rd, bool skipPessimisticLocking ) const {
-        // this is a bit odd, as the semantics of using the storage engine imply it _has_ to be.
-        // And in fact we can't actually check.
-        // So we assume the best.
-        Record* rec = recordFor(DiskLoc::fromRecordId(loc));
-        if ( !rec ) {
-            return false;
-        }
-        *rd = rec->toRecordData();
-        return true;
-=======
     Extent* e = _getExtent(txn, _getExtentLocForRecord(txn, loc));
     while (1) {
         if (e->xprev.isNull())
@@ -257,7 +245,6 @@
         if (!e->firstRecord.isNull())
             break;
         // entire extent could be empty, keep looking
->>>>>>> 1ef45a23
     }
     return e->lastRecord;
 }
