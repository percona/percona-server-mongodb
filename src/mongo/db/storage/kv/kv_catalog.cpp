--- conflicted
+++ resolved
@@ -210,28 +210,17 @@
     }
 
     std::string KVCatalog::getIndexIdent( OperationContext* opCtx,
-<<<<<<< HEAD
-                                          const StringData& ns,
-                                          const StringData& idxName ) const {
-        BSONObj obj = _findEntry( opCtx, ns, NULL, true );
-=======
                                           StringData ns,
                                           StringData idxName ) const {
-        BSONObj obj = _findEntry( opCtx, ns );
->>>>>>> 74e5e290
+        BSONObj obj = _findEntry( opCtx, ns, NULL, true );
         BSONObj idxIdent = obj["idxIdent"].Obj();
         return idxIdent[idxName].String();
     }
 
     BSONObj KVCatalog::_findEntry( OperationContext* opCtx,
-<<<<<<< HEAD
-                                   const StringData& ns,
+                                   StringData ns,
                                    RecordId* out,
                                    bool skipPessimisticLocking ) const {
-=======
-                                   StringData ns,
-                                   RecordId* out ) const {
->>>>>>> 74e5e290
 
         boost::scoped_ptr<Lock::ResourceLock> rLk;
         if (!_isRsThreadSafe && opCtx->lockState()) {
@@ -264,13 +253,8 @@
     }
 
     const BSONCollectionCatalogEntry::MetaData KVCatalog::getMetaData( OperationContext* opCtx,
-<<<<<<< HEAD
-                                                                       const StringData& ns ) {
+                                                                       StringData ns ) {
         BSONObj obj = _findEntry( opCtx, ns, NULL, true );
-=======
-                                                                       StringData ns ) {
-        BSONObj obj = _findEntry( opCtx, ns );
->>>>>>> 74e5e290
         LOG(3) << " fetched CCE metadata: " << obj;
         BSONCollectionCatalogEntry::MetaData md;
         const BSONElement mdElement = obj["md"];
