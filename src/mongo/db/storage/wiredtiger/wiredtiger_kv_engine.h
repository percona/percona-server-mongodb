--- conflicted
+++ resolved
@@ -171,19 +171,11 @@
 
     void dropIdentForImport(OperationContext* opCtx, StringData ident) override;
 
-<<<<<<< HEAD
-    void keydbDropDatabase(const std::string& db) override;
-
-    Status okToRename(OperationContext* opCtx,
-                      StringData fromNS,
-                      StringData toNS,
-                      StringData ident,
-                      const RecordStore* originalRecordStore) const override;
-=======
     void alterIdentMetadata(OperationContext* opCtx,
                             StringData ident,
                             const IndexDescriptor* desc) override;
->>>>>>> efbb7b5f
+
+    void keydbDropDatabase(const std::string& db) override;
 
     void flushAllFiles(OperationContext* opCtx, bool callerHoldsReadLock) override;
 
