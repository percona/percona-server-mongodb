/**
 *    Copyright (C) 2018-present MongoDB, Inc.
 *
 *    This program is free software: you can redistribute it and/or modify
 *    it under the terms of the Server Side Public License, version 1,
 *    as published by MongoDB, Inc.
 *
 *    This program is distributed in the hope that it will be useful,
 *    but WITHOUT ANY WARRANTY; without even the implied warranty of
 *    MERCHANTABILITY or FITNESS FOR A PARTICULAR PURPOSE.  See the
 *    Server Side Public License for more details.
 *
 *    You should have received a copy of the Server Side Public License
 *    along with this program. If not, see
 *    <http://www.mongodb.com/licensing/server-side-public-license>.
 *
 *    As a special exception, the copyright holders give permission to link the
 *    code of portions of this program with the OpenSSL library under certain
 *    conditions as described in each individual source file and distribute
 *    linked combinations including the program with the OpenSSL library. You
 *    must comply with the Server Side Public License in all respects for
 *    all of the code used other than as permitted herein. If you modify file(s)
 *    with this exception, you may extend this exception to your version of the
 *    file(s), but you are not obligated to do so. If you do not wish to do so,
 *    delete this exception statement from your version. If you delete this
 *    exception statement from all source files in the program, then also delete
 *    it in the license file.
 */

#pragma once

#include <boost/filesystem/path.hpp>
#include <boost/move/utility_core.hpp>
#include <boost/optional/optional.hpp>
#include <cstddef>
#include <cstdint>
#include <deque>
#include <functional>
#include <list>
#include <map>
#include <memory>
#include <set>
#include <string>
#include <vector>
#include <wiredtiger.h>

#include "mongo/base/status.h"
#include "mongo/base/status_with.h"
#include "mongo/base/string_data.h"
#include "mongo/bson/bsonobj.h"
#include "mongo/bson/timestamp.h"
#include "mongo/db/catalog/collection_options.h"
#include "mongo/db/catalog/import_options.h"
#include "mongo/db/encryption/master_key_provider.h"
#include "mongo/db/index/index_descriptor.h"
#include "mongo/db/namespace_string.h"
#include "mongo/db/operation_context.h"
#include "mongo/db/storage/backup_block.h"
#include "mongo/db/storage/journal_listener.h"
#include "mongo/db/storage/key_format.h"
#include "mongo/db/storage/kv/kv_engine.h"
#include "mongo/db/storage/record_store.h"
#include "mongo/db/storage/recovery_unit.h"
#include "mongo/db/storage/snapshot_manager.h"
#include "mongo/db/storage/sorted_data_interface.h"
#include "mongo/db/storage/storage_engine.h"
#include "mongo/db/storage/wiredtiger/wiredtiger_event_handler.h"
#include "mongo/db/storage/wiredtiger/wiredtiger_oplog_manager.h"
#include "mongo/db/storage/wiredtiger/wiredtiger_session_cache.h"
#include "mongo/db/storage/wiredtiger/wiredtiger_size_storer.h"
#include "mongo/db/storage/wiredtiger/wiredtiger_snapshot_manager.h"
#include "mongo/db/tenant_id.h"
#include "mongo/logv2/log_component.h"
#include "mongo/platform/atomic_word.h"
#include "mongo/stdx/condition_variable.h"
#include "mongo/stdx/mutex.h"
#include "mongo/util/clock_source.h"
#include "mongo/util/concurrency/with_lock.h"
#include "mongo/util/elapsed_tracker.h"


namespace mongo {
class ClockSource;
class EncryptionKeyDB;
class JournalListener;

class WiredTigerRecordStore;
class WiredTigerSessionCache;
class WiredTigerSizeStorer;

class WiredTigerEngineRuntimeConfigParameter;

/**
 * With the absolute path to an ident and the parent dbpath, return the ident.
 *
 * Note that the ident can have 4 different forms depending on the combination
 * of server parameters present (directoryperdb / wiredTigerDirectoryForIndexes).
 * With any one of these server parameters enabled, a directory could be included
 * in the returned ident.
 * See the unit test WiredTigerKVEngineTest::ExtractIdentFromPath for example usage.
 *
 * Note (2) idents use unix-style separators (always, see
 * durable_catalog.cpp:generateUniqueIdent) but ident paths are platform-dependant.
 * This method returns the unix-style "/" separators always.
 */
std::string extractIdentFromPath(const boost::filesystem::path& dbpath,
                                 const boost::filesystem::path& identAbsolutePath);


Status validateExtraDiagnostics(const std::vector<std::string>& value,
                                const boost::optional<TenantId>& tenantId);

struct WiredTigerFileVersion {
    // MongoDB 4.4+ will not open on datafiles left behind by 4.2.5 and earlier. MongoDB 4.4
    // shutting down in FCV 4.2 will leave data files that 4.2.6+ will understand
    // (IS_44_FCV_42). MongoDB 4.2.x always writes out IS_42.
    enum class StartupVersion { IS_42, IS_44_FCV_42, IS_44_FCV_44 };

    inline static const std::string kLastLTSWTRelease = "compatibility=(release=10.0)";
    inline static const std::string kLastContinuousWTRelease = "compatibility=(release=10.0)";
    inline static const std::string kLatestWTRelease = "compatibility=(release=10.0)";

    StartupVersion _startupVersion;
    bool shouldDowngrade(bool hasRecoveryTimestamp);
    std::string getDowngradeString();
};

struct WiredTigerBackup {
    WT_CURSOR* cursor = nullptr;
    WT_CURSOR* dupCursor = nullptr;
    std::set<std::string> logFilePathsSeenByExtendBackupCursor;
    std::set<std::string> logFilePathsSeenByGetNextBatch;

    // 'wtBackupCursorMutex' provides concurrency control between beginNonBlockingBackup(),
    // endNonBlockingBackup(), and getNextBatch() because we stream the output of the backup cursor.
    stdx::mutex wtBackupCursorMutex;

    // 'wtBackupDupCursorMutex' provides concurrency control between getNextBatch() and
    // extendBackupCursor() because WiredTiger only allows one duplicate cursor to be open at a
    // time. extendBackupCursor() blocks on condition variable 'wtBackupDupCursorCV' if a duplicate
    // cursor is already open.
    stdx::mutex wtBackupDupCursorMutex;
    stdx::condition_variable wtBackupDupCursorCV;

    // This file flags there was an ongoing backup when an unclean shutdown happened.
    inline static const std::string kOngoingBackupFile = "ongoingBackup.lock";
};

/**
 * A StatsCollectionPermit attempts to acquire a permit to collect WT statistics. If the WT
 * connection is ready, conn() returns a non-null WT_CONNECTION that can be used to collect
 * statistics safely.

 * Statistics can be safely collected while the permit is held, but storage engine shutdown is
 * blocked while any oustanding permits are held.
 *
 * Destruction releases the permit and allows shutdown to proceed.
 */
class StatsCollectionPermit {
public:
    explicit StatsCollectionPermit(WiredTigerEventHandler* eventHandler)
        : _eventHandler(eventHandler), _conn(_eventHandler->getStatsCollectionPermit()) {}

    StatsCollectionPermit(const StatsCollectionPermit&) = delete;
    StatsCollectionPermit(StatsCollectionPermit&& other) noexcept {
        _eventHandler = other._eventHandler;
        _conn = other._conn;
        other._eventHandler = nullptr;
        other._conn = nullptr;
    }

    /**
     * Returns the WT connection for this permit, and nullptr if this permit is not valid.
     */
    WT_CONNECTION* conn() {
        return _conn;
    }

    /**
     * When the section generation activity for a reader is done, this destructor is called (one of
     * the permits is released). The destructor call releases the section generation activity
     * permit. If it is a _eventHandler is NULL (the object is stale, the permit is tranferred) or
     * _permitActive is false (no permit was issued), releaseStatsCollectionPermit is not called. If
     * all the permits are released WT connection is allowed to shut down cleanly.
     */
    ~StatsCollectionPermit() {
        if (_eventHandler && _conn) {
            _eventHandler->releaseStatsCollectionPermit();
        }
    }

private:
    WiredTigerEventHandler* _eventHandler;
    WT_CONNECTION* _conn{nullptr};
};

class WiredTigerKVEngine final : public KVEngine {
public:
    static StringData kTableUriPrefix;

    /// @brief Constructor.
    ///
    /// @param periodicRuner pointer to a `PeriodicRunner`. Must be a valid
    ///     pointer if both data-at-rest encryption and key state polling are
    ///     enabled in `encryptionGlobalParams`.
    WiredTigerKVEngine(const std::string& canonicalName,
                       const std::string& path,
                       ClockSource* cs,
                       const std::string& extraOpenOptions,
                       size_t cacheSizeMB,
                       size_t maxHistoryFileSizeMB,
                       bool ephemeral,
                       bool repair,
                       PeriodicRunner* periodicRunner = nullptr,
                       const encryption::MasterKeyProviderFactory& keyProviderFactory =
                           encryption::MasterKeyProvider::create);

    ~WiredTigerKVEngine() override;

    void notifyStorageStartupRecoveryComplete() override;
    void notifyReplStartupRecoveryComplete(RecoveryUnit&) override;

    void setRecordStoreExtraOptions(const std::string& options);
    void setSortedDataInterfaceExtraOptions(const std::string& options);

    bool supportsDirectoryPerDB() const override;

    /**
     * WiredTiger supports checkpoints when it isn't running in memory.
     */
    bool supportsCheckpoints() const override {
        return !isEphemeral();
    }

    void checkpoint() override;

    // Force a WT checkpoint, this will not update internal timestamps.
    void forceCheckpoint(bool useStableTimestamp);

    StorageEngine::CheckpointIteration getCheckpointIteration() const override {
        return StorageEngine::CheckpointIteration{_currentCheckpointIteration.load()};
    }

    bool hasDataBeenCheckpointed(
        StorageEngine::CheckpointIteration checkpointIteration) const override {
        return _ephemeral || _finishedCheckpointIteration.load() > checkpointIteration;
    }

    bool isEphemeral() const override {
        return _ephemeral;
    }

    void setOldestActiveTransactionTimestampCallback(
        StorageEngine::OldestActiveTransactionTimestampCallback callback) override;

    RecoveryUnit* newRecoveryUnit() override;

    Status createRecordStore(const NamespaceString& ns,
                             StringData ident,
                             const CollectionOptions& options,
                             KeyFormat keyFormat = KeyFormat::Long) override;

    std::unique_ptr<RecordStore> getRecordStore(OperationContext* opCtx,
                                                const NamespaceString& nss,
                                                StringData ident,
                                                const CollectionOptions& options) override;

    std::unique_ptr<RecordStore> getTemporaryRecordStore(OperationContext* opCtx,
                                                         StringData ident,
                                                         KeyFormat keyFormat) override;

    std::unique_ptr<RecordStore> makeTemporaryRecordStore(OperationContext* opCtx,
                                                          StringData ident,
                                                          KeyFormat keyFormat) override;

    Status createSortedDataInterface(RecoveryUnit&,
                                     const NamespaceString& ns,
                                     const CollectionOptions& collOptions,
                                     StringData ident,
                                     const IndexDescriptor* desc) override;
    std::unique_ptr<SortedDataInterface> getSortedDataInterface(
        OperationContext* opCtx,
        const NamespaceString& nss,
        const CollectionOptions& collOptions,
        StringData ident,
        const IndexDescriptor* desc) override;

    Status importRecordStore(StringData ident,
                             const BSONObj& storageMetadata,
                             const ImportOptions& importOptions) override;

    Status importSortedDataInterface(RecoveryUnit&,
                                     StringData ident,
                                     const BSONObj& storageMetadata,
                                     const ImportOptions& importOptions) override;

    /**
     * Drops the specified ident for resumable index builds.
     */
    Status dropSortedDataInterface(RecoveryUnit&, StringData ident) override;

    Status dropIdent(RecoveryUnit* ru,
                     StringData ident,
                     const StorageEngine::DropIdentCallback& onDrop = nullptr) override;

    void dropIdentForImport(Interruptible&, RecoveryUnit&, StringData ident) override;

    void alterIdentMetadata(RecoveryUnit&,
                            StringData ident,
                            const IndexDescriptor* desc,
                            bool isForceUpdateMetadata) override;

    Status alterMetadata(StringData uri, StringData config);

    void keydbDropDatabase(const DatabaseName& dbName) override;

    void flushAllFiles(OperationContext* opCtx, bool callerHoldsReadLock) override;

    Status beginBackup() override;

    void endBackup() override;

    Status disableIncrementalBackup() override;

    StatusWith<std::unique_ptr<StorageEngine::StreamingCursor>> beginNonBlockingBackup(
        const StorageEngine::BackupOptions& options) override;

    void endNonBlockingBackup() override;

    StatusWith<std::deque<std::string>> extendBackupCursor() override;

<<<<<<< HEAD
    Status hotBackup(OperationContext* opCtx, const std::string& path) override;
    Status hotBackupTar(OperationContext* opCtx, const std::string& path) override;
    Status hotBackup(OperationContext* opCtx, const percona::S3BackupParameters& s3params) override;

    int64_t getIdentSize(OperationContext* opCtx, StringData ident) override;
=======
    int64_t getIdentSize(RecoveryUnit&, StringData ident) override;
>>>>>>> cec7e875

    Status repairIdent(RecoveryUnit& ru, StringData ident) override;

    Status recoverOrphanedIdent(const NamespaceString& nss,
                                StringData ident,
                                const CollectionOptions& options) override;

    bool hasIdent(RecoveryUnit&, StringData ident) const override;

    std::vector<std::string> getAllIdents(RecoveryUnit&) const override;

    void cleanShutdown() override;

    SnapshotManager* getSnapshotManager() const final {
        return &_sessionCache->snapshotManager();
    }

    void setJournalListener(JournalListener* jl) final;

    void setStableTimestamp(Timestamp stableTimestamp, bool force) override;

    void setInitialDataTimestamp(Timestamp initialDataTimestamp) override;

    Timestamp getInitialDataTimestamp() const override;

    void setOldestTimestampFromStable() override;

    /**
     * Sets the oldest timestamp for which the storage engine must maintain snapshot history
     * through. If force is true, oldest will be set to the given input value, unmodified, even if
     * it is backwards in time from the last oldest timestamp (accomodating initial sync).
     */
    void setOldestTimestamp(Timestamp newOldestTimestamp, bool force) override;

    bool supportsRecoverToStableTimestamp() const override;

    bool supportsRecoveryTimestamp() const override;

    StatusWith<Timestamp> recoverToStableTimestamp(Interruptible&) override;

    boost::optional<Timestamp> getRecoveryTimestamp() const override;

    /**
     * Returns a stable timestamp value that is guaranteed to exist on recoverToStableTimestamp.
     * Replication recovery will not need to replay documents with an earlier time.
     *
     * Only returns a stable timestamp when it has advanced to >= the initial data timestamp.
     * Replication recoverable rollback is unsafe when stable < initial during repl initial sync due
     * to initial sync's cloning phase without timestamps.
     *
     * For the persisted mode of this engine, further guarantees a stable timestamp value that is at
     * or before the last checkpoint. Everything before this value is guaranteed to be persisted on
     * disk. This supports replication recovery on restart.
     */
    boost::optional<Timestamp> getLastStableRecoveryTimestamp() const override;

    Timestamp getAllDurableTimestamp() const override;

    bool supportsReadConcernSnapshot() const final;

    bool supportsOplogTruncateMarkers() const final;

    Status oplogDiskLocRegister(RecoveryUnit&,
                                RecordStore* oplogRecordStore,
                                const Timestamp& opTime,
                                bool orderedCommit) override;

    void waitForAllEarlierOplogWritesToBeVisible(OperationContext* opCtx,
                                                 RecordStore* oplogRecordStore) const override;

    bool waitUntilDurable(OperationContext* opCtx) override;

    bool waitUntilUnjournaledWritesDurable(OperationContext* opCtx, bool stableCheckpoint) override;

    Timestamp getStableTimestamp() const override;
    Timestamp getOldestTimestamp() const override;
    Timestamp getCheckpointTimestamp() const override;

    // wiredtiger specific
    // Calls WT_CONNECTION::reconfigure on the underlying WT_CONNECTION
    // held by this class
    int reconfigure(const char* str);

    WT_CONNECTION* getConnection() {
        return _conn;
    }

    void syncSizeInfo(bool sync) const;

    std::string getCanonicalName() const {
        return _canonicalName;
    }

    EncryptionKeyDB* getEncryptionKeyDB() noexcept;

    /*
     * The oplog manager is always accessible, but this method will start the background thread to
     * control oplog entry visibility for reads.
     *
     * On mongod, the background thread will be started when the oplog record store is created, and
     * stopped when the oplog record store is destroyed. For unit tests, the background thread may
     * be started and stopped multiple times as tests create and destroy the oplog record store.
     */
    void startOplogManager(OperationContext* opCtx, WiredTigerRecordStore* oplogRecordStore);
    void haltOplogManager(WiredTigerRecordStore* oplogRecordStore, bool shuttingDown);

    /*
     * Always returns a non-nil pointer. However, the WiredTigerOplogManager may not have been
     * initialized and its background refreshing thread may not be running.
     *
     * A caller that wants to get the oplog read timestamp, or call
     * `waitForAllEarlierOplogWritesToBeVisible`, is advised to first see if the oplog manager is
     * running with a call to `isRunning`.
     *
     * A caller that simply wants to call `triggerOplogVisibilityUpdate` may do so without concern.
     */
    WiredTigerOplogManager* getOplogManager() const {
        return _oplogManager.get();
    }

    /**
     * Specifies what data will get flushed to disk in a WiredTigerSessionCache::waitUntilDurable()
     * call.
     */
    enum class Fsync {
        // Flushes only the journal (oplog) to disk.
        // If journaling is disabled, checkpoints all of the data.
        kJournal,
        // Checkpoints data up to the stable timestamp.
        // If journaling is disabled, checkpoints all of the data.
        kCheckpointStableTimestamp,
        // Checkpoints all of the data.
        kCheckpointAll,
    };

    /**
     * Controls whether or not WiredTigerSessionCache::waitUntilDurable() updates the
     * JournalListener.
     */
    enum class UseJournalListener { kUpdate, kSkip };

    /**
     * Waits until all commits that happened before this call are made durable.
     *
     * Specifying Fsync::kJournal will flush only the (oplog) journal to disk. Callers are
     * serialized by a mutex and will return early if it is discovered that another thread started
     * and completed a flush while they slept.
     *
     * Specifying Fsync::kCheckpointStableTimestamp will take a checkpoint up to and including the
     * stable timestamp.
     *
     * Specifying Fsync::kCheckpointAll, or if journaling is disabled with kJournal or
     * kCheckpointStableTimestamp, causes a checkpoint to be taken of all of the data.
     *
     * Taking a checkpoint has the benefit of persisting unjournaled writes.
     *
     * 'useListener' controls whether or not the JournalListener is updated with the last durable
     * value of the timestamp that it tracks. The JournalListener's token is fetched before writing
     * out to disk and set afterwards to update the repl layer durable timestamp. The
     * JournalListener operations can throw write interruption errors.
     *
     * Uses a temporary session. Safe to call without any locks, even during shutdown.
     */
    void waitUntilDurable(OperationContext* opCtx, Fsync syncType, UseJournalListener useListener);

    /**
     * Returns the data file path associated with an ident on disk. Returns boost::none if the data
     * file can not be found. This will attempt to locate a file even if the storage engine's own
     * metadata is not aware of the ident. This is intented for database repair purposes only.
     */
    boost::optional<boost::filesystem::path> getDataFilePathForIdent(StringData ident) const;

    /**
     * Returns the minimum possible Timestamp value in the oplog that replication may need for
     * recovery in the event of a rollback. This value depends on the timestamp passed to
     * `setStableTimestamp` and on the set of active MongoDB transactions. Returns an error if it
     * times out querying the active transactions.
     */
    StatusWith<Timestamp> getOplogNeededForRollback() const;

    /**
     * Returns the minimum possible Timestamp value in the oplog that replication may need for
     * recovery in the event of a crash. This value gets updated every time a checkpoint is
     * completed. This value is typically a lagged version of what's needed for rollback.
     *
     * Returns boost::none when called on an ephemeral database.
     */
    boost::optional<Timestamp> getOplogNeededForCrashRecovery() const final;

    /**
     * Returns oplog that may not be truncated. This method is a function of oplog needed for
     * rollback and oplog needed for crash recovery. This method considers different states the
     * storage engine can be running in, such as running in in-memory mode.
     *
     * This method returning Timestamp::min() implies no oplog should be truncated and
     * Timestamp::max() means oplog can be truncated freely based on user oplog size
     * configuration.
     */
    Timestamp getPinnedOplog() const;

    ClockSource* getClockSource() const {
        return _clockSource;
    }

    StatusWith<Timestamp> pinOldestTimestamp(RecoveryUnit&,
                                             const std::string& requestingServiceName,
                                             Timestamp requestedTimestamp,
                                             bool roundUpIfTooOld) override;

    Status autoCompact(RecoveryUnit&, const AutoCompactOptions& options) override;

private:
    StatusWith<Timestamp> _pinOldestTimestamp(WithLock,
                                              const std::string& requestingServiceName,
                                              Timestamp requestedTimestamp,
                                              bool roundUpIfTooOld);

    Status _dropIdent(RecoveryUnit* ru,
                      StringData ident,
                      const char* config,
                      const StorageEngine::DropIdentCallback& onDrop = nullptr);

public:
    void unpinOldestTimestamp(const std::string& requestingServiceName) override;

    std::map<std::string, Timestamp> getPinnedTimestampRequests();

    void setPinnedOplogTimestamp(const Timestamp& pinnedTimestamp) override;

    void dump() const override;

    Status reconfigureLogging() override;

    StatusWith<BSONObj> getStorageMetadata(StringData ident) const override;

    KeyFormat getKeyFormat(RecoveryUnit&, StringData ident) const override;

    size_t getCacheSizeMB() const override;

    // TODO SERVER-81069: Remove this since it's intrinsically tied to encryption options only.
    BSONObj getSanitizedStorageOptionsForSecondaryReplication(
        const BSONObj& options) const override;

    /**
     * Flushes any WiredTigerSizeStorer updates to the storage engine if enough time has elapsed, as
     * dictated by the _sizeStorerSyncTracker.
     */
    void sizeStorerPeriodicFlush();

    /**
     * WiredTiger statistics cursors can be used if the WT connection is ready and it is not
     * shutting down or starting up. In that case, a tryGetStatsCollectionPermit call returns a
     * StatsCollectionPermit object indcating that the caller may safely open statistics cursors,
     * but the storage engine shutdown will be prevented from invalidating the underlying WT
     * connection until the caller is done. When the WT connection is not ready, a
     * tryGetStatsCollectionPermit call returns boost::none. ~StatsCollectionPermit releases the
     * permit.
     */
    boost::optional<StatsCollectionPermit> tryGetStatsCollectionPermit() {
        StatsCollectionPermit permit(&_eventHandler);
        if (permit.conn()) {
            return permit;
        }
        return boost::none;
    }

    /**
     * Returns the number of active statistics readers that are blocking shutdown.
     */
    int32_t getActiveStatsReaders() {
        return _eventHandler.getActiveStatsReaders();
    }

    /**
     * If the WT connection is ready for statistics collection, returns true. This function is
     * unsafe because the connection can close immediately after this check returns true. By calling
     * tryGetStatsCollectionPermit(), a permit for statistics collection can be acquired and it can
     * be made sure that the connection is open and will not close until the permit goes out of
     * scope and the destructor for the permit releases it.
     */
    bool isWtConnReadyForStatsCollection_UNSAFE() const {
        return _eventHandler.isWtConnReadyForStatsCollection();
    }

private:
    class WiredTigerSessionSweeper;
    class DataAtRestEncryption;

    struct IdentToDrop {
        std::string uri;
        StorageEngine::DropIdentCallback callback;
    };

    // srcPath, destPath, session, cursor
    typedef std::tuple<boost::filesystem::path, boost::filesystem::path, std::shared_ptr<WiredTigerSession>, WT_CURSOR*> DBTuple;
    // srcPath, destPath, filename, size to copy
    typedef std::tuple<boost::filesystem::path, boost::filesystem::path, boost::uintmax_t, std::time_t> FileTuple;

    void _checkpoint(WT_SESSION* session);

    void _checkpoint(WT_SESSION* session, bool useTimestamp);

    Status _hotBackupPopulateLists(OperationContext* opCtx,
                                   const std::string& path,
                                   std::vector<DBTuple>& dbList,
                                   std::vector<FileTuple>& filesList,
                                   boost::uintmax_t& totalfsize);

    // auxiliary function for beginNonBlockingBackup
    StatusWith<std::unique_ptr<StorageEngine::StreamingCursor>> _disableIncrementalBackup();

    /**
     * Opens a connection on the WiredTiger database 'path' with the configuration 'wtOpenConfig'.
     * Only returns when successful. Intializes both '_conn' and '_fileVersion'.
     *
     * If corruption is detected and _inRepairMode is 'true', attempts to salvage the WiredTiger
     * metadata.
     */
    void _openWiredTiger(const std::string& path, const std::string& wtOpenConfig);

    Status _salvageIfNeeded(const char* uri);
    void _ensureIdentPath(StringData ident);

    /**
     * Recreates a WiredTiger ident from the provided URI by dropping and recreating the ident.
     * This moves aside the existing data file, if one exists, with an added ".corrupt" suffix.
     *
     * Returns DataModifiedByRepair if the rebuild was successful, and any other error on failure.
     * This will never return Status::OK().
     */
    Status _rebuildIdent(WT_SESSION* session, const char* uri);

    bool _hasUri(WT_SESSION* session, const std::string& uri) const;

    std::string _uri(StringData ident) const;

    /**
     * Uses the 'stableTimestamp', the 'minSnapshotHistoryWindowInSeconds' setting and the
     * current _oldestTimestamp to calculate what the new oldest_timestamp should be, in order to
     * maintain a window of available snapshots on the storage engine from oldest to stable
     * timestamp.
     *
     * If the returned Timestamp isNull(), oldest_timestamp should not be moved forward.
     */
    Timestamp _calculateHistoryLagFromStableTimestamp(Timestamp stableTimestamp);

    /**
     * Checks whether rollback to a timestamp can occur, enforcing a contract of use between the
     * storage engine and replication.
     *
     * It is required that setInitialDataTimestamp has been called with a valid value other than
     * kAllowUnstableCheckpointsSentinel by the time a node is fully set up -- initial sync
     * complete, replica set initialized, etc. Else, this fasserts.
     * Furthermore, rollback cannot go back farther in the past than the initial data timestamp, so
     * the stable timestamp must be greater than initial data timestamp for a valid rollback. This
     * function will return false if that is not true.
     */
    bool _canRecoverToStableTimestamp() const;

    std::uint64_t _getCheckpointTimestamp() const;

    /**
     * Looks up the journal listener under a mutex along.
     * Returns JournalListener along with an optional token if requested
     * by the UseJournalListener value.
     */
    std::pair<JournalListener*, boost::optional<JournalListener::Token>>
    _getJournalListenerWithToken(OperationContext* opCtx, UseJournalListener useListener);

    mutable stdx::mutex _oldestActiveTransactionTimestampCallbackMutex;
    StorageEngine::OldestActiveTransactionTimestampCallback
        _oldestActiveTransactionTimestampCallback;

    std::unique_ptr<DataAtRestEncryption> _restEncr;
    WT_CONNECTION* _conn;
    WiredTigerFileVersion _fileVersion;
    WiredTigerEventHandler _eventHandler;
    std::unique_ptr<WiredTigerSessionCache> _sessionCache;
    ClockSource* const _clockSource;

    // Mutex to protect use of _oplogRecordStore by this instance of KV engine.
    mutable stdx::mutex _oplogManagerMutex;
    const WiredTigerRecordStore* _oplogRecordStore = nullptr;
    std::unique_ptr<WiredTigerOplogManager> _oplogManager;

    std::string _canonicalName;
    std::string _path;
    std::string _wtOpenConfig;

    std::unique_ptr<WiredTigerSizeStorer> _sizeStorer;
    std::string _sizeStorerUri;
    mutable ElapsedTracker _sizeStorerSyncTracker;
    mutable stdx::mutex _sizeStorerSyncTrackerMutex;

    bool _ephemeral;  // whether we are using the in-memory mode of the WT engine
    const bool _inRepairMode;

    std::unique_ptr<WiredTigerSessionSweeper> _sessionSweeper;

    std::string _rsOptions;
    std::string _indexOptions;

    std::unique_ptr<WiredTigerSession> _backupSession;
    WiredTigerBackup _wtBackup;

    mutable stdx::mutex _oplogPinnedByBackupMutex;
    boost::optional<Timestamp> _oplogPinnedByBackup;
    Timestamp _recoveryTimestamp;

    // Tracks the stable and oldest timestamps we've set on the storage engine.
    AtomicWord<std::uint64_t> _oldestTimestamp;
    AtomicWord<std::uint64_t> _stableTimestamp;

    // Timestamp of data at startup. Used internally to advise checkpointing and recovery to a
    // timestamp. Provided by replication layer because WT does not persist timestamps.
    AtomicWord<std::uint64_t> _initialDataTimestamp;

    AtomicWord<std::uint64_t> _oplogNeededForCrashRecovery;

    mutable stdx::mutex _oldestTimestampPinRequestsMutex;
    std::map<std::string, Timestamp> _oldestTimestampPinRequests;

    // Pins the oplog so that OplogTruncateMarkers will not truncate oplog history equal or newer to
    // this timestamp.
    AtomicWord<std::uint64_t> _pinnedOplogTimestamp;

    stdx::mutex _checkpointMutex;

    // The amount of memory alloted for the WiredTiger cache.
    size_t _cacheSizeMB;

    // Counters used for computing whether a checkpointIteration has lapsed or not.
    //
    // We use two counters because one isn't sufficient to prove correctness. With two counters we
    // first increase the first one in order to inform later operations that they will be part of
    // the next checkpoint. The second one is there to inform waiters on whether they've
    // successfully been checkpointed or not.
    //
    // This is valid because durability is a state all operations will converge to eventually.
    AtomicWord<std::uint64_t> _currentCheckpointIteration{0};
    AtomicWord<std::uint64_t> _finishedCheckpointIteration{0};

    // Protects getting and setting the _journalListener below.
    stdx::mutex _journalListenerMutex;

    // Notified when we commit to the journal.
    //
    // This variable should be accessed under the _journalListenerMutex above and saved in a local
    // variable before use. That way, we can avoid holding a mutex across calls on the object. It is
    // only allowed to be set once, in order to ensure the memory to which a copy of the pointer
    // points is always valid.
    JournalListener* _journalListener = nullptr;

    // Counter and critical section mutex for waitUntilDurable
    AtomicWord<unsigned> _lastSyncTime;
    stdx::mutex _lastSyncMutex;

    // owned, and never explicitly closed (uses connection close to clean up)
    WT_SESSION* _waitUntilDurableSession = nullptr;

    // keyDB analog of _waitUntilDurableSession
    WT_SESSION* _keyDBSession = nullptr;

    // Tracks the time since the last _waitUntilDurableSession reset().
    Timer _timeSinceLastDurabilitySessionReset;
};
}  // namespace mongo<|MERGE_RESOLUTION|>--- conflicted
+++ resolved
@@ -329,15 +329,11 @@
 
     StatusWith<std::deque<std::string>> extendBackupCursor() override;
 
-<<<<<<< HEAD
     Status hotBackup(OperationContext* opCtx, const std::string& path) override;
     Status hotBackupTar(OperationContext* opCtx, const std::string& path) override;
     Status hotBackup(OperationContext* opCtx, const percona::S3BackupParameters& s3params) override;
 
-    int64_t getIdentSize(OperationContext* opCtx, StringData ident) override;
-=======
     int64_t getIdentSize(RecoveryUnit&, StringData ident) override;
->>>>>>> cec7e875
 
     Status repairIdent(RecoveryUnit& ru, StringData ident) override;
 
