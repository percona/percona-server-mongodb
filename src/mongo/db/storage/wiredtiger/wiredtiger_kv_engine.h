/**
 *    Copyright (C) 2018-present MongoDB, Inc.
 *
 *    This program is free software: you can redistribute it and/or modify
 *    it under the terms of the Server Side Public License, version 1,
 *    as published by MongoDB, Inc.
 *
 *    This program is distributed in the hope that it will be useful,
 *    but WITHOUT ANY WARRANTY; without even the implied warranty of
 *    MERCHANTABILITY or FITNESS FOR A PARTICULAR PURPOSE.  See the
 *    Server Side Public License for more details.
 *
 *    You should have received a copy of the Server Side Public License
 *    along with this program. If not, see
 *    <http://www.mongodb.com/licensing/server-side-public-license>.
 *
 *    As a special exception, the copyright holders give permission to link the
 *    code of portions of this program with the OpenSSL library under certain
 *    conditions as described in each individual source file and distribute
 *    linked combinations including the program with the OpenSSL library. You
 *    must comply with the Server Side Public License in all respects for
 *    all of the code used other than as permitted herein. If you modify file(s)
 *    with this exception, you may extend this exception to your version of the
 *    file(s), but you are not obligated to do so. If you do not wish to do so,
 *    delete this exception statement from your version. If you delete this
 *    exception statement from all source files in the program, then also delete
 *    it in the license file.
 */

#pragma once

#include <boost/filesystem/path.hpp>
#include <boost/move/utility_core.hpp>
#include <boost/optional/optional.hpp>
#include <cstddef>
#include <cstdint>
#include <deque>
#include <map>
#include <memory>
#include <set>
#include <string>
#include <vector>
#include <wiredtiger.h>

#include "mongo/base/status.h"
#include "mongo/base/status_with.h"
#include "mongo/base/string_data.h"
#include "mongo/bson/bsonobj.h"
#include "mongo/bson/timestamp.h"
#include "mongo/db/catalog/collection_options.h"
#include "mongo/db/encryption/master_key_provider.h"
#include "mongo/db/namespace_string.h"
#include "mongo/db/operation_context.h"
#include "mongo/db/storage/journal_listener.h"
#include "mongo/db/storage/key_format.h"
#include "mongo/db/storage/kv/kv_engine.h"
#include "mongo/db/storage/record_store.h"
#include "mongo/db/storage/recovery_unit.h"
#include "mongo/db/storage/snapshot_manager.h"
#include "mongo/db/storage/sorted_data_interface.h"
#include "mongo/db/storage/storage_engine.h"
#include "mongo/db/storage/wiredtiger/wiredtiger_connection.h"
#include "mongo/db/storage/wiredtiger/wiredtiger_event_handler.h"
#include "mongo/db/storage/wiredtiger/wiredtiger_oplog_manager.h"
#include "mongo/db/storage/wiredtiger/wiredtiger_record_store.h"
#include "mongo/db/storage/wiredtiger/wiredtiger_session.h"
#include "mongo/db/storage/wiredtiger/wiredtiger_size_storer.h"
#include "mongo/db/storage/wiredtiger/wiredtiger_snapshot_manager.h"
#include "mongo/db/tenant_id.h"
#include "mongo/logv2/log_component.h"
#include "mongo/platform/atomic_word.h"
#include "mongo/stdx/condition_variable.h"
#include "mongo/stdx/mutex.h"
#include "mongo/util/clock_source.h"
#include "mongo/util/concurrency/with_lock.h"
#include "mongo/util/elapsed_tracker.h"


namespace mongo {
class ClockSource;
class EncryptionKeyDB;
class JournalListener;

class WiredTigerConnection;
class WiredTigerEngineRuntimeConfigParameter;
class WiredTigerGlobalOptions;

/**
 * With the absolute path to an ident and the parent dbpath, return the ident.
 *
 * Note that the ident can have 4 different forms depending on the combination
 * of server parameters present (directoryperdb / wiredTigerDirectoryForIndexes).
 * With any one of these server parameters enabled, a directory could be included
 * in the returned ident.
 * See the unit test WiredTigerKVEngineTest::ExtractIdentFromPath for example usage.
 *
 * Note (2) idents use unix-style separators (always, see
 * ident::generateNew<Collection/Index>Ident) but ident paths are platform-dependant.
 * This method returns the unix-style "/" separators always.
 */
std::string extractIdentFromPath(const boost::filesystem::path& dbpath,
                                 const boost::filesystem::path& identAbsolutePath);

Status validateExtraDiagnostics(const std::vector<std::string>& value,
                                const boost::optional<TenantId>& tenantId);

struct WiredTigerFileVersion {
    // MongoDB 4.4+ will not open on datafiles left behind by 4.2.5 and earlier. MongoDB 4.4
    // shutting down in FCV 4.2 will leave data files that 4.2.6+ will understand
    // (IS_44_FCV_42). MongoDB 4.2.x always writes out IS_42.
    enum class StartupVersion { IS_42, IS_44_FCV_42, IS_44_FCV_44 };

    inline static const std::string kLastLTSWTRelease = "compatibility=(release=10.0)";
    inline static const std::string kLastContinuousWTRelease = "compatibility=(release=10.0)";
    inline static const std::string kLatestWTRelease = "compatibility=(release=10.0)";

    StartupVersion _startupVersion;
    bool shouldDowngrade(bool hasRecoveryTimestamp);
    std::string getDowngradeString();
};

struct WiredTigerBackup {
    WT_CURSOR* cursor = nullptr;
    WT_CURSOR* dupCursor = nullptr;
    std::set<std::string> logFilePathsSeenByExtendBackupCursor;
    std::set<std::string> logFilePathsSeenByGetNextBatch;

    // 'wtBackupCursorMutex' provides concurrency control between beginNonBlockingBackup(),
    // endNonBlockingBackup(), and getNextBatch() because we stream the output of the backup cursor.
    stdx::mutex wtBackupCursorMutex;

    // 'wtBackupDupCursorMutex' provides concurrency control between getNextBatch() and
    // extendBackupCursor() because WiredTiger only allows one duplicate cursor to be open at a
    // time. extendBackupCursor() blocks on condition variable 'wtBackupDupCursorCV' if a duplicate
    // cursor is already open.
    stdx::mutex wtBackupDupCursorMutex;
    stdx::condition_variable wtBackupDupCursorCV;

    // This file flags there was an ongoing backup when an unclean shutdown happened.
    inline static const std::string kOngoingBackupFile = "ongoingBackup.lock";
};

/**
 * A StatsCollectionPermit attempts to acquire a permit to collect WT statistics. If the WT
 * connection is ready, conn() returns a non-null WT_CONNECTION that can be used to collect
 * statistics safely.

 * Statistics can be safely collected while the permit is held, but storage engine shutdown is
 * blocked while any outstanding permits are held.
 *
 * Destruction releases the permit and allows shutdown to proceed.
 */
class StatsCollectionPermit {
public:
    explicit StatsCollectionPermit(WiredTigerEventHandler* eventHandler)
        : _eventHandler(eventHandler), _conn(_eventHandler->getStatsCollectionPermit()) {}

    StatsCollectionPermit(const StatsCollectionPermit&) = delete;
    StatsCollectionPermit(StatsCollectionPermit&& other) noexcept {
        _eventHandler = other._eventHandler;
        _conn = other._conn;
        other._eventHandler = nullptr;
        other._conn = nullptr;
    }

    /**
     * Returns the WT connection for this permit, and nullptr if this permit is not valid.
     */
    WT_CONNECTION* conn() {
        return _conn;
    }

    /**
     * When the section generation activity for a reader is done, this destructor is called (one of
     * the permits is released). The destructor call releases the section generation activity
     * permit. If it is a _eventHandler is NULL (the object is stale, the permit is transferred) or
     * _permitActive is false (no permit was issued), releaseStatsCollectionPermit is not called. If
     * all the permits are released WT connection is allowed to shut down cleanly.
     */
    ~StatsCollectionPermit() {
        if (_eventHandler && _conn) {
            _eventHandler->releaseStatsCollectionPermit();
        }
    }

private:
    WiredTigerEventHandler* _eventHandler;
    WT_CONNECTION* _conn{nullptr};
};

class WiredTigerSessionSweeper;

// Base class of all KVEngine implementations that use WiredTiger.
class WiredTigerKVEngineBase : public KVEngine {
public:
<<<<<<< HEAD
    virtual WiredTigerOplogManager* getOplogManager() const {
        return nullptr;
    }

    virtual Status alterMetadata(StringData uri, StringData config) {
        MONGO_UNREACHABLE;
    }

    /**
     * Flushes any WiredTigerSizeStorer updates to the storage engine if necessary.
     */
    virtual void sizeStorerPeriodicFlush() {}

    virtual EncryptionKeyDB* getEncryptionKeyDB() noexcept {
        return nullptr;
    }
};

class WiredTigerKVEngine final : public WiredTigerKVEngineBase {
public:
    static StringData kTableUriPrefix;

=======
>>>>>>> b7ec9390
    // Encapsulates configuration parameters to configure the WiredTiger instance.
    struct WiredTigerConfig {
        // The amount of memory alloted for the WiredTiger cache. This specifies the value for the
        // cache_size configuration parameter.
        int32_t cacheSizeMB{0};
        // The maximum number of sessions. This specifies the value for the session_max
        // configuration parameter.
        int32_t sessionMax{33000};
        // This specifies the value for the eviction.threads_min configuration parameter.
        int32_t evictionThreadsMin{4};
        // This specifies the value for the eviction.threads_max configuration parameter.
        int32_t evictionThreadsMax{4};
        // This specifies the value for the eviction_dirty_target configuration parameter.
        int32_t evictionDirtyTargetMB{0};
        // This specifies the value for the eviction_dirty_trigger configuration parameter.
        int32_t evictionDirtyTriggerMB{0};
        // This specifies the value for the in_memory configuration parameter.
        bool inMemory{false};
        // This specifies the value for the log.enabled configuration parameter.
        bool logEnabled{true};
        // This specifies the value for the log.compressor configuration parameter.
        std::string logCompressor{"snappy"};
        // This specifies the value for the live_restore.path configuration parameter.
        std::string liveRestorePath;
        // This specifies the value for the live_restore.threads_max configuration parameter.
        int32_t liveRestoreThreadsMax{8};
        // This specifies the value for the live_restore.read_size configuration parameter.
        int32_t liveRestoreReadSizeMB{1};
        // This specifies the value for the statistics_log.wait configuration parameter.
        int32_t statisticsLogWaitSecs{0};
        // This specifies the value for the builtin_extension_config.zstd.compression_level
        // configuration parameter.
        int32_t zstdCompressorLevel{6};
        // Any additional configuration parameters for wiredtiger_open() in the configuration string
        // format.
        std::string extraOpenOptions;
    };

<<<<<<< HEAD
    /// @brief Constructor.
    ///
    /// @param periodicRuner pointer to a `PeriodicRunner`. Must be a valid
    ///     pointer if both data-at-rest encryption and key state polling are
    ///     enabled in `encryptionGlobalParams`.
=======
    WiredTigerKVEngineBase(const std::string& canonicalName,
                           const std::string& path,
                           ClockSource* clockSource,
                           WiredTigerConfig wtConfig);

    WT_CONNECTION* getConn() {
        return _conn;
    }

    WiredTigerConnection& getConnection() {
        return *_connection;
    }

    ClockSource* getClockSource() const {
        return _clockSource;
    }

    virtual WiredTigerOplogManager* getOplogManager() const {
        return nullptr;
    }

    size_t getCacheSizeMB() const override {
        return _wtConfig.cacheSizeMB;
    }

    virtual Status alterMetadata(StringData uri, StringData config) {
        MONGO_UNREACHABLE;
    }

    Status reconfigureLogging() override;

    /**
     * Flushes any WiredTigerSizeStorer updates to the storage engine if necessary.
     */
    virtual void sizeStorerPeriodicFlush() {}

protected:
    // Configuration parameters to configure the WiredTiger instance.
    WiredTigerConfig _wtConfig;
    std::string _canonicalName;
    std::string _path;

    WT_CONNECTION* _conn{nullptr};
    WiredTigerEventHandler _eventHandler;
    std::unique_ptr<WiredTigerConnection> _connection;
    ClockSource* const _clockSource{nullptr};

    std::string _wtOpenConfig;
};

// WiredTigerKVEngineBase implementation for all customer or system tables. Tables created by this
// class are retained after a restart. This class uses its own WiredTiger instance called "main"
// WiredTiger instance.
class WiredTigerKVEngine final : public WiredTigerKVEngineBase {
public:
>>>>>>> b7ec9390
    WiredTigerKVEngine(const std::string& canonicalName,
                       const std::string& path,
                       ClockSource* cs,
                       WiredTigerConfig wtConfig,
                       bool ephemeral,
                       bool repair,
                       PeriodicRunner* periodicRunner = nullptr,
                       const encryption::MasterKeyProviderFactory& keyProviderFactory =
                           encryption::MasterKeyProvider::create);

    ~WiredTigerKVEngine() override;

    void notifyStorageStartupRecoveryComplete() override;
    void notifyReplStartupRecoveryComplete(RecoveryUnit&) override;

    void setRecordStoreExtraOptions(const std::string& options);
    void setSortedDataInterfaceExtraOptions(const std::string& options);

    bool supportsDirectoryPerDB() const override;

    /**
     * WiredTiger supports checkpoints when it isn't running in memory.
     */
    bool supportsCheckpoints() const override {
        return !isEphemeral();
    }

    void checkpoint() override;

    // Force a WT checkpoint, this will not update internal timestamps.
    void forceCheckpoint(bool useStableTimestamp);

    StorageEngine::CheckpointIteration getCheckpointIteration() const override {
        return StorageEngine::CheckpointIteration{_currentCheckpointIteration.load()};
    }

    bool hasDataBeenCheckpointed(
        StorageEngine::CheckpointIteration checkpointIteration) const override {
        return _wtConfig.inMemory || _finishedCheckpointIteration.load() > checkpointIteration;
    }

    bool isEphemeral() const override {
        return _ephemeral;
    }

    void setOldestActiveTransactionTimestampCallback(
        StorageEngine::OldestActiveTransactionTimestampCallback callback) override;

    std::unique_ptr<RecoveryUnit> newRecoveryUnit() override;

    Status createRecordStore(const NamespaceString& ns,
                             StringData ident,
                             const CollectionOptions& options,
                             KeyFormat keyFormat = KeyFormat::Long) override;

    std::unique_ptr<RecordStore> getRecordStore(OperationContext* opCtx,
                                                const NamespaceString& nss,
                                                StringData ident,
                                                const CollectionOptions& options) override;

    std::unique_ptr<RecordStore> getTemporaryRecordStore(OperationContext* opCtx,
                                                         StringData ident,
                                                         KeyFormat keyFormat) override;

    std::unique_ptr<RecordStore> makeTemporaryRecordStore(OperationContext* opCtx,
                                                          StringData ident,
                                                          KeyFormat keyFormat) override;

    Status createSortedDataInterface(RecoveryUnit&,
                                     const NamespaceString& ns,
                                     const CollectionOptions& collOptions,
                                     StringData ident,
                                     const IndexConfig& config) override;
    std::unique_ptr<SortedDataInterface> getSortedDataInterface(
        OperationContext* opCtx,
        const NamespaceString& nss,
        const CollectionOptions& collOptions,
        StringData ident,
        const IndexConfig& config) override;

    /**
     * panicOnCorruptWtMetadata - determines whether WT should panic or error upon corrupt metadata
     * for a collection.
     * true: WT will panic
     * false: WT will error and the operation can be retried with repair=true
     *
     * repair - determines whether WT should try to reconstruct the collection metadata from the
     * latest checkpoint. This requires reading the entire table and should only be used when
     * absolutely required to ensure the import succeeds
     */
    Status importRecordStore(StringData ident,
                             const BSONObj& storageMetadata,
                             bool panicOnCorruptWtMetadata,
                             bool repair) override;

    Status importSortedDataInterface(RecoveryUnit&,
                                     StringData ident,
                                     const BSONObj& storageMetadata,
                                     bool panicOnCorruptWtMetadata,
                                     bool repair) override;

    /**
     * Drops the specified ident for resumable index builds.
     */
    Status dropSortedDataInterface(RecoveryUnit&, StringData ident) override;

    Status dropIdent(RecoveryUnit* ru,
                     StringData ident,
                     bool identHasSizeInfo,
                     const StorageEngine::DropIdentCallback& onDrop = nullptr) override;

    void dropIdentForImport(Interruptible&, RecoveryUnit&, StringData ident) override;

    void alterIdentMetadata(RecoveryUnit&,
                            StringData ident,
                            const IndexConfig& config,
                            bool isForceUpdateMetadata) override;

    Status alterMetadata(StringData uri, StringData config) override;

    void keydbDropDatabase(const DatabaseName& dbName) override;

    void flushAllFiles(OperationContext* opCtx, bool callerHoldsReadLock) override;

    Status beginBackup() override;

    void endBackup() override;

    Timestamp getBackupCheckpointTimestamp() override;

    Status disableIncrementalBackup() override;

    StatusWith<std::unique_ptr<StorageEngine::StreamingCursor>> beginNonBlockingBackup(
        const StorageEngine::BackupOptions& options) override;

    void endNonBlockingBackup() override;

    StatusWith<std::deque<std::string>> extendBackupCursor() override;

    Status hotBackup(OperationContext* opCtx, const std::string& path) override;
    Status hotBackupTar(OperationContext* opCtx, const std::string& path) override;
    Status hotBackup(OperationContext* opCtx, const percona::S3BackupParameters& s3params) override;

    int64_t getIdentSize(RecoveryUnit&, StringData ident) override;

    Status repairIdent(RecoveryUnit& ru, StringData ident) override;

    Status recoverOrphanedIdent(const NamespaceString& nss,
                                StringData ident,
                                const CollectionOptions& options) override;

    bool hasIdent(RecoveryUnit&, StringData ident) const override;

    std::vector<std::string> getAllIdents(RecoveryUnit&) const override;

    void cleanShutdown() override;

    SnapshotManager* getSnapshotManager() const final {
        return &_connection->snapshotManager();
    }

    void setJournalListener(JournalListener* jl) final;

    void setStableTimestamp(Timestamp stableTimestamp, bool force) override;

    void setInitialDataTimestamp(Timestamp initialDataTimestamp) override;

    Timestamp getInitialDataTimestamp() const override;

    void setOldestTimestampFromStable() override;

    /**
     * Sets the oldest timestamp for which the storage engine must maintain snapshot history
     * through. If force is true, oldest will be set to the given input value, unmodified, even if
     * it is backwards in time from the last oldest timestamp (accommodating initial sync).
     */
    void setOldestTimestamp(Timestamp newOldestTimestamp, bool force) override;

    bool supportsRecoverToStableTimestamp() const override;

    bool supportsRecoveryTimestamp() const override;

    StatusWith<Timestamp> recoverToStableTimestamp(Interruptible&) override;

    boost::optional<Timestamp> getRecoveryTimestamp() const override;

    /**
     * Returns a stable timestamp value that is guaranteed to exist on recoverToStableTimestamp.
     * Replication recovery will not need to replay documents with an earlier time.
     *
     * Only returns a stable timestamp when it has advanced to >= the initial data timestamp.
     * Replication recoverable rollback is unsafe when stable < initial during repl initial sync due
     * to initial sync's cloning phase without timestamps.
     *
     * For the persisted mode of this engine, further guarantees a stable timestamp value that is at
     * or before the last checkpoint. Everything before this value is guaranteed to be persisted on
     * disk. This supports replication recovery on restart.
     */
    boost::optional<Timestamp> getLastStableRecoveryTimestamp() const override;

    Timestamp getAllDurableTimestamp() const override;

    bool supportsReadConcernSnapshot() const final;

    bool supportsOplogTruncateMarkers() const final;

    Status oplogDiskLocRegister(RecoveryUnit&,
                                RecordStore* oplogRecordStore,
                                const Timestamp& opTime,
                                bool orderedCommit) override;

    void waitForAllEarlierOplogWritesToBeVisible(OperationContext* opCtx,
                                                 RecordStore* oplogRecordStore) const override;

    bool waitUntilDurable(OperationContext* opCtx) override;

    bool waitUntilUnjournaledWritesDurable(OperationContext* opCtx, bool stableCheckpoint) override;

    Timestamp getStableTimestamp() const override;
    Timestamp getOldestTimestamp() const override;
    Timestamp getCheckpointTimestamp() const override;

    // wiredtiger specific
    // Calls WT_CONNECTION::reconfigure on the underlying WT_CONNECTION
    // held by this class
    int reconfigure(const char* str);

    void syncSizeInfo(bool sync) const;

    std::string getCanonicalName() const {
        return _canonicalName;
    }

    EncryptionKeyDB* getEncryptionKeyDB() noexcept override;

    /*
     * Always returns a non-null pointer and is valid for the lifetime of this KVEngine. However,
     * the WiredTigerOplogManager may not have been initialized, which happens after the oplog
     * RecordStore is constructed.
     *
     * See WiredTigerOplogManager for details on thread safety.
     */
    WiredTigerOplogManager* getOplogManager() const override {
        return _oplogManager.get();
    }

    /**
     * Specifies what data will get flushed to disk in a WiredTigerConnection::waitUntilDurable()
     * call.
     */
    enum class Fsync {
        // Flushes only the journal (oplog) to disk.
        // If journaling is disabled, checkpoints all of the data.
        kJournal,
        // Checkpoints data up to the stable timestamp.
        // If journaling is disabled, checkpoints all of the data.
        kCheckpointStableTimestamp,
        // Checkpoints all of the data.
        kCheckpointAll,
    };

    /**
     * Controls whether or not WiredTigerConnection::waitUntilDurable() updates the
     * JournalListener.
     */
    enum class UseJournalListener { kUpdate, kSkip };

    /**
     * Waits until all commits that happened before this call are made durable.
     *
     * Specifying Fsync::kJournal will flush only the (oplog) journal to disk. Callers are
     * serialized by a mutex and will return early if it is discovered that another thread started
     * and completed a flush while they slept.
     *
     * Specifying Fsync::kCheckpointStableTimestamp will take a checkpoint up to and including the
     * stable timestamp.
     *
     * Specifying Fsync::kCheckpointAll, or if journaling is disabled with kJournal or
     * kCheckpointStableTimestamp, causes a checkpoint to be taken of all of the data.
     *
     * Taking a checkpoint has the benefit of persisting unjournaled writes.
     *
     * 'useListener' controls whether or not the JournalListener is updated with the last durable
     * value of the timestamp that it tracks. The JournalListener's token is fetched before writing
     * out to disk and set afterwards to update the repl layer durable timestamp. The
     * JournalListener operations can throw write interruption errors.
     *
     * Uses a temporary session. Safe to call without any locks, even during shutdown.
     */
    void waitUntilDurable(OperationContext* opCtx, Fsync syncType, UseJournalListener useListener);

    /**
     * Returns the data file path associated with an ident on disk. Returns boost::none if the data
     * file can not be found. This will attempt to locate a file even if the storage engine's own
     * metadata is not aware of the ident. This is intended for database repair purposes only.
     */
    boost::optional<boost::filesystem::path> getDataFilePathForIdent(StringData ident) const;

    /**
     * Returns the minimum possible Timestamp value in the oplog that replication may need for
     * recovery in the event of a rollback. This value depends on the timestamp passed to
     * `setStableTimestamp` and on the set of active MongoDB transactions. Returns an error if it
     * times out querying the active transactions.
     */
    StatusWith<Timestamp> getOplogNeededForRollback() const;

    /**
     * Returns the minimum possible Timestamp value in the oplog that replication may need for
     * recovery in the event of a crash. This value gets updated every time a checkpoint is
     * completed. This value is typically a lagged version of what's needed for rollback.
     *
     * Returns boost::none when called on an ephemeral database.
     */
    boost::optional<Timestamp> getOplogNeededForCrashRecovery() const final;

    Timestamp getPinnedOplog() const final;

    StatusWith<Timestamp> pinOldestTimestamp(RecoveryUnit&,
                                             const std::string& requestingServiceName,
                                             Timestamp requestedTimestamp,
                                             bool roundUpIfTooOld) override;

    Status autoCompact(RecoveryUnit&, const AutoCompactOptions& options) override;

private:
    StatusWith<Timestamp> _pinOldestTimestamp(WithLock,
                                              const std::string& requestingServiceName,
                                              Timestamp requestedTimestamp,
                                              bool roundUpIfTooOld);

public:
    void unpinOldestTimestamp(const std::string& requestingServiceName) override;

    std::map<std::string, Timestamp> getPinnedTimestampRequests();

    void setPinnedOplogTimestamp(const Timestamp& pinnedTimestamp) override;

    void dump() const override;

    StatusWith<BSONObj> getStorageMetadata(StringData ident) const override;

    KeyFormat getKeyFormat(RecoveryUnit&, StringData ident) const override;

    bool underCachePressure() override;

    // TODO SERVER-81069: Remove this since it's intrinsically tied to encryption options only.
    BSONObj getSanitizedStorageOptionsForSecondaryReplication(
        const BSONObj& options) const override;

    void sizeStorerPeriodicFlush() override;

    /**
     * WiredTiger statistics cursors can be used if the WT connection is ready and it is not
     * shutting down or starting up. In that case, a tryGetStatsCollectionPermit call returns a
     * StatsCollectionPermit object indicating that the caller may safely open statistics cursors,
     * but the storage engine shutdown will be prevented from invalidating the underlying WT
     * connection until the caller is done. When the WT connection is not ready, a
     * tryGetStatsCollectionPermit call returns boost::none. ~StatsCollectionPermit releases the
     * permit.
     */
    boost::optional<StatsCollectionPermit> tryGetStatsCollectionPermit() {
        StatsCollectionPermit permit(&_eventHandler);
        if (permit.conn()) {
            return permit;
        }
        return boost::none;
    }

    /**
     * Returns the number of active statistics readers that are blocking shutdown.
     */
    int32_t getActiveStatsReaders() {
        return _eventHandler.getActiveStatsReaders();
    }

    /**
     * If the WT connection is ready for statistics collection, returns true. This function is
     * unsafe because the connection can close immediately after this check returns true. By calling
     * tryGetStatsCollectionPermit(), a permit for statistics collection can be acquired and it can
     * be made sure that the connection is open and will not close until the permit goes out of
     * scope and the destructor for the permit releases it.
     */
    bool isWtConnReadyForStatsCollection_UNSAFE() const {
        return _eventHandler.isWtConnReadyForStatsCollection();
    }

private:
<<<<<<< HEAD
    class WiredTigerSessionSweeper;
    class DataAtRestEncryption;

=======
>>>>>>> b7ec9390
    struct IdentToDrop {
        std::string uri;
        StorageEngine::DropIdentCallback callback;
    };

    // srcPath, destPath, session, cursor
    typedef std::tuple<boost::filesystem::path, boost::filesystem::path, std::shared_ptr<WiredTigerSession>, WT_CURSOR*> DBTuple;
    // srcPath, destPath, filename, size to copy
    typedef std::tuple<boost::filesystem::path, boost::filesystem::path, boost::uintmax_t, std::time_t> FileTuple;

    void _checkpoint(WiredTigerSession& session);

    void _checkpoint(WiredTigerSession& session, bool useTimestamp);

    Status _hotBackupPopulateLists(OperationContext* opCtx,
                                   const std::string& path,
                                   std::vector<DBTuple>& dbList,
                                   std::vector<FileTuple>& filesList,
                                   boost::uintmax_t& totalfsize);

    // auxiliary function for beginNonBlockingBackup
    StatusWith<std::unique_ptr<StorageEngine::StreamingCursor>> _disableIncrementalBackup();

    /**
     * Opens a connection on the WiredTiger database 'path' with the configuration 'wtOpenConfig'.
     * Only returns when successful. Initializes both '_conn' and '_fileVersion'.
     *
     * If corruption is detected and _inRepairMode is 'true', attempts to salvage the WiredTiger
     * metadata.
     */
    void _openWiredTiger(const std::string& path, const std::string& wtOpenConfig);

    Status _salvageIfNeeded(const char* uri);

    // Guarantees that the necessary directories exist in case the ident lives in a subdirectory of
    // the database (i.e. because of --directoryPerDb). The caller should hold the lock until
    // whatever they were doing with the ident has been persisted to disk.
    [[nodiscard]] stdx::unique_lock<stdx::mutex> _ensureIdentPath(StringData ident);

    /**
     * Recreates a WiredTiger ident from the provided URI by dropping and recreating the ident.
     * This moves aside the existing data file, if one exists, with an added ".corrupt" suffix.
     *
     * Returns DataModifiedByRepair if the rebuild was successful, and any other error on failure.
     * This will never return Status::OK().
     */
    Status _rebuildIdent(WiredTigerSession& session, const char* uri);

    bool _hasUri(WiredTigerSession& session, const std::string& uri) const;

    /**
     * Uses the 'stableTimestamp', the 'minSnapshotHistoryWindowInSeconds' setting and the
     * current _oldestTimestamp to calculate what the new oldest_timestamp should be, in order to
     * maintain a window of available snapshots on the storage engine from oldest to stable
     * timestamp.
     *
     * If the returned Timestamp isNull(), oldest_timestamp should not be moved forward.
     */
    Timestamp _calculateHistoryLagFromStableTimestamp(Timestamp stableTimestamp);

    /**
     * Checks whether rollback to a timestamp can occur, enforcing a contract of use between the
     * storage engine and replication.
     *
     * It is required that setInitialDataTimestamp has been called with a valid value other than
     * kAllowUnstableCheckpointsSentinel by the time a node is fully set up -- initial sync
     * complete, replica set initialized, etc. Else, this fasserts.
     * Furthermore, rollback cannot go back farther in the past than the initial data timestamp, so
     * the stable timestamp must be greater than initial data timestamp for a valid rollback. This
     * function will return false if that is not true.
     */
    bool _canRecoverToStableTimestamp() const;

    std::uint64_t _getCheckpointTimestamp() const;

    /**
     * Looks up the journal listener under a mutex along.
     * Returns JournalListener along with an optional token if requested
     * by the UseJournalListener value.
     */
    std::pair<JournalListener*, std::unique_ptr<JournalListener::Token>>
    _getJournalListenerWithToken(OperationContext* opCtx, UseJournalListener useListener);

    // Removes empty directories associated with ident (or subdirectories, when startPos is set).
    // Returns true if directories were removed (or there weren't any to remove).
    bool _removeIdentDirectoryIfEmpty(StringData ident, size_t startPos = 0);

    // Wrapped method call to WT_SESSION::drop that handles sub-level error codes if applicable.
    Status _drop(WiredTigerSession& session, const char* uri, const char* config);

    mutable stdx::mutex _oldestActiveTransactionTimestampCallbackMutex;
    StorageEngine::OldestActiveTransactionTimestampCallback
        _oldestActiveTransactionTimestampCallback;

<<<<<<< HEAD
    // Configuration parameters to configure the WiredTiger instance.
    WiredTigerConfig _wtConfig;
    std::unique_ptr<DataAtRestEncryption> _restEncr;
    WT_CONNECTION* _conn;
=======
>>>>>>> b7ec9390
    WiredTigerFileVersion _fileVersion;

    const std::unique_ptr<WiredTigerOplogManager> _oplogManager;

    std::unique_ptr<WiredTigerSizeStorer> _sizeStorer;
    std::string _sizeStorerUri;
    mutable ElapsedTracker _sizeStorerSyncTracker;
    mutable stdx::mutex _sizeStorerSyncTrackerMutex;

    // When the storage engine is ephemeral, data doesn't need to persist after a restart.
    bool _ephemeral{false};
    const bool _inRepairMode;

    std::unique_ptr<WiredTigerSessionSweeper> _sessionSweeper;

    std::string _rsOptions;
    std::string _indexOptions;

    std::unique_ptr<WiredTigerSession> _backupSession;
    WiredTigerBackup _wtBackup;

    mutable stdx::mutex _oplogPinnedByBackupMutex;
    boost::optional<Timestamp> _oplogPinnedByBackup;
    Timestamp _recoveryTimestamp;

    // Tracks the stable and oldest timestamps we've set on the storage engine.
    AtomicWord<std::uint64_t> _oldestTimestamp;
    AtomicWord<std::uint64_t> _stableTimestamp;

    // Timestamp of data at startup. Used internally to advise checkpointing and recovery to a
    // timestamp. Provided by replication layer because WT does not persist timestamps.
    AtomicWord<std::uint64_t> _initialDataTimestamp;

    AtomicWord<std::uint64_t> _oplogNeededForCrashRecovery;

    mutable stdx::mutex _oldestTimestampPinRequestsMutex;
    std::map<std::string, Timestamp> _oldestTimestampPinRequests;

    // Pins the oplog so that OplogTruncateMarkers will not truncate oplog history equal or newer to
    // this timestamp.
    AtomicWord<std::uint64_t> _pinnedOplogTimestamp;

    stdx::mutex _checkpointMutex;

    // Counters used for computing whether a checkpointIteration has lapsed or not.
    //
    // We use two counters because one isn't sufficient to prove correctness. With two counters we
    // first increase the first one in order to inform later operations that they will be part of
    // the next checkpoint. The second one is there to inform waiters on whether they've
    // successfully been checkpointed or not.
    //
    // This is valid because durability is a state all operations will converge to eventually.
    AtomicWord<std::uint64_t> _currentCheckpointIteration{0};
    AtomicWord<std::uint64_t> _finishedCheckpointIteration{0};

    // Protects getting and setting the _journalListener below.
    stdx::mutex _journalListenerMutex;

    // Notified when we commit to the journal.
    //
    // This variable should be accessed under the _journalListenerMutex above and saved in a local
    // variable before use. That way, we can avoid holding a mutex across calls on the object. It is
    // only allowed to be set once, in order to ensure the memory to which a copy of the pointer
    // points is always valid.
    JournalListener* _journalListener = nullptr;

    // Counter and critical section mutex for waitUntilDurable
    AtomicWord<unsigned> _lastSyncTime;
    stdx::mutex _lastSyncMutex;

    // A long-lived session for ensuring data is periodically flushed to disk.
    std::unique_ptr<WiredTigerSession> _waitUntilDurableSession = nullptr;

    // keyDB analog of _waitUntilDurableSession
    WT_SESSION* _keyDBSession = nullptr;

    // Tracks the time since the last _waitUntilDurableSession reset().
    Timer _timeSinceLastDurabilitySessionReset;

    // Prevents a database's directory from being deleted concurrently with creation (necessary for
    // --directoryPerDb).
    stdx::mutex _directoryModificationMutex;
};

/**
 * Generates config string for wiredtiger_open() from the given config options.
 */
std::string generateWTOpenConfigString(const WiredTigerKVEngineBase::WiredTigerConfig& wtConfig,
                                       bool ephemeral);

/**
 * Returns a WiredTigerKVEngineBase::WiredTigerConfig populated with config values provided at
 * startup.
 */
WiredTigerKVEngineBase::WiredTigerConfig getWiredTigerConfigFromStartupOptions(
    bool usingTemporaryKVEngine = false);

/**
 * Returns a WiredTigerTableConfig populated with config values provided at startup.
 */
WiredTigerRecordStoreBase::WiredTigerTableConfig getWiredTigerTableConfigFromStartupOptions(
    bool usingTemporaryKVEngine = false);

}  // namespace mongo<|MERGE_RESOLUTION|>--- conflicted
+++ resolved
@@ -193,31 +193,6 @@
 // Base class of all KVEngine implementations that use WiredTiger.
 class WiredTigerKVEngineBase : public KVEngine {
 public:
-<<<<<<< HEAD
-    virtual WiredTigerOplogManager* getOplogManager() const {
-        return nullptr;
-    }
-
-    virtual Status alterMetadata(StringData uri, StringData config) {
-        MONGO_UNREACHABLE;
-    }
-
-    /**
-     * Flushes any WiredTigerSizeStorer updates to the storage engine if necessary.
-     */
-    virtual void sizeStorerPeriodicFlush() {}
-
-    virtual EncryptionKeyDB* getEncryptionKeyDB() noexcept {
-        return nullptr;
-    }
-};
-
-class WiredTigerKVEngine final : public WiredTigerKVEngineBase {
-public:
-    static StringData kTableUriPrefix;
-
-=======
->>>>>>> b7ec9390
     // Encapsulates configuration parameters to configure the WiredTiger instance.
     struct WiredTigerConfig {
         // The amount of memory alloted for the WiredTiger cache. This specifies the value for the
@@ -256,69 +231,70 @@
         std::string extraOpenOptions;
     };
 
-<<<<<<< HEAD
+    WiredTigerKVEngineBase(const std::string& canonicalName,
+                           const std::string& path,
+                           ClockSource* clockSource,
+                           WiredTigerConfig wtConfig);
+
+    WT_CONNECTION* getConn() {
+        return _conn;
+    }
+
+    WiredTigerConnection& getConnection() {
+        return *_connection;
+    }
+
+    ClockSource* getClockSource() const {
+        return _clockSource;
+    }
+
+    virtual WiredTigerOplogManager* getOplogManager() const {
+        return nullptr;
+    }
+
+    size_t getCacheSizeMB() const override {
+        return _wtConfig.cacheSizeMB;
+    }
+
+    virtual Status alterMetadata(StringData uri, StringData config) {
+        MONGO_UNREACHABLE;
+    }
+
+    Status reconfigureLogging() override;
+
+    /**
+     * Flushes any WiredTigerSizeStorer updates to the storage engine if necessary.
+     */
+    virtual void sizeStorerPeriodicFlush() {}
+
+    virtual EncryptionKeyDB* getEncryptionKeyDB() noexcept {
+        return nullptr;
+    }
+
+protected:
+    // Configuration parameters to configure the WiredTiger instance.
+    WiredTigerConfig _wtConfig;
+    std::string _canonicalName;
+    std::string _path;
+
+    WT_CONNECTION* _conn{nullptr};
+    WiredTigerEventHandler _eventHandler;
+    std::unique_ptr<WiredTigerConnection> _connection;
+    ClockSource* const _clockSource{nullptr};
+
+    std::string _wtOpenConfig;
+};
+
+// WiredTigerKVEngineBase implementation for all customer or system tables. Tables created by this
+// class are retained after a restart. This class uses its own WiredTiger instance called "main"
+// WiredTiger instance.
+class WiredTigerKVEngine final : public WiredTigerKVEngineBase {
+public:
     /// @brief Constructor.
     ///
     /// @param periodicRuner pointer to a `PeriodicRunner`. Must be a valid
     ///     pointer if both data-at-rest encryption and key state polling are
     ///     enabled in `encryptionGlobalParams`.
-=======
-    WiredTigerKVEngineBase(const std::string& canonicalName,
-                           const std::string& path,
-                           ClockSource* clockSource,
-                           WiredTigerConfig wtConfig);
-
-    WT_CONNECTION* getConn() {
-        return _conn;
-    }
-
-    WiredTigerConnection& getConnection() {
-        return *_connection;
-    }
-
-    ClockSource* getClockSource() const {
-        return _clockSource;
-    }
-
-    virtual WiredTigerOplogManager* getOplogManager() const {
-        return nullptr;
-    }
-
-    size_t getCacheSizeMB() const override {
-        return _wtConfig.cacheSizeMB;
-    }
-
-    virtual Status alterMetadata(StringData uri, StringData config) {
-        MONGO_UNREACHABLE;
-    }
-
-    Status reconfigureLogging() override;
-
-    /**
-     * Flushes any WiredTigerSizeStorer updates to the storage engine if necessary.
-     */
-    virtual void sizeStorerPeriodicFlush() {}
-
-protected:
-    // Configuration parameters to configure the WiredTiger instance.
-    WiredTigerConfig _wtConfig;
-    std::string _canonicalName;
-    std::string _path;
-
-    WT_CONNECTION* _conn{nullptr};
-    WiredTigerEventHandler _eventHandler;
-    std::unique_ptr<WiredTigerConnection> _connection;
-    ClockSource* const _clockSource{nullptr};
-
-    std::string _wtOpenConfig;
-};
-
-// WiredTigerKVEngineBase implementation for all customer or system tables. Tables created by this
-// class are retained after a restart. This class uses its own WiredTiger instance called "main"
-// WiredTiger instance.
-class WiredTigerKVEngine final : public WiredTigerKVEngineBase {
-public:
->>>>>>> b7ec9390
     WiredTigerKVEngine(const std::string& canonicalName,
                        const std::string& path,
                        ClockSource* cs,
@@ -706,12 +682,8 @@
     }
 
 private:
-<<<<<<< HEAD
-    class WiredTigerSessionSweeper;
     class DataAtRestEncryption;
 
-=======
->>>>>>> b7ec9390
     struct IdentToDrop {
         std::string uri;
         StorageEngine::DropIdentCallback callback;
@@ -806,13 +778,7 @@
     StorageEngine::OldestActiveTransactionTimestampCallback
         _oldestActiveTransactionTimestampCallback;
 
-<<<<<<< HEAD
-    // Configuration parameters to configure the WiredTiger instance.
-    WiredTigerConfig _wtConfig;
     std::unique_ptr<DataAtRestEncryption> _restEncr;
-    WT_CONNECTION* _conn;
-=======
->>>>>>> b7ec9390
     WiredTigerFileVersion _fileVersion;
 
     const std::unique_ptr<WiredTigerOplogManager> _oplogManager;
