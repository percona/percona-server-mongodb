/**
 *    Copyright (C) 2018-present MongoDB, Inc.
 *
 *    This program is free software: you can redistribute it and/or modify
 *    it under the terms of the Server Side Public License, version 1,
 *    as published by MongoDB, Inc.
 *
 *    This program is distributed in the hope that it will be useful,
 *    but WITHOUT ANY WARRANTY; without even the implied warranty of
 *    MERCHANTABILITY or FITNESS FOR A PARTICULAR PURPOSE.  See the
 *    Server Side Public License for more details.
 *
 *    You should have received a copy of the Server Side Public License
 *    along with this program. If not, see
 *    <http://www.mongodb.com/licensing/server-side-public-license>.
 *
 *    As a special exception, the copyright holders give permission to link the
 *    code of portions of this program with the OpenSSL library under certain
 *    conditions as described in each individual source file and distribute
 *    linked combinations including the program with the OpenSSL library. You
 *    must comply with the Server Side Public License in all respects for
 *    all of the code used other than as permitted herein. If you modify file(s)
 *    with this exception, you may extend this exception to your version of the
 *    file(s), but you are not obligated to do so. If you do not wish to do so,
 *    delete this exception statement from your version. If you delete this
 *    exception statement from all source files in the program, then also delete
 *    it in the license file.
 */

#pragma once

#include <functional>
#include <list>
#include <memory>
#include <string>

#include <boost/filesystem/path.hpp>
#include <wiredtiger.h>

#include "mongo/bson/ordering.h"
#include "mongo/bson/timestamp.h"
#include "mongo/db/concurrency/d_concurrency.h"
#include "mongo/db/storage/kv/kv_engine.h"
#include "mongo/db/storage/storage_engine.h"
#include "mongo/db/storage/wiredtiger/encryption_keydb.h"
#include "mongo/db/storage/wiredtiger/wiredtiger_oplog_manager.h"
#include "mongo/db/storage/wiredtiger/wiredtiger_session_cache.h"
#include "mongo/db/storage/wiredtiger/wiredtiger_util.h"
#include "mongo/platform/mutex.h"
#include "mongo/util/elapsed_tracker.h"

namespace mongo {

class ClockSource;
class JournalListener;
class WiredTigerRecordStore;
class WiredTigerSessionCache;
class WiredTigerSizeStorer;
class WiredTigerEngineRuntimeConfigParameter;

struct WiredTigerFileVersion {
    // MongoDB 4.4+ will not open on datafiles left behind by 4.0 and earlier. MongoDB 4.4
    // shutting down in FCV 4.2 will leave data files that 4.2.6+ will understand
    // (IS_44_FCV_42). MongoDB 4.2.x always writes out IS_42.
    enum class StartupVersion { IS_42, IS_44_FCV_42, IS_44_FCV_44 };

    StartupVersion _startupVersion;
    bool shouldDowngrade(bool readOnly, bool repairMode, bool hasRecoveryTimestamp);
    std::string getDowngradeString();
};

class WiredTigerKVEngine final : public KVEngine {
public:
    static StringData kTableUriPrefix;

    WiredTigerKVEngine(const std::string& canonicalName,
                       const std::string& path,
                       ClockSource* cs,
                       const std::string& extraOpenOptions,
                       size_t cacheSizeMB,
                       size_t maxHistoryFileSizeMB,
                       bool durable,
                       bool ephemeral,
                       bool repair,
                       bool readOnly);

    ~WiredTigerKVEngine();

    void startAsyncThreads() override;

    void setRecordStoreExtraOptions(const std::string& options);
    void setSortedDataInterfaceExtraOptions(const std::string& options);

    bool supportsDocLocking() const override;

    bool supportsDirectoryPerDB() const override;

    /**
     * WiredTiger supports checkpoints when it isn't running in memory.
     */
    bool supportsCheckpoints() const override {
        return !isEphemeral();
    }

    bool isDurable() const override {
        return _durable;
    }

    bool isEphemeral() const override {
        return _ephemeral;
    }

    void setOldestActiveTransactionTimestampCallback(
        StorageEngine::OldestActiveTransactionTimestampCallback callback) override;

    RecoveryUnit* newRecoveryUnit() override;

    Status createRecordStore(OperationContext* opCtx,
                             StringData ns,
                             StringData ident,
                             const CollectionOptions& options) override {
        return createGroupedRecordStore(opCtx, ns, ident, options, KVPrefix::kNotPrefixed);
    }

    std::unique_ptr<RecordStore> getRecordStore(OperationContext* opCtx,
                                                StringData ns,
                                                StringData ident,
                                                const CollectionOptions& options) override {
        return getGroupedRecordStore(opCtx, ns, ident, options, KVPrefix::kNotPrefixed);
    }

    std::unique_ptr<RecordStore> makeTemporaryRecordStore(OperationContext* opCtx,
                                                          StringData ident) override;

    Status createSortedDataInterface(OperationContext* opCtx,
                                     const CollectionOptions& collOptions,
                                     StringData ident,
                                     const IndexDescriptor* desc) override {
        return createGroupedSortedDataInterface(
            opCtx, collOptions, ident, desc, KVPrefix::kNotPrefixed);
    }

    std::unique_ptr<SortedDataInterface> getSortedDataInterface(
        OperationContext* opCtx, StringData ident, const IndexDescriptor* desc) override {
        return getGroupedSortedDataInterface(opCtx, ident, desc, KVPrefix::kNotPrefixed);
    }

    Status createGroupedRecordStore(OperationContext* opCtx,
                                    StringData ns,
                                    StringData ident,
                                    const CollectionOptions& options,
                                    KVPrefix prefix) override;

    std::unique_ptr<RecordStore> getGroupedRecordStore(OperationContext* opCtx,
                                                       StringData ns,
                                                       StringData ident,
                                                       const CollectionOptions& options,
                                                       KVPrefix prefix) override;

    Status createGroupedSortedDataInterface(OperationContext* opCtx,
                                            const CollectionOptions& collOptions,
                                            StringData ident,
                                            const IndexDescriptor* desc,
                                            KVPrefix prefix) override;

    std::unique_ptr<SortedDataInterface> getGroupedSortedDataInterface(OperationContext* opCtx,
                                                                       StringData ident,
                                                                       const IndexDescriptor* desc,
                                                                       KVPrefix prefix) override;

    Status dropIdent(OperationContext* opCtx, RecoveryUnit* ru, StringData ident) override;

<<<<<<< HEAD
    void keydbDropDatabase(const std::string& db) override;
=======
    void alterIdentMetadata(OperationContext* opCtx,
                            StringData ident,
                            const IndexDescriptor* desc) override;
>>>>>>> 328c35e4

    Status okToRename(OperationContext* opCtx,
                      StringData fromNS,
                      StringData toNS,
                      StringData ident,
                      const RecordStore* originalRecordStore) const override;

    void flushAllFiles(OperationContext* opCtx, bool callerHoldsReadLock) override;

    Status beginBackup(OperationContext* opCtx) override;

    void endBackup(OperationContext* opCtx) override;

    Status disableIncrementalBackup(OperationContext* opCtx) override;

    StatusWith<StorageEngine::BackupInformation> beginNonBlockingBackup(
        OperationContext* opCtx, const StorageEngine::BackupOptions& options) override;

    void endNonBlockingBackup(OperationContext* opCtx) override;

    virtual StatusWith<std::vector<std::string>> extendBackupCursor(
        OperationContext* opCtx) override;

    Status hotBackup(OperationContext* opCtx, const std::string& path) override;
    Status hotBackupTar(OperationContext* opCtx, const std::string& path) override;
    Status hotBackup(OperationContext* opCtx, const percona::S3BackupParameters& s3params) override;

    int64_t getIdentSize(OperationContext* opCtx, StringData ident) override;

    Status repairIdent(OperationContext* opCtx, StringData ident) override;

    Status recoverOrphanedIdent(OperationContext* opCtx,
                                const NamespaceString& nss,
                                StringData ident,
                                const CollectionOptions& options) override;

    bool hasIdent(OperationContext* opCtx, StringData ident) const override;

    std::vector<std::string> getAllIdents(OperationContext* opCtx) const override;

    void cleanShutdown() override;

    SnapshotManager* getSnapshotManager() const final {
        return &_sessionCache->snapshotManager();
    }

    void setJournalListener(JournalListener* jl) final;

    void setStableTimestamp(Timestamp stableTimestamp, bool force) override;

    void setInitialDataTimestamp(Timestamp initialDataTimestamp) override;

    void setOldestTimestampFromStable() override;

    /**
     * Sets the oldest timestamp for which the storage engine must maintain snapshot history
     * through. If force is true, oldest will be set to the given input value, unmodified, even if
     * it is backwards in time from the last oldest timestamp (accomodating initial sync).
     */
    void setOldestTimestamp(Timestamp newOldestTimestamp, bool force) override;

    bool supportsRecoverToStableTimestamp() const override;

    bool supportsRecoveryTimestamp() const override;

    StatusWith<Timestamp> recoverToStableTimestamp(OperationContext* opCtx) override;

    boost::optional<Timestamp> getRecoveryTimestamp() const override;

    /**
     * Returns a stable timestamp value that is guaranteed to exist on recoverToStableTimestamp.
     * Replication recovery will not need to replay documents with an earlier time.
     *
     * Only returns a stable timestamp when it has advanced to >= the initial data timestamp.
     * Replication recoverable rollback is unsafe when stable < initial during repl initial sync due
     * to initial sync's cloning phase without timestamps.
     *
     * For the persisted mode of this engine, further guarantees a stable timestamp value that is at
     * or before the last checkpoint. Everything before this value is guaranteed to be persisted on
     * disk. This supports replication recovery on restart.
     */
    boost::optional<Timestamp> getLastStableRecoveryTimestamp() const override;

    Timestamp getAllDurableTimestamp() const override;

    Timestamp getOldestOpenReadTimestamp() const override;

    bool supportsReadConcernSnapshot() const final override;

    bool supportsOplogStones() const final override;

    void triggerJournalFlush() const override;

    void waitForJournalFlush(OperationContext* opCtx) const override;

    void interruptJournalFlusherForReplStateChange() const override;

    bool isCacheUnderPressure(OperationContext* opCtx) const override;

    bool supportsReadConcernMajority() const final;

    // wiredtiger specific
    // Calls WT_CONNECTION::reconfigure on the underlying WT_CONNECTION
    // held by this class
    int reconfigure(const char* str);

    WT_CONNECTION* getConnection() {
        return _conn;
    }
    void dropSomeQueuedIdents();
    std::list<WiredTigerCachedCursor> filterCursorsWithQueuedDrops(
        std::list<WiredTigerCachedCursor>* cache);
    bool haveDropsQueued() const;

    void syncSizeInfo(bool sync) const;

    std::string getCanonicalName() const {
        return _canonicalName;
    }

    EncryptionKeyDB* getEncryptionKeyDB() {
        return _encryptionKeyDB.get();
    }

    /*
     * An oplog manager is always accessible, but this method will start the background thread to
     * control oplog entry visibility for reads.
     *
     * On mongod, the background thread will be started when the first oplog record store is
     * created, and stopped when the last oplog record store is destroyed, at shutdown time. For
     * unit tests, the background thread may be started and stopped multiple times as tests create
     * and destroy oplog record stores.
     */
    void startOplogManager(OperationContext* opCtx,
                           const std::string& uri,
                           WiredTigerRecordStore* oplogRecordStore);
    void haltOplogManager();

    /*
     * Always returns a non-nil pointer. However, the WiredTigerOplogManager may not have been
     * initialized and its background refreshing thread may not be running.
     *
     * A caller that wants to get the oplog read timestamp, or call
     * `waitForAllEarlierOplogWritesToBeVisible`, is advised to first see if the oplog manager is
     * running with a call to `isRunning`.
     *
     * A caller that simply wants to call `triggerJournalFlush` may do so without concern.
     */
    WiredTigerOplogManager* getOplogManager() const {
        return _oplogManager.get();
    }

    static void appendGlobalStats(BSONObjBuilder& b);

    Timestamp getStableTimestamp() const override;
    Timestamp getOldestTimestamp() const override;
    Timestamp getCheckpointTimestamp() const override;

    Timestamp getInitialDataTimestamp() const;

    /**
     * Returns the data file path associated with an ident on disk. Returns boost::none if the data
     * file can not be found. This will attempt to locate a file even if the storage engine's own
     * metadata is not aware of the ident. This is intented for database repair purposes only.
     */
    boost::optional<boost::filesystem::path> getDataFilePathForIdent(StringData ident) const;

    /**
     * Returns the minimum possible Timestamp value in the oplog that replication may need for
     * recovery in the event of a rollback. This value depends on the timestamp passed to
     * `setStableTimestamp` and on the set of active MongoDB transactions. Returns an error if it
     * times out querying the active transctions.
     */
    StatusWith<Timestamp> getOplogNeededForRollback() const;

    /**
     * Returns the minimum possible Timestamp value in the oplog that replication may need for
     * recovery in the event of a crash. This value gets updated every time a checkpoint is
     * completed. This value is typically a lagged version of what's needed for rollback.
     *
     * Returns boost::none when called on an ephemeral database.
     */
    boost::optional<Timestamp> getOplogNeededForCrashRecovery() const final;

    /**
     * Returns oplog that may not be truncated. This method is a function of oplog needed for
     * rollback and oplog needed for crash recovery. This method considers different states the
     * storage engine can be running in, such as running in in-memory mode.
     *
     * This method returning Timestamp::min() implies no oplog should be truncated and
     * Timestamp::max() means oplog can be truncated freely based on user oplog size
     * configuration.
     */
    Timestamp getPinnedOplog() const;

    ClockSource* getClockSource() const {
        return _clockSource;
    }

private:
    class WiredTigerSessionSweeper;
    class WiredTigerJournalFlusher;
    class WiredTigerCheckpointThread;

    // srcPath, destPath, session, cursor
    typedef std::tuple<boost::filesystem::path, boost::filesystem::path, std::shared_ptr<WiredTigerSession>, WT_CURSOR*> DBTuple;
    // srcPath, destPath, filename, size to copy
    typedef std::tuple<boost::filesystem::path, boost::filesystem::path, boost::uintmax_t, std::time_t> FileTuple;

    Status _hotBackupPopulateLists(OperationContext* opCtx, const std::string& path, std::vector<DBTuple>& dbList, std::vector<FileTuple>& filesList);

    /**
     * Opens a connection on the WiredTiger database 'path' with the configuration 'wtOpenConfig'.
     * Only returns when successful. Intializes both '_conn' and '_fileVersion'.
     *
     * If corruption is detected and _inRepairMode is 'true', attempts to salvage the WiredTiger
     * metadata.
     */
    void _openWiredTiger(const std::string& path, const std::string& wtOpenConfig);

    Status _salvageIfNeeded(const char* uri);
    void _ensureIdentPath(StringData ident);

    /**
     * Recreates a WiredTiger ident from the provided URI by dropping and recreating the ident.
     * This moves aside the existing data file, if one exists, with an added ".corrupt" suffix.
     *
     * Returns DataModifiedByRepair if the rebuild was successful, and any other error on failure.
     * This will never return Status::OK().
     */
    Status _rebuildIdent(WT_SESSION* session, const char* uri);

    bool _hasUri(WT_SESSION* session, const std::string& uri) const;

    std::string _uri(StringData ident) const;

    /**
     * Uses the 'stableTimestamp', the 'targetSnapshotHistoryWindowInSeconds' setting and the
     * current _oldestTimestamp to calculate what the new oldest_timestamp should be, in order to
     * maintain a window of available snapshots on the storage engine from oldest to stable
     * timestamp.
     *
     * If the returned Timestamp isNull(), oldest_timestamp should not be moved forward.
     */
    Timestamp _calculateHistoryLagFromStableTimestamp(Timestamp stableTimestamp);

    /**
     * Checks whether rollback to a timestamp can occur, enforcing a contract of use between the
     * storage engine and replication.
     *
     * It is required that setInitialDataTimestamp has been called with a valid value other than
     * kAllowUnstableCheckpointsSentinel by the time a node is fully set up -- initial sync
     * complete, replica set initialized, etc. Else, this fasserts.
     * Furthermore, rollback cannot go back farther in the past than the initial data timestamp, so
     * the stable timestamp must be greater than initial data timestamp for a valid rollback. This
     * function will return false if that is not true.
     */
    bool _canRecoverToStableTimestamp() const;

    std::uint64_t _getCheckpointTimestamp() const;

    mutable Mutex _oldestActiveTransactionTimestampCallbackMutex =
        MONGO_MAKE_LATCH("::_oldestActiveTransactionTimestampCallbackMutex");
    StorageEngine::OldestActiveTransactionTimestampCallback
        _oldestActiveTransactionTimestampCallback;

    std::unique_ptr<EncryptionKeyDB> _encryptionKeyDB;
    WT_CONNECTION* _conn;
    WiredTigerFileVersion _fileVersion;
    WiredTigerEventHandler _eventHandler;
    std::unique_ptr<WiredTigerSessionCache> _sessionCache;
    ClockSource* const _clockSource;

    // Mutex to protect use of _oplogManagerCount by this instance of KV engine.
    mutable Mutex _oplogManagerMutex = MONGO_MAKE_LATCH("::_oplogManagerMutex");
    std::size_t _oplogManagerCount = 0;
    std::unique_ptr<WiredTigerOplogManager> _oplogManager;

    std::string _canonicalName;
    std::string _path;
    std::string _wtOpenConfig;

    std::unique_ptr<WiredTigerSizeStorer> _sizeStorer;
    std::string _sizeStorerUri;
    mutable ElapsedTracker _sizeStorerSyncTracker;

    bool _durable;
    bool _ephemeral;  // whether we are using the in-memory mode of the WT engine
    const bool _inRepairMode;
    bool _readOnly;

    // If _keepDataHistory is true, then the storage engine keeps all history after the stable
    // timestamp, and WiredTigerKVEngine is responsible for advancing the oldest timestamp. If
    // _keepDataHistory is false (i.e. majority reads are disabled), then we only keep history after
    // the "no holes point", and WiredTigerOplogManager is responsible for advancing the oldest
    // timestamp.
    const bool _keepDataHistory = true;

    std::unique_ptr<WiredTigerSessionSweeper> _sessionSweeper;
    std::unique_ptr<WiredTigerJournalFlusher> _journalFlusher;  // Depends on _sizeStorer
    std::unique_ptr<WiredTigerCheckpointThread> _checkpointThread;

    std::string _rsOptions;
    std::string _indexOptions;

    mutable Mutex _dropAllQueuesMutex = MONGO_MAKE_LATCH("WiredTigerKVEngine::_dropAllQueuesMutex");
    mutable Mutex _identToDropMutex = MONGO_MAKE_LATCH("WiredTigerKVEngine::_identToDropMutex");
    std::list<std::string> _identToDrop;

    mutable Date_t _previousCheckedDropsQueued;

    std::unique_ptr<WiredTigerSession> _backupSession;
    WT_CURSOR* _backupCursor;
    mutable Mutex _oplogPinnedByBackupMutex =
        MONGO_MAKE_LATCH("WiredTigerKVEngine::_oplogPinnedByBackupMutex");
    boost::optional<Timestamp> _oplogPinnedByBackup;
    Timestamp _recoveryTimestamp;

    // Tracks the stable and oldest timestamps we've set on the storage engine.
    AtomicWord<std::uint64_t> _oldestTimestamp;
    AtomicWord<std::uint64_t> _stableTimestamp;

    // Timestamp of data at startup. Used internally to advise checkpointing and recovery to a
    // timestamp. Provided by replication layer because WT does not persist timestamps.
    AtomicWord<std::uint64_t> _initialDataTimestamp;

    std::unique_ptr<WiredTigerEngineRuntimeConfigParameter> _runTimeConfigParam;

    mutable Mutex _highestDurableTimestampMutex =
        MONGO_MAKE_LATCH("WiredTigerKVEngine::_highestDurableTimestampMutex");
    mutable unsigned long long _highestSeenDurableTimestamp = StorageEngine::kMinimumTimestamp;
};
}  // namespace mongo<|MERGE_RESOLUTION|>--- conflicted
+++ resolved
@@ -170,13 +170,11 @@
 
     Status dropIdent(OperationContext* opCtx, RecoveryUnit* ru, StringData ident) override;
 
-<<<<<<< HEAD
     void keydbDropDatabase(const std::string& db) override;
-=======
+
     void alterIdentMetadata(OperationContext* opCtx,
                             StringData ident,
                             const IndexDescriptor* desc) override;
->>>>>>> 328c35e4
 
     Status okToRename(OperationContext* opCtx,
                       StringData fromNS,
