--- conflicted
+++ resolved
@@ -186,11 +186,9 @@
 
     void dropIdentForImport(OperationContext* opCtx, StringData ident) override;
 
-<<<<<<< HEAD
     void keydbDropDatabase(const std::string& db) override;
-=======
+    
     Status alterMetadata(StringData uri, StringData config);
->>>>>>> 0a095119
 
     void flushAllFiles(OperationContext* opCtx, bool callerHoldsReadLock) override;
 
