--- conflicted
+++ resolved
@@ -186,11 +186,9 @@
                             StringData ident,
                             const IndexDescriptor* desc) override;
 
-<<<<<<< HEAD
+    Status alterMetadata(StringData uri, StringData config);
+
     void keydbDropDatabase(const TenantDatabaseName& tenantDbName) override;
-=======
-    Status alterMetadata(StringData uri, StringData config);
->>>>>>> 8f472181
 
     void flushAllFiles(OperationContext* opCtx, bool callerHoldsReadLock) override;
 
@@ -403,11 +401,12 @@
         StorageEngine::DropIdentCallback callback;
     };
 
-<<<<<<< HEAD
     // srcPath, destPath, session, cursor
     typedef std::tuple<boost::filesystem::path, boost::filesystem::path, std::shared_ptr<WiredTigerSession>, WT_CURSOR*> DBTuple;
     // srcPath, destPath, filename, size to copy
     typedef std::tuple<boost::filesystem::path, boost::filesystem::path, boost::uintmax_t, std::time_t> FileTuple;
+
+    void _checkpoint(WT_SESSION* session);
 
     Status _hotBackupPopulateLists(OperationContext* opCtx,
                                    const std::string& path,
@@ -417,9 +416,6 @@
 
     // auxiliary function for beginNonBlockingBackup
     StatusWith<std::unique_ptr<StorageEngine::StreamingCursor>> _disableIncrementalBackup();
-=======
-    void _checkpoint(WT_SESSION* session);
->>>>>>> 8f472181
 
     /**
      * Opens a connection on the WiredTiger database 'path' with the configuration 'wtOpenConfig'.
