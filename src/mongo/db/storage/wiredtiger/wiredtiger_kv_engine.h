/**
 *    Copyright (C) 2018-present MongoDB, Inc.
 *
 *    This program is free software: you can redistribute it and/or modify
 *    it under the terms of the Server Side Public License, version 1,
 *    as published by MongoDB, Inc.
 *
 *    This program is distributed in the hope that it will be useful,
 *    but WITHOUT ANY WARRANTY; without even the implied warranty of
 *    MERCHANTABILITY or FITNESS FOR A PARTICULAR PURPOSE.  See the
 *    Server Side Public License for more details.
 *
 *    You should have received a copy of the Server Side Public License
 *    along with this program. If not, see
 *    <http://www.mongodb.com/licensing/server-side-public-license>.
 *
 *    As a special exception, the copyright holders give permission to link the
 *    code of portions of this program with the OpenSSL library under certain
 *    conditions as described in each individual source file and distribute
 *    linked combinations including the program with the OpenSSL library. You
 *    must comply with the Server Side Public License in all respects for
 *    all of the code used other than as permitted herein. If you modify file(s)
 *    with this exception, you may extend this exception to your version of the
 *    file(s), but you are not obligated to do so. If you do not wish to do so,
 *    delete this exception statement from your version. If you delete this
 *    exception statement from all source files in the program, then also delete
 *    it in the license file.
 */

#pragma once

#include <functional>
#include <list>
#include <memory>
#include <string>

#include <boost/filesystem/path.hpp>
#include <wiredtiger.h>

#include "mongo/bson/ordering.h"
#include "mongo/bson/timestamp.h"
#include "mongo/db/concurrency/d_concurrency.h"
#include "mongo/db/storage/kv/kv_engine.h"
#include "mongo/db/storage/storage_engine.h"
#include "mongo/db/storage/wiredtiger/encryption_keydb.h"
#include "mongo/db/storage/wiredtiger/wiredtiger_oplog_manager.h"
#include "mongo/db/storage/wiredtiger/wiredtiger_session_cache.h"
#include "mongo/db/storage/wiredtiger/wiredtiger_util.h"
#include "mongo/platform/mutex.h"
#include "mongo/util/concurrency/with_lock.h"
#include "mongo/util/elapsed_tracker.h"

namespace mongo {

class ClockSource;
class JournalListener;
class WiredTigerRecordStore;
class WiredTigerSessionCache;
class WiredTigerSizeStorer;
class WiredTigerEngineRuntimeConfigParameter;

struct WiredTigerFileVersion {
    // MongoDB 4.4+ will not open on datafiles left behind by 4.2.5 and earlier. MongoDB 4.4
    // shutting down in FCV 4.2 will leave data files that 4.2.6+ will understand
    // (IS_44_FCV_42). MongoDB 4.2.x always writes out IS_42.
    enum class StartupVersion { IS_42, IS_44_FCV_42, IS_44_FCV_44 };

    StartupVersion _startupVersion;
    bool shouldDowngrade(bool readOnly, bool repairMode, bool hasRecoveryTimestamp);
    std::string getDowngradeString();
};

struct WiredTigerBackup {
    WT_CURSOR* cursor = nullptr;
    WT_CURSOR* dupCursor = nullptr;
    std::set<std::string> logFilePathsSeenByExtendBackupCursor;
    std::set<std::string> logFilePathsSeenByGetNextBatch;

    // 'wtBackupCursorMutex' provides concurrency control between beginNonBlockingBackup(),
    // endNonBlockingBackup(), and getNextBatch() because we stream the output of the backup cursor.
    Mutex wtBackupCursorMutex = MONGO_MAKE_LATCH("WiredTigerKVEngine::wtBackupCursorMutex");

    // 'wtBackupDupCursorMutex' provides concurrency control between getNextBatch() and
    // extendBackupCursor() because WiredTiger only allows one duplicate cursor to be open at a
    // time. extendBackupCursor() blocks on condition variable 'wtBackupDupCursorCV' if a duplicate
    // cursor is already open.
    Mutex wtBackupDupCursorMutex = MONGO_MAKE_LATCH("WiredTigerKVEngine::wtBackupDupCursorMutex");
    stdx::condition_variable wtBackupDupCursorCV;
};

class WiredTigerKVEngine final : public KVEngine {
public:
    static StringData kTableUriPrefix;

    WiredTigerKVEngine(const std::string& canonicalName,
                       const std::string& path,
                       ClockSource* cs,
                       const std::string& extraOpenOptions,
                       size_t cacheSizeMB,
                       size_t maxHistoryFileSizeMB,
                       bool durable,
                       bool ephemeral,
                       bool repair,
                       bool readOnly);

    ~WiredTigerKVEngine();

    void notifyStartupComplete() override;

    void setRecordStoreExtraOptions(const std::string& options);
    void setSortedDataInterfaceExtraOptions(const std::string& options);

    bool supportsDirectoryPerDB() const override;

    void checkpoint() override;

    bool isDurable() const override {
        return _durable;
    }

    bool isEphemeral() const override {
        return _ephemeral;
    }

    void setOldestActiveTransactionTimestampCallback(
        StorageEngine::OldestActiveTransactionTimestampCallback callback) override;

    RecoveryUnit* newRecoveryUnit() override;

    Status createRecordStore(OperationContext* opCtx,
                             StringData ns,
                             StringData ident,
                             const CollectionOptions& options) override;

    std::unique_ptr<RecordStore> getRecordStore(OperationContext* opCtx,
                                                StringData ns,
                                                StringData ident,
                                                const CollectionOptions& options) override;

    std::unique_ptr<RecordStore> makeTemporaryRecordStore(OperationContext* opCtx,
                                                          StringData ident) override;

    Status createSortedDataInterface(OperationContext* opCtx,
                                     const CollectionOptions& collOptions,
                                     StringData ident,
                                     const IndexDescriptor* desc) override;

    std::unique_ptr<SortedDataInterface> getSortedDataInterface(
        OperationContext* opCtx,
        const CollectionOptions& collOptions,
        StringData ident,
        const IndexDescriptor* desc) override;

    Status importRecordStore(OperationContext* opCtx,
                             StringData ident,
                             const BSONObj& storageMetadata) override;

    Status importSortedDataInterface(OperationContext* opCtx,
                                     StringData ident,
                                     const BSONObj& storageMetadata) override;

    /**
     * Drops the specified ident for resumable index builds.
     */
    Status dropSortedDataInterface(OperationContext* opCtx, StringData ident) override;

    Status dropIdent(RecoveryUnit* ru,
                     StringData ident,
                     StorageEngine::DropIdentCallback&& onDrop = nullptr) override;

    void dropIdentForImport(OperationContext* opCtx, StringData ident) override;

<<<<<<< HEAD
    void keydbDropDatabase(const std::string& db) override;

    Status okToRename(OperationContext* opCtx,
                      StringData fromNS,
                      StringData toNS,
                      StringData ident,
                      const RecordStore* originalRecordStore) const override;

=======
>>>>>>> 212a8dbb
    void flushAllFiles(OperationContext* opCtx, bool callerHoldsReadLock) override;

    Status beginBackup(OperationContext* opCtx) override;

    void endBackup(OperationContext* opCtx) override;

    Status disableIncrementalBackup(OperationContext* opCtx) override;

    StatusWith<std::unique_ptr<StorageEngine::StreamingCursor>> beginNonBlockingBackup(
        OperationContext* opCtx, const StorageEngine::BackupOptions& options) override;

    void endNonBlockingBackup(OperationContext* opCtx) override;

    virtual StatusWith<std::vector<std::string>> extendBackupCursor(
        OperationContext* opCtx) override;

    Status hotBackup(OperationContext* opCtx, const std::string& path) override;
    Status hotBackupTar(OperationContext* opCtx, const std::string& path) override;
    Status hotBackup(OperationContext* opCtx, const percona::S3BackupParameters& s3params) override;

    int64_t getIdentSize(OperationContext* opCtx, StringData ident) override;

    Status repairIdent(OperationContext* opCtx, StringData ident) override;

    Status recoverOrphanedIdent(OperationContext* opCtx,
                                const NamespaceString& nss,
                                StringData ident,
                                const CollectionOptions& options) override;

    bool hasIdent(OperationContext* opCtx, StringData ident) const override;

    std::vector<std::string> getAllIdents(OperationContext* opCtx) const override;

    void cleanShutdown() override;

    SnapshotManager* getSnapshotManager() const final {
        return &_sessionCache->snapshotManager();
    }

    void setJournalListener(JournalListener* jl) final;

    void setStableTimestamp(Timestamp stableTimestamp, bool force) override;

    void setInitialDataTimestamp(Timestamp initialDataTimestamp) override;

    Timestamp getInitialDataTimestamp() const override;

    void setOldestTimestampFromStable() override;

    /**
     * Sets the oldest timestamp for which the storage engine must maintain snapshot history
     * through. If force is true, oldest will be set to the given input value, unmodified, even if
     * it is backwards in time from the last oldest timestamp (accomodating initial sync).
     */
    void setOldestTimestamp(Timestamp newOldestTimestamp, bool force) override;

    bool supportsRecoverToStableTimestamp() const override;

    bool supportsRecoveryTimestamp() const override;

    StatusWith<Timestamp> recoverToStableTimestamp(OperationContext* opCtx) override;

    boost::optional<Timestamp> getRecoveryTimestamp() const override;

    /**
     * Returns a stable timestamp value that is guaranteed to exist on recoverToStableTimestamp.
     * Replication recovery will not need to replay documents with an earlier time.
     *
     * Only returns a stable timestamp when it has advanced to >= the initial data timestamp.
     * Replication recoverable rollback is unsafe when stable < initial during repl initial sync due
     * to initial sync's cloning phase without timestamps.
     *
     * For the persisted mode of this engine, further guarantees a stable timestamp value that is at
     * or before the last checkpoint. Everything before this value is guaranteed to be persisted on
     * disk. This supports replication recovery on restart.
     */
    boost::optional<Timestamp> getLastStableRecoveryTimestamp() const override;

    Timestamp getAllDurableTimestamp() const override;

    bool supportsReadConcernSnapshot() const final override;

    bool supportsOplogStones() const final override;

    bool supportsReadConcernMajority() const final;

    // wiredtiger specific
    // Calls WT_CONNECTION::reconfigure on the underlying WT_CONNECTION
    // held by this class
    int reconfigure(const char* str);

    WT_CONNECTION* getConnection() {
        return _conn;
    }
    void dropSomeQueuedIdents();
    std::list<WiredTigerCachedCursor> filterCursorsWithQueuedDrops(
        std::list<WiredTigerCachedCursor>* cache);
    bool haveDropsQueued() const;

    void syncSizeInfo(bool sync) const;

    std::string getCanonicalName() const {
        return _canonicalName;
    }

    EncryptionKeyDB* getEncryptionKeyDB() {
        return _encryptionKeyDB.get();
    }

    /*
     * The oplog manager is always accessible, but this method will start the background thread to
     * control oplog entry visibility for reads.
     *
     * On mongod, the background thread will be started when the oplog record store is created, and
     * stopped when the oplog record store is destroyed. For unit tests, the background thread may
     * be started and stopped multiple times as tests create and destroy the oplog record store.
     */
    void startOplogManager(OperationContext* opCtx, WiredTigerRecordStore* oplogRecordStore);
    void haltOplogManager(WiredTigerRecordStore* oplogRecordStore, bool shuttingDown);

    /*
     * Always returns a non-nil pointer. However, the WiredTigerOplogManager may not have been
     * initialized and its background refreshing thread may not be running.
     *
     * A caller that wants to get the oplog read timestamp, or call
     * `waitForAllEarlierOplogWritesToBeVisible`, is advised to first see if the oplog manager is
     * running with a call to `isRunning`.
     *
     * A caller that simply wants to call `triggerOplogVisibilityUpdate` may do so without concern.
     */
    WiredTigerOplogManager* getOplogManager() const {
        return _oplogManager.get();
    }

    static void appendGlobalStats(BSONObjBuilder& b);

    Timestamp getStableTimestamp() const override;
    Timestamp getOldestTimestamp() const override;
    Timestamp getCheckpointTimestamp() const override;

    /**
     * Returns the data file path associated with an ident on disk. Returns boost::none if the data
     * file can not be found. This will attempt to locate a file even if the storage engine's own
     * metadata is not aware of the ident. This is intented for database repair purposes only.
     */
    boost::optional<boost::filesystem::path> getDataFilePathForIdent(StringData ident) const;

    /**
     * Returns the minimum possible Timestamp value in the oplog that replication may need for
     * recovery in the event of a rollback. This value depends on the timestamp passed to
     * `setStableTimestamp` and on the set of active MongoDB transactions. Returns an error if it
     * times out querying the active transctions.
     */
    StatusWith<Timestamp> getOplogNeededForRollback() const;

    /**
     * Returns the minimum possible Timestamp value in the oplog that replication may need for
     * recovery in the event of a crash. This value gets updated every time a checkpoint is
     * completed. This value is typically a lagged version of what's needed for rollback.
     *
     * Returns boost::none when called on an ephemeral database.
     */
    boost::optional<Timestamp> getOplogNeededForCrashRecovery() const final;

    /**
     * Returns oplog that may not be truncated. This method is a function of oplog needed for
     * rollback and oplog needed for crash recovery. This method considers different states the
     * storage engine can be running in, such as running in in-memory mode.
     *
     * This method returning Timestamp::min() implies no oplog should be truncated and
     * Timestamp::max() means oplog can be truncated freely based on user oplog size
     * configuration.
     */
    Timestamp getPinnedOplog() const;

    ClockSource* getClockSource() const {
        return _clockSource;
    }

    StatusWith<Timestamp> pinOldestTimestamp(OperationContext* opCtx,
                                             const std::string& requestingServiceName,
                                             Timestamp requestedTimestamp,
                                             bool roundUpIfTooOld) override;

private:
    StatusWith<Timestamp> _pinOldestTimestamp(WithLock,
                                              const std::string& requestingServiceName,
                                              Timestamp requestedTimestamp,
                                              bool roundUpIfTooOld);

public:
    void unpinOldestTimestamp(const std::string& requestingServiceName) override;

    std::map<std::string, Timestamp> getPinnedTimestampRequests();

    void setPinnedOplogTimestamp(const Timestamp& pinnedTimestamp) override;

private:
    class WiredTigerSessionSweeper;

    struct IdentToDrop {
        std::string uri;
        StorageEngine::DropIdentCallback callback;
    };

    // srcPath, destPath, session, cursor
    typedef std::tuple<boost::filesystem::path, boost::filesystem::path, std::shared_ptr<WiredTigerSession>, WT_CURSOR*> DBTuple;
    // srcPath, destPath, filename, size to copy
    typedef std::tuple<boost::filesystem::path, boost::filesystem::path, boost::uintmax_t, std::time_t> FileTuple;

    Status _hotBackupPopulateLists(OperationContext* opCtx,
                                   const std::string& path,
                                   std::vector<DBTuple>& dbList,
                                   std::vector<FileTuple>& filesList,
                                   boost::uintmax_t& totalfsize);

    // auxiliary function for beginNonBlockingBackup
    StatusWith<std::unique_ptr<StorageEngine::StreamingCursor>> _disableIncrementalBackup();

    /**
     * Opens a connection on the WiredTiger database 'path' with the configuration 'wtOpenConfig'.
     * Only returns when successful. Intializes both '_conn' and '_fileVersion'.
     *
     * If corruption is detected and _inRepairMode is 'true', attempts to salvage the WiredTiger
     * metadata.
     */
    void _openWiredTiger(const std::string& path, const std::string& wtOpenConfig);

    Status _salvageIfNeeded(const char* uri);
    void _ensureIdentPath(StringData ident);

    /**
     * Recreates a WiredTiger ident from the provided URI by dropping and recreating the ident.
     * This moves aside the existing data file, if one exists, with an added ".corrupt" suffix.
     *
     * Returns DataModifiedByRepair if the rebuild was successful, and any other error on failure.
     * This will never return Status::OK().
     */
    Status _rebuildIdent(WT_SESSION* session, const char* uri);

    bool _hasUri(WT_SESSION* session, const std::string& uri) const;

    std::string _uri(StringData ident) const;

    /**
     * Uses the 'stableTimestamp', the 'minSnapshotHistoryWindowInSeconds' setting and the
     * current _oldestTimestamp to calculate what the new oldest_timestamp should be, in order to
     * maintain a window of available snapshots on the storage engine from oldest to stable
     * timestamp.
     *
     * If the returned Timestamp isNull(), oldest_timestamp should not be moved forward.
     */
    Timestamp _calculateHistoryLagFromStableTimestamp(Timestamp stableTimestamp);

    /**
     * Checks whether rollback to a timestamp can occur, enforcing a contract of use between the
     * storage engine and replication.
     *
     * It is required that setInitialDataTimestamp has been called with a valid value other than
     * kAllowUnstableCheckpointsSentinel by the time a node is fully set up -- initial sync
     * complete, replica set initialized, etc. Else, this fasserts.
     * Furthermore, rollback cannot go back farther in the past than the initial data timestamp, so
     * the stable timestamp must be greater than initial data timestamp for a valid rollback. This
     * function will return false if that is not true.
     */
    bool _canRecoverToStableTimestamp() const;

    std::uint64_t _getCheckpointTimestamp() const;

    mutable Mutex _oldestActiveTransactionTimestampCallbackMutex =
        MONGO_MAKE_LATCH("::_oldestActiveTransactionTimestampCallbackMutex");
    StorageEngine::OldestActiveTransactionTimestampCallback
        _oldestActiveTransactionTimestampCallback;

    std::unique_ptr<EncryptionKeyDB> _encryptionKeyDB;
    WT_CONNECTION* _conn;
    WiredTigerFileVersion _fileVersion;
    WiredTigerEventHandler _eventHandler;
    std::unique_ptr<WiredTigerSessionCache> _sessionCache;
    ClockSource* const _clockSource;

    // Mutex to protect use of _oplogRecordStore by this instance of KV engine.
    mutable Mutex _oplogManagerMutex = MONGO_MAKE_LATCH("::_oplogManagerMutex");
    const WiredTigerRecordStore* _oplogRecordStore = nullptr;
    std::unique_ptr<WiredTigerOplogManager> _oplogManager;

    std::string _canonicalName;
    std::string _path;
    std::string _wtOpenConfig;

    std::unique_ptr<WiredTigerSizeStorer> _sizeStorer;
    std::string _sizeStorerUri;
    mutable ElapsedTracker _sizeStorerSyncTracker;

    bool _durable;
    bool _ephemeral;  // whether we are using the in-memory mode of the WT engine
    const bool _inRepairMode;
    bool _readOnly;

    // If _keepDataHistory is true, then the storage engine keeps all history after the stable
    // timestamp, and WiredTigerKVEngine is responsible for advancing the oldest timestamp. If
    // _keepDataHistory is false (i.e. majority reads are disabled), then we only keep history after
    // the "no holes point", and WiredTigerOplogManager is responsible for advancing the oldest
    // timestamp.
    const bool _keepDataHistory = true;

    std::unique_ptr<WiredTigerSessionSweeper> _sessionSweeper;

    std::string _rsOptions;
    std::string _indexOptions;

    mutable Mutex _identToDropMutex = MONGO_MAKE_LATCH("WiredTigerKVEngine::_identToDropMutex");
    std::list<IdentToDrop> _identToDrop;

    mutable AtomicWord<long long> _previousCheckedDropsQueued;

    std::unique_ptr<WiredTigerSession> _backupSession;
    WiredTigerBackup _wtBackup;

    mutable Mutex _oplogPinnedByBackupMutex =
        MONGO_MAKE_LATCH("WiredTigerKVEngine::_oplogPinnedByBackupMutex");
    boost::optional<Timestamp> _oplogPinnedByBackup;
    Timestamp _recoveryTimestamp;

    // Tracks the stable and oldest timestamps we've set on the storage engine.
    AtomicWord<std::uint64_t> _oldestTimestamp;
    AtomicWord<std::uint64_t> _stableTimestamp;

    // Timestamp of data at startup. Used internally to advise checkpointing and recovery to a
    // timestamp. Provided by replication layer because WT does not persist timestamps.
    AtomicWord<std::uint64_t> _initialDataTimestamp;

    AtomicWord<std::uint64_t> _oplogNeededForCrashRecovery;

    std::unique_ptr<WiredTigerEngineRuntimeConfigParameter> _runTimeConfigParam;

    mutable Mutex _highestDurableTimestampMutex =
        MONGO_MAKE_LATCH("WiredTigerKVEngine::_highestDurableTimestampMutex");
    mutable unsigned long long _highestSeenDurableTimestamp = StorageEngine::kMinimumTimestamp;

    mutable Mutex _oldestTimestampPinRequestsMutex =
        MONGO_MAKE_LATCH("WiredTigerKVEngine::_oldestTimestampPinRequestsMutex");
    std::map<std::string, Timestamp> _oldestTimestampPinRequests;

    // Pins the oplog so that OplogStones will not truncate oplog history equal or newer to this
    // timestamp.
    AtomicWord<std::uint64_t> _pinnedOplogTimestamp;
};
}  // namespace mongo<|MERGE_RESOLUTION|>--- conflicted
+++ resolved
@@ -170,17 +170,8 @@
 
     void dropIdentForImport(OperationContext* opCtx, StringData ident) override;
 
-<<<<<<< HEAD
     void keydbDropDatabase(const std::string& db) override;
 
-    Status okToRename(OperationContext* opCtx,
-                      StringData fromNS,
-                      StringData toNS,
-                      StringData ident,
-                      const RecordStore* originalRecordStore) const override;
-
-=======
->>>>>>> 212a8dbb
     void flushAllFiles(OperationContext* opCtx, bool callerHoldsReadLock) override;
 
     Status beginBackup(OperationContext* opCtx) override;
