/**
 *    Copyright (C) 2018-present MongoDB, Inc.
 *
 *    This program is free software: you can redistribute it and/or modify
 *    it under the terms of the Server Side Public License, version 1,
 *    as published by MongoDB, Inc.
 *
 *    This program is distributed in the hope that it will be useful,
 *    but WITHOUT ANY WARRANTY; without even the implied warranty of
 *    MERCHANTABILITY or FITNESS FOR A PARTICULAR PURPOSE.  See the
 *    Server Side Public License for more details.
 *
 *    You should have received a copy of the Server Side Public License
 *    along with this program. If not, see
 *    <http://www.mongodb.com/licensing/server-side-public-license>.
 *
 *    As a special exception, the copyright holders give permission to link the
 *    code of portions of this program with the OpenSSL library under certain
 *    conditions as described in each individual source file and distribute
 *    linked combinations including the program with the OpenSSL library. You
 *    must comply with the Server Side Public License in all respects for
 *    all of the code used other than as permitted herein. If you modify file(s)
 *    with this exception, you may extend this exception to your version of the
 *    file(s), but you are not obligated to do so. If you do not wish to do so,
 *    delete this exception statement from your version. If you delete this
 *    exception statement from all source files in the program, then also delete
 *    it in the license file.
 */

#pragma once

#include "mongo/base/status.h"
#include "mongo/base/status_with.h"
#include "mongo/base/string_data.h"
#include "mongo/bson/bsonobj.h"
#include "mongo/bson/timestamp.h"
#include "mongo/db/encryption/master_key_provider.h"
#include "mongo/db/namespace_string.h"
#include "mongo/db/operation_context.h"
#include "mongo/db/storage/journal_listener.h"
#include "mongo/db/storage/key_format.h"
#include "mongo/db/storage/kv/kv_engine.h"
#include "mongo/db/storage/record_store.h"
#include "mongo/db/storage/recovery_unit.h"
#include "mongo/db/storage/snapshot_manager.h"
#include "mongo/db/storage/sorted_data_interface.h"
#include "mongo/db/storage/storage_engine.h"
#include "mongo/db/storage/wiredtiger/wiredtiger_cache_pressure_monitor.h"
#include "mongo/db/storage/wiredtiger/wiredtiger_connection.h"
#include "mongo/db/storage/wiredtiger/wiredtiger_event_handler.h"
#include "mongo/db/storage/wiredtiger/wiredtiger_extensions.h"
#include "mongo/db/storage/wiredtiger/wiredtiger_oplog_manager.h"
#include "mongo/db/storage/wiredtiger/wiredtiger_record_store.h"
#include "mongo/db/storage/wiredtiger/wiredtiger_session.h"
#include "mongo/db/storage/wiredtiger/wiredtiger_size_storer.h"
#include "mongo/db/storage/wiredtiger/wiredtiger_snapshot_manager.h"
#include "mongo/db/tenant_id.h"
#include "mongo/logv2/log_component.h"
#include "mongo/platform/atomic.h"
#include "mongo/platform/atomic_word.h"
#include "mongo/stdx/condition_variable.h"
#include "mongo/stdx/mutex.h"
#include "mongo/util/clock_source.h"
#include "mongo/util/concurrency/with_lock.h"
#include "mongo/util/elapsed_tracker.h"

#include <cstddef>
#include <cstdint>
#include <deque>
#include <map>
#include <memory>
#include <set>
#include <string>
#include <vector>

#include <wiredtiger.h>

#include <boost/filesystem/path.hpp>
#include <boost/move/utility_core.hpp>
#include <boost/optional/optional.hpp>

namespace mongo {
class ClockSource;
class EncryptionKeyDB;
class JournalListener;

class WiredTigerConnection;
class WiredTigerEngineRuntimeConfigParameter;
class WiredTigerGlobalOptions;

/**
 * With the absolute path to an ident and the parent dbpath, return the ident.
 *
 * Note that the ident can have 4 different forms depending on the combination
 * of server parameters present (directoryperdb / wiredTigerDirectoryForIndexes).
 * With any one of these server parameters enabled, a directory could be included
 * in the returned ident.
 * See the unit test WiredTigerKVEngineTest::ExtractIdentFromPath for example usage.
 *
 * Note (2) idents use unix-style separators (always, see
 * ident::generateNew<Collection/Index>Ident) but ident paths are platform-dependant.
 * This method returns the unix-style "/" separators always.
 */
std::string extractIdentFromPath(const boost::filesystem::path& dbpath,
                                 const boost::filesystem::path& identAbsolutePath);

Status validateExtraDiagnostics(const std::vector<std::string>& value,
                                const boost::optional<TenantId>& tenantId);

struct WiredTigerFileVersion {
    // MongoDB 4.4+ will not open on datafiles left behind by 4.2.5 and earlier. MongoDB 4.4
    // shutting down in FCV 4.2 will leave data files that 4.2.6+ will understand
    // (IS_44_FCV_42). MongoDB 4.2.x always writes out IS_42.
    enum class StartupVersion { IS_42, IS_44_FCV_42, IS_44_FCV_44 };

    inline static const std::string kLastLTSWTRelease = "compatibility=(release=10.0)";
    inline static const std::string kLastContinuousWTRelease = "compatibility=(release=10.0)";
    inline static const std::string kLatestWTRelease = "compatibility=(release=10.0)";

    StartupVersion _startupVersion;
    bool shouldDowngrade(bool hasRecoveryTimestamp, bool isReplSet);
    std::string getDowngradeString();
};

struct WiredTigerBackup {
    WT_CURSOR* cursor = nullptr;
    WT_CURSOR* dupCursor = nullptr;
    std::set<std::string> logFilePathsSeenByExtendBackupCursor;
    std::set<std::string> logFilePathsSeenByGetNextBatch;

    // 'wtBackupCursorMutex' provides concurrency control between beginNonBlockingBackup(),
    // endNonBlockingBackup(), and getNextBatch() because we stream the output of the backup cursor.
    stdx::mutex wtBackupCursorMutex;

    // 'wtBackupDupCursorMutex' provides concurrency control between getNextBatch() and
    // extendBackupCursor() because WiredTiger only allows one duplicate cursor to be open at a
    // time. extendBackupCursor() blocks on condition variable 'wtBackupDupCursorCV' if a duplicate
    // cursor is already open.
    stdx::mutex wtBackupDupCursorMutex;
    stdx::condition_variable wtBackupDupCursorCV;

    // This file flags there was an ongoing backup when an unclean shutdown happened.
    inline static const std::string kOngoingBackupFile = "ongoingBackup.lock";
};

/**
 * A StatsCollectionPermit attempts to acquire a permit to collect WT statistics. If the WT
 * connection is ready, conn() returns a non-null WT_CONNECTION that can be used to collect
 * statistics safely.

 * Statistics can be safely collected while the permit is held, but storage engine shutdown is
 * blocked while any outstanding permits are held.
 *
 * Destruction releases the permit and allows shutdown to proceed.
 */
class StatsCollectionPermit {
public:
    explicit StatsCollectionPermit(WiredTigerEventHandler* eventHandler)
        : _eventHandler(eventHandler), _conn(_eventHandler->getStatsCollectionPermit()) {}

    StatsCollectionPermit(const StatsCollectionPermit&) = delete;
    StatsCollectionPermit(StatsCollectionPermit&& other) noexcept {
        _eventHandler = other._eventHandler;
        _conn = other._conn;
        other._eventHandler = nullptr;
        other._conn = nullptr;
    }

    /**
     * Returns the WT connection for this permit, and nullptr if this permit is not valid.
     */
    WT_CONNECTION* conn() {
        return _conn;
    }

    /**
     * When the section generation activity for a reader is done, this destructor is called (one of
     * the permits is released). The destructor call releases the section generation activity
     * permit. If it is a _eventHandler is NULL (the object is stale, the permit is transferred) or
     * _permitActive is false (no permit was issued), releaseStatsCollectionPermit is not called. If
     * all the permits are released WT connection is allowed to shut down cleanly.
     */
    ~StatsCollectionPermit() {
        if (_eventHandler && _conn) {
            _eventHandler->releaseStatsCollectionPermit();
        }
    }

private:
    WiredTigerEventHandler* _eventHandler;
    WT_CONNECTION* _conn{nullptr};
};

class WiredTigerSessionSweeper;

// Base class of all KVEngine implementations that use WiredTiger.
class WiredTigerKVEngineBase : public KVEngine {
public:
    // Encapsulates configuration parameters to configure the WiredTiger instance.
    struct WiredTigerConfig {
        // The amount of memory alloted for the WiredTiger cache. This specifies the value for the
        // cache_size configuration parameter.
        int32_t cacheSizeMB{0};
        // The maximum number of sessions. This specifies the value for the session_max
        // configuration parameter.
        int32_t sessionMax{33000};
        // This specifies the value for the eviction.threads_min configuration parameter.
        int32_t evictionThreadsMin{4};
        // This specifies the value for the eviction.threads_max configuration parameter.
        int32_t evictionThreadsMax{4};
        // This specifies the value for the eviction_dirty_target configuration parameter.
        int32_t evictionDirtyTargetMB{0};
        // This specifies the value for the eviction_dirty_trigger configuration parameter.
        int32_t evictionDirtyTriggerMB{0};
        // This specifies the value for the eviction_updates_trigger configuration parameter.
        int32_t evictionUpdatesTriggerMB{0};
        // This specifies the value for the in_memory configuration parameter.
        bool inMemory{false};
        // This specifies the value for the log.enabled configuration parameter.
        bool logEnabled{true};
        // Specifies whether prefetch is enabled.
        bool prefetchEnabled{true};
        // Specifies whether restore is enabled.
        bool restoreEnabled{true};
        // This specifies the value for the log.compressor configuration parameter.
        std::string logCompressor{"snappy"};
        // This specifies the value for the live_restore.path configuration parameter.
        std::string liveRestorePath;
        // This specifies the value for the live_restore.threads_max configuration parameter.
        int32_t liveRestoreThreadsMax{8};
        // This specifies the value for the live_restore.read_size configuration parameter.
        int32_t liveRestoreReadSizeMB{1};
        // This specifies the value for the statistics_log.wait configuration parameter.
        int32_t statisticsLogWaitSecs{0};
        // This specifies the value for the builtin_extension_config.zstd.compression_level
        // configuration parameter.
        int32_t zstdCompressorLevel{6};
        // Any additional configuration parameters for wiredtiger_open() in the configuration string
        // format.
        std::string extraOpenOptions;
    };

    WiredTigerKVEngineBase(const std::string& canonicalName,
                           const std::string& path,
                           ClockSource* clockSource,
                           WiredTigerConfig wtConfig);

    WT_CONNECTION* getConn() {
        return _conn;
    }

    WiredTigerConnection& getConnection() const {
        return *_connection;
    }

    ClockSource* getClockSource() const {
        return _clockSource;
    }

    virtual WiredTigerOplogManager* getOplogManager() const {
        return nullptr;
    }

    size_t getCacheSizeMB() const override {
        return _wtConfig.cacheSizeMB;
    }

    void setRecordStoreExtraOptions(const std::string& options);

    bool isEphemeral() const override {
        return _wtConfig.inMemory;
    }

    virtual Status alterMetadata(StringData uri, StringData config) {
        MONGO_UNREACHABLE;
    }

    Status reconfigureLogging() override;

    // Calls WT_CONNECTION::reconfigure on the underlying WT_CONNECTION held by this class.
    int reconfigure(const char* str);

    /**
     * Flushes any WiredTigerSizeStorer updates to the storage engine if necessary.
     */
    virtual void sizeStorerPeriodicFlush() {}

    virtual EncryptionKeyDB* getEncryptionKeyDB() noexcept {
        return nullptr;
    }

    /**
     * WiredTiger statistics cursors can be used if the WT connection is ready and it is not
     * shutting down or starting up. In that case, a tryGetStatsCollectionPermit call returns a
     * StatsCollectionPermit object indicating that the caller may safely open statistics cursors,
     * but the storage engine shutdown will be prevented from invalidating the underlying WT
     * connection until the caller is done. When the WT connection is not ready, a
     * tryGetStatsCollectionPermit call returns boost::none. ~StatsCollectionPermit releases the
     * permit.
     */
    boost::optional<StatsCollectionPermit> tryGetStatsCollectionPermit() {
        StatsCollectionPermit permit(&_eventHandler);
        if (permit.conn()) {
            return permit;
        }
        return boost::none;
    }

protected:
    /**
     * Returns true if the given table uri exists in this WiredTiger instance.
     */
    bool _wtHasUri(WiredTigerSession& session, const std::string& uri) const;

    /**
     * Returns all the idents known to this WiredTiger instance.
     */
    std::vector<std::string> _wtGetAllIdents(WiredTigerSession& session) const;

    // Configuration parameters to configure the WiredTiger instance.
    WiredTigerConfig _wtConfig;
    std::string _canonicalName;
    std::string _path;
    std::string _rsOptions;

    WT_CONNECTION* _conn{nullptr};
    WiredTigerEventHandler _eventHandler;
    std::unique_ptr<WiredTigerConnection> _connection;
    ClockSource* const _clockSource{nullptr};

    std::string _wtOpenConfig;
};

// WiredTigerKVEngineBase implementation for all customer or system tables. Tables created by this
// class are retained after a restart. This class uses its own WiredTiger instance called "main"
// WiredTiger instance.
class WiredTigerKVEngine final : public WiredTigerKVEngineBase {
public:
    /// @brief Constructor.
    ///
    /// @param periodicRuner pointer to a `PeriodicRunner`. Must be a valid
    ///     pointer if both data-at-rest encryption and key state polling are
    ///     enabled in `encryptionGlobalParams`.
    WiredTigerKVEngine(const std::string& canonicalName,
                       const std::string& path,
                       ClockSource* cs,
                       WiredTigerConfig wtConfig,
                       const WiredTigerExtensions& wtExtensions,
                       bool repair,
                       bool isReplSet,
                       bool shouldRecoverFromOplogAsStandalone,
                       bool inStandaloneMode,
                       PeriodicRunner* periodicRunner = nullptr,
                       const encryption::MasterKeyProviderFactory& keyProviderFactory =
                           encryption::MasterKeyProvider::create);

    ~WiredTigerKVEngine() override;

    void notifyStorageStartupRecoveryComplete() override;
    void notifyReplStartupRecoveryComplete(RecoveryUnit&) override;
    void setInStandaloneMode() override;

    void setSortedDataInterfaceExtraOptions(const std::string& options);

    /**
     * WiredTiger supports checkpoints when it isn't running in memory.
     */
    bool supportsCheckpoints() const override {
        return !isEphemeral();
    }

    void checkpoint() override;

    // Force a WT checkpoint, this will not update internal timestamps.
    void forceCheckpoint(bool useStableTimestamp);

    StorageEngine::CheckpointIteration getCheckpointIteration() const override {
        return StorageEngine::CheckpointIteration{_currentCheckpointIteration.load()};
    }

    bool hasDataBeenCheckpointed(
        StorageEngine::CheckpointIteration checkpointIteration) const override {
        return _wtConfig.inMemory || _finishedCheckpointIteration.load() > checkpointIteration;
    }

    void setOldestActiveTransactionTimestampCallback(
        StorageEngine::OldestActiveTransactionTimestampCallback callback) override;

    std::unique_ptr<RecoveryUnit> newRecoveryUnit() override;

    Status createRecordStore(const NamespaceString& ns,
                             StringData ident,
                             const RecordStore::Options& options) override {
        // Parameters required for a standard WiredTigerRecordStore.
        return _createRecordStore(ns,
                                  ident,
                                  options.keyFormat,
                                  options.storageEngineCollectionOptions,
                                  options.customBlockCompressor);
    }

    std::unique_ptr<RecordStore> getRecordStore(OperationContext* opCtx,
                                                const NamespaceString& nss,
                                                StringData ident,
                                                const RecordStore::Options& options,
                                                boost::optional<UUID> uuid) override;

    std::unique_ptr<RecordStore> getTemporaryRecordStore(RecoveryUnit& ru,
                                                         StringData ident,
                                                         KeyFormat keyFormat) override;

    std::unique_ptr<RecordStore> makeTemporaryRecordStore(RecoveryUnit& ru,
                                                          StringData ident,
                                                          KeyFormat keyFormat) override;

    Status createSortedDataInterface(
        RecoveryUnit&,
        const NamespaceString& nss,
        const UUID& uuid,
        StringData ident,
        const IndexConfig& indexConfig,
        const boost::optional<mongo::BSONObj>& storageEngineIndexOptions) override;

    std::unique_ptr<SortedDataInterface> getSortedDataInterface(OperationContext* opCtx,
                                                                RecoveryUnit& ru,
                                                                const NamespaceString& nss,
                                                                const UUID& uuid,
                                                                StringData ident,
                                                                const IndexConfig& config,
                                                                KeyFormat keyFormat) override;

    /**
     * panicOnCorruptWtMetadata - determines whether WT should panic or error upon corrupt metadata
     * for a collection.
     * true: WT will panic
     * false: WT will error and the operation can be retried with repair=true
     *
     * repair - determines whether WT should try to reconstruct the collection metadata from the
     * latest checkpoint. This requires reading the entire table and should only be used when
     * absolutely required to ensure the import succeeds
     */
    Status importRecordStore(StringData ident,
                             const BSONObj& storageMetadata,
                             bool panicOnCorruptWtMetadata,
                             bool repair) override;

    Status importSortedDataInterface(RecoveryUnit&,
                                     StringData ident,
                                     const BSONObj& storageMetadata,
                                     bool panicOnCorruptWtMetadata,
                                     bool repair) override;

    /**
     * Drops the specified ident for resumable index builds.
     */
    Status dropSortedDataInterface(RecoveryUnit&, StringData ident) override;

    Status dropIdent(RecoveryUnit& ru,
                     StringData ident,
                     bool identHasSizeInfo,
                     const StorageEngine::DropIdentCallback& onDrop = nullptr) override;

    void dropIdentForImport(Interruptible&, RecoveryUnit&, StringData ident) override;

    void alterIdentMetadata(RecoveryUnit&,
                            StringData ident,
                            const IndexConfig& config,
                            bool isForceUpdateMetadata) override;

    Status alterMetadata(StringData uri, StringData config) override;

    void keydbDropDatabase(const DatabaseName& dbName) override;

    void flushAllFiles(OperationContext* opCtx, bool callerHoldsReadLock) override;

    Status beginBackup() override;

    void endBackup() override;

    Timestamp getBackupCheckpointTimestamp() override;

    Status disableIncrementalBackup() override;

    StatusWith<std::unique_ptr<StorageEngine::StreamingCursor>> beginNonBlockingBackup(
        const StorageEngine::BackupOptions& options) override;

    void endNonBlockingBackup() override;

    StatusWith<std::deque<std::string>> extendBackupCursor() override;

    Status hotBackup(OperationContext* opCtx, const std::string& path) override;
    Status hotBackupTar(OperationContext* opCtx, const std::string& path) override;
    Status hotBackup(OperationContext* opCtx, const percona::S3BackupParameters& s3params) override;

    int64_t getIdentSize(RecoveryUnit&, StringData ident) override;

    Status repairIdent(RecoveryUnit& ru, StringData ident) override;

    Status recoverOrphanedIdent(const NamespaceString& nss,
                                StringData ident,
                                const RecordStore::Options& options) override;

    bool hasIdent(RecoveryUnit&, StringData ident) const override;

    std::vector<std::string> getAllIdents(RecoveryUnit&) const override;

    void cleanShutdown(bool memLeakAllowed) override;

    SnapshotManager* getSnapshotManager() const final {
        return &_connection->snapshotManager();
    }

    void setJournalListener(JournalListener* jl) final;

    void setStableTimestamp(Timestamp stableTimestamp, bool force) override;

    void setInitialDataTimestamp(Timestamp initialDataTimestamp) override;

    Timestamp getInitialDataTimestamp() const override;

    void setOldestTimestampFromStable() override;

    /**
     * Sets the oldest timestamp for which the storage engine must maintain snapshot history
     * through. If force is true, oldest will be set to the given input value, unmodified, even if
     * it is backwards in time from the last oldest timestamp (accommodating initial sync).
     */
    void setOldestTimestamp(Timestamp newOldestTimestamp, bool force) override;

    bool supportsRecoverToStableTimestamp() const override;

    bool supportsRecoveryTimestamp() const override;

    StatusWith<Timestamp> recoverToStableTimestamp(Interruptible&) override;

    boost::optional<Timestamp> getRecoveryTimestamp() const override;

    /**
     * Returns a stable timestamp value that is guaranteed to exist on recoverToStableTimestamp.
     * Replication recovery will not need to replay documents with an earlier time.
     *
     * Only returns a stable timestamp when it has advanced to >= the initial data timestamp.
     * Replication recoverable rollback is unsafe when stable < initial during repl initial sync due
     * to initial sync's cloning phase without timestamps.
     *
     * For the persisted mode of this engine, further guarantees a stable timestamp value that is at
     * or before the last checkpoint. Everything before this value is guaranteed to be persisted on
     * disk. This supports replication recovery on restart.
     */
    boost::optional<Timestamp> getLastStableRecoveryTimestamp() const override;

    Timestamp getAllDurableTimestamp() const override;

    bool supportsReadConcernSnapshot() const final;

    Status oplogDiskLocRegister(RecoveryUnit&,
                                RecordStore* oplogRecordStore,
                                const Timestamp& opTime,
                                bool orderedCommit) override;

    void waitForAllEarlierOplogWritesToBeVisible(OperationContext* opCtx,
                                                 RecordStore* oplogRecordStore) const override;

    bool waitUntilDurable(OperationContext* opCtx) override;

    bool waitUntilUnjournaledWritesDurable(OperationContext* opCtx, bool stableCheckpoint) override;

    Timestamp getStableTimestamp() const override;
    Timestamp getOldestTimestamp() const override;
    Timestamp getCheckpointTimestamp() const override;

    void syncSizeInfo(bool sync) const;

    std::string getCanonicalName() const {
        return _canonicalName;
    }

    EncryptionKeyDB* getEncryptionKeyDB() noexcept override;

    /*
     * Always returns a non-null pointer and is valid for the lifetime of this KVEngine. However,
     * the WiredTigerOplogManager may not have been initialized, which happens after the oplog
     * RecordStore is constructed.
     *
     * See WiredTigerOplogManager for details on thread safety.
     */
    WiredTigerOplogManager* getOplogManager() const override {
        return _oplogManager.get();
    }

    /**
     * Specifies what data will get flushed to disk in a WiredTigerConnection::waitUntilDurable()
     * call.
     */
    enum class Fsync {
        // Flushes only the journal (oplog) to disk.
        // If journaling is disabled, checkpoints all of the data.
        kJournal,
        // Checkpoints data up to the stable timestamp.
        // If journaling is disabled, checkpoints all of the data.
        kCheckpointStableTimestamp,
        // Checkpoints all of the data.
        kCheckpointAll,
    };

    /**
     * Controls whether or not WiredTigerConnection::waitUntilDurable() updates the
     * JournalListener.
     */
    enum class UseJournalListener { kUpdate, kSkip };

    /**
     * Waits until all commits that happened before this call are made durable.
     *
     * Specifying Fsync::kJournal will flush only the (oplog) journal to disk. Callers are
     * serialized by a mutex and will return early if it is discovered that another thread started
     * and completed a flush while they slept.
     *
     * Specifying Fsync::kCheckpointStableTimestamp will take a checkpoint up to and including the
     * stable timestamp.
     *
     * Specifying Fsync::kCheckpointAll, or if journaling is disabled with kJournal or
     * kCheckpointStableTimestamp, causes a checkpoint to be taken of all of the data.
     *
     * Taking a checkpoint has the benefit of persisting unjournaled writes.
     *
     * 'useListener' controls whether or not the JournalListener is updated with the last durable
     * value of the timestamp that it tracks. The JournalListener's token is fetched before writing
     * out to disk and set afterwards to update the repl layer durable timestamp. The
     * JournalListener operations can throw write interruption errors.
     *
     * Uses a temporary session. Safe to call without any locks, even during shutdown.
     */
    void waitUntilDurable(OperationContext* opCtx, Fsync syncType, UseJournalListener useListener);

    /**
     * Returns the data file path associated with an ident on disk. Returns boost::none if the data
     * file can not be found. This will attempt to locate a file even if the storage engine's own
     * metadata is not aware of the ident. This is intended for database repair purposes only.
     */
    boost::optional<boost::filesystem::path> getDataFilePathForIdent(StringData ident) const;

    /**
     * Returns the minimum possible Timestamp value in the oplog that replication may need for
     * recovery in the event of a rollback. This value depends on the timestamp passed to
     * `setStableTimestamp` and on the set of active MongoDB transactions. Returns an error if it
     * times out querying the active transactions.
     */
    StatusWith<Timestamp> getOplogNeededForRollback() const;

    /**
     * Returns the minimum possible Timestamp value in the oplog that replication may need for
     * recovery in the event of a crash. This value gets updated every time a checkpoint is
     * completed. This value is typically a lagged version of what's needed for rollback.
     *
     * Returns boost::none when called on an ephemeral database.
     */
    boost::optional<Timestamp> getOplogNeededForCrashRecovery() const final;

    Timestamp getPinnedOplog() const final;

    StatusWith<Timestamp> pinOldestTimestamp(RecoveryUnit&,
                                             const std::string& requestingServiceName,
                                             Timestamp requestedTimestamp,
                                             bool roundUpIfTooOld) override;

    Status autoCompact(RecoveryUnit&, const AutoCompactOptions& options) override;

    bool hasOngoingLiveRestore() override;

private:
    StatusWith<Timestamp> _pinOldestTimestamp(WithLock,
                                              const std::string& requestingServiceName,
                                              Timestamp requestedTimestamp,
                                              bool roundUpIfTooOld);

public:
    void unpinOldestTimestamp(const std::string& requestingServiceName) override;

    std::map<std::string, Timestamp> getPinnedTimestampRequests();

    void setPinnedOplogTimestamp(const Timestamp& pinnedTimestamp) override;

    void dump() const override;

    StatusWith<BSONObj> getStorageMetadata(StringData ident) const override;

    KeyFormat getKeyFormat(RecoveryUnit&, StringData ident) const override;

    /**
     * As part of the periodic runner cache pressure rollback thread, this function will
     * intermittently check to see if the storage engine is under cache pressure using a
     * combination of Storage Engine metrics and server metrics. The function will calculate by
     * using the Storage Engine's cache ratio, application threads time spent waiting on cache and
     * eviction, transactions being committed to the Storage Engine, and available write and read
     * tickets.
     */
    bool underCachePressure(int concurrentWriteOuts, int concurrentReadOuts) override;

    // TODO SERVER-81069: Remove this since it's intrinsically tied to encryption options only.
    BSONObj getSanitizedStorageOptionsForSecondaryReplication(
        const BSONObj& options) const override;

    void sizeStorerPeriodicFlush() override;

    /**
     * Returns the number of active statistics readers that are blocking shutdown.
     */
    int32_t getActiveStatsReaders() {
        return _eventHandler.getActiveStatsReaders();
    }

    /**
     * If the WT connection is ready for statistics collection, returns true. This function is
     * unsafe because the connection can close immediately after this check returns true. By calling
     * tryGetStatsCollectionPermit(), a permit for statistics collection can be acquired and it can
     * be made sure that the connection is open and will not close until the permit goes out of
     * scope and the destructor for the permit releases it.
     */
    bool isWtConnReadyForStatsCollection_UNSAFE() const {
        return _eventHandler.isWtConnReadyForStatsCollection();
    }

private:
    class DataAtRestEncryption;

    struct IdentToDrop {
        std::string uri;
        StorageEngine::DropIdentCallback callback;
    };

<<<<<<< HEAD
    // srcPath, destPath, session, cursor
    typedef std::tuple<boost::filesystem::path, boost::filesystem::path, std::shared_ptr<WiredTigerSession>, WT_CURSOR*> DBTuple;
    // srcPath, destPath, filename, size to copy
    typedef std::tuple<boost::filesystem::path, boost::filesystem::path, boost::uintmax_t, std::time_t> FileTuple;

    // Tracks the state of statistics relevant to cache pressure. These only make sense as deltas
    // against the previous value.
    struct CachePressureStats {
        int64_t cacheWaitUsecs = 0;
        int64_t txnsCommittedCount = 0;
        // Record when the current stats were generated.
        int64_t timestamp = 0;
    };

=======
>>>>>>> bb63dd66
    Status _createRecordStore(const NamespaceString& ns,
                              StringData ident,
                              KeyFormat keyFormat,
                              const BSONObj& storageEngineCollectionOptions,
                              boost::optional<std::string> customBlockCompressor);

    void _checkpoint(WiredTigerSession& session);

    void _checkpoint(WiredTigerSession& session, bool useTimestamp);

    Status _hotBackupPopulateLists(OperationContext* opCtx,
                                   const std::string& path,
                                   std::vector<DBTuple>& dbList,
                                   std::vector<FileTuple>& filesList,
                                   boost::uintmax_t& totalfsize);

    // auxiliary function for beginNonBlockingBackup
    StatusWith<std::unique_ptr<StorageEngine::StreamingCursor>> _disableIncrementalBackup();

    /**
     * Opens a connection on the WiredTiger database 'path' with the configuration 'wtOpenConfig'.
     * Only returns when successful. Initializes both '_conn' and '_fileVersion'.
     *
     * If corruption is detected and _inRepairMode is 'true', attempts to salvage the WiredTiger
     * metadata.
     */
    void _openWiredTiger(const std::string& path, const std::string& wtOpenConfig);

    Status _salvageIfNeeded(const char* uri);

    // Guarantees that the necessary directories exist in case the ident lives in a subdirectory of
    // the database (i.e. because of --directoryPerDb). The caller should hold the lock until
    // whatever they were doing with the ident has been persisted to disk.
    [[nodiscard]] stdx::unique_lock<stdx::mutex> _ensureIdentPath(StringData ident);

    /**
     * Recreates a WiredTiger ident from the provided URI by dropping and recreating the ident.
     * This moves aside the existing data file, if one exists, with an added ".corrupt" suffix.
     *
     * Returns DataModifiedByRepair if the rebuild was successful, and any other error on failure.
     * This will never return Status::OK().
     */
    Status _rebuildIdent(WiredTigerSession& session, const char* uri);

    bool _hasUri(WiredTigerSession& session, const std::string& uri) const;

    /**
     * Uses the 'stableTimestamp', the 'minSnapshotHistoryWindowInSeconds' setting and the
     * current _oldestTimestamp to calculate what the new oldest_timestamp should be, in order to
     * maintain a window of available snapshots on the storage engine from oldest to stable
     * timestamp.
     *
     * If the returned Timestamp isNull(), oldest_timestamp should not be moved forward.
     */
    Timestamp _calculateHistoryLagFromStableTimestamp(Timestamp stableTimestamp);

    /**
     * Checks whether rollback to a timestamp can occur, enforcing a contract of use between the
     * storage engine and replication.
     *
     * It is required that setInitialDataTimestamp has been called with a valid value other than
     * kAllowUnstableCheckpointsSentinel by the time a node is fully set up -- initial sync
     * complete, replica set initialized, etc. Else, this fasserts.
     * Furthermore, rollback cannot go back farther in the past than the initial data timestamp, so
     * the stable timestamp must be greater than initial data timestamp for a valid rollback. This
     * function will return false if that is not true.
     */
    bool _canRecoverToStableTimestamp() const;

    std::uint64_t _getCheckpointTimestamp() const;

    /**
     * Looks up the journal listener under a mutex along.
     * Returns JournalListener along with an optional token if requested
     * by the UseJournalListener value.
     */
    std::pair<JournalListener*, std::unique_ptr<JournalListener::Token>>
    _getJournalListenerWithToken(OperationContext* opCtx, UseJournalListener useListener);

    // Removes empty directories associated with ident (or subdirectories, when startPos is set).
    // Returns true if directories were removed (or there weren't any to remove).
    bool _removeIdentDirectoryIfEmpty(StringData ident, size_t startPos = 0);

    // Wrapped method call to WT_SESSION::drop that handles sub-level error codes if applicable.
    Status _drop(WiredTigerSession& session, const char* uri, const char* config);

    mutable stdx::mutex _oldestActiveTransactionTimestampCallbackMutex;
    StorageEngine::OldestActiveTransactionTimestampCallback
        _oldestActiveTransactionTimestampCallback;

    std::unique_ptr<DataAtRestEncryption> _restEncr;
    WiredTigerFileVersion _fileVersion;

    const std::unique_ptr<WiredTigerOplogManager> _oplogManager;

    std::unique_ptr<WiredTigerSizeStorer> _sizeStorer;
    std::string _sizeStorerUri;
    mutable ElapsedTracker _sizeStorerSyncTracker;
    mutable stdx::mutex _sizeStorerSyncTrackerMutex;

    const bool _inRepairMode;

    std::unique_ptr<WiredTigerSessionSweeper> _sessionSweeper;

    std::unique_ptr<WiredTigerCachePressureMonitor> _cachePressureMonitor;

    std::string _indexOptions;

    std::unique_ptr<WiredTigerSession> _backupSession;
    WiredTigerBackup _wtBackup;

    mutable stdx::mutex _oplogPinnedByBackupMutex;
    boost::optional<Timestamp> _oplogPinnedByBackup;
    Timestamp _recoveryTimestamp;

    // Tracks the stable and oldest timestamps we've set on the storage engine.
    AtomicWord<std::uint64_t> _oldestTimestamp;
    AtomicWord<std::uint64_t> _stableTimestamp;

    // Timestamp of data at startup. Used internally to advise checkpointing and recovery to a
    // timestamp. Provided by replication layer because WT does not persist timestamps.
    AtomicWord<std::uint64_t> _initialDataTimestamp;

    AtomicWord<std::uint64_t> _oplogNeededForCrashRecovery;

    mutable stdx::mutex _oldestTimestampPinRequestsMutex;
    std::map<std::string, Timestamp> _oldestTimestampPinRequests;

    // Pins the oplog so that OplogTruncateMarkers will not truncate oplog history equal or newer to
    // this timestamp.
    AtomicWord<std::uint64_t> _pinnedOplogTimestamp;

    stdx::mutex _checkpointMutex;

    // Counters used for computing whether a checkpointIteration has lapsed or not.
    //
    // We use two counters because one isn't sufficient to prove correctness. With two counters we
    // first increase the first one in order to inform later operations that they will be part of
    // the next checkpoint. The second one is there to inform waiters on whether they've
    // successfully been checkpointed or not.
    //
    // This is valid because durability is a state all operations will converge to eventually.
    AtomicWord<std::uint64_t> _currentCheckpointIteration{0};
    AtomicWord<std::uint64_t> _finishedCheckpointIteration{0};

    // Protects getting and setting the _journalListener below.
    stdx::mutex _journalListenerMutex;

    // Notified when we commit to the journal.
    //
    // This variable should be accessed under the _journalListenerMutex above and saved in a local
    // variable before use. That way, we can avoid holding a mutex across calls on the object. It is
    // only allowed to be set once, in order to ensure the memory to which a copy of the pointer
    // points is always valid.
    JournalListener* _journalListener = nullptr;

    // Counter and critical section mutex for waitUntilDurable
    AtomicWord<unsigned> _lastSyncTime;
    stdx::mutex _lastSyncMutex;

    // A long-lived session for ensuring data is periodically flushed to disk.
    std::unique_ptr<WiredTigerSession> _waitUntilDurableSession = nullptr;

    // keyDB analog of _waitUntilDurableSession
    WT_SESSION* _keyDBSession = nullptr;

    // Tracks the time since the last _waitUntilDurableSession reset().
    Timer _timeSinceLastDurabilitySessionReset;

    // Prevents a database's directory from being deleted concurrently with creation (necessary for
    // --directoryPerDb).
    stdx::mutex _directoryModificationMutex;

    // Replication settings, passed in from constructor to avoid dependency on repl
    bool _isReplSet;
    bool _shouldRecoverFromOplogAsStandalone;
    Atomic<bool> _inStandaloneMode;
};

/**
 * Generates config string for wiredtiger_open() from the given config options.
 */
std::string generateWTOpenConfigString(const WiredTigerKVEngineBase::WiredTigerConfig& wtConfig,
                                       StringData extensionsConfig);

/**
 * Returns a WiredTigerKVEngineBase::WiredTigerConfig populated with config values provided at
 * startup.
 */
WiredTigerKVEngineBase::WiredTigerConfig getWiredTigerConfigFromStartupOptions();

}  // namespace mongo<|MERGE_RESOLUTION|>--- conflicted
+++ resolved
@@ -729,23 +729,11 @@
         StorageEngine::DropIdentCallback callback;
     };
 
-<<<<<<< HEAD
     // srcPath, destPath, session, cursor
     typedef std::tuple<boost::filesystem::path, boost::filesystem::path, std::shared_ptr<WiredTigerSession>, WT_CURSOR*> DBTuple;
     // srcPath, destPath, filename, size to copy
     typedef std::tuple<boost::filesystem::path, boost::filesystem::path, boost::uintmax_t, std::time_t> FileTuple;
 
-    // Tracks the state of statistics relevant to cache pressure. These only make sense as deltas
-    // against the previous value.
-    struct CachePressureStats {
-        int64_t cacheWaitUsecs = 0;
-        int64_t txnsCommittedCount = 0;
-        // Record when the current stats were generated.
-        int64_t timestamp = 0;
-    };
-
-=======
->>>>>>> bb63dd66
     Status _createRecordStore(const NamespaceString& ns,
                               StringData ident,
                               KeyFormat keyFormat,
