--- conflicted
+++ resolved
@@ -152,11 +152,7 @@
         auto kv = std::make_unique<WiredTigerKVEngine>(
             std::string{getCanonicalName()},
             params.dbpath,
-<<<<<<< HEAD
-            getGlobalServiceContext()->getFastClockSource(),
-=======
             &opCtx->fastClockSource(),
->>>>>>> 55eb3e6c
             std::move(wtConfig),
             WiredTigerExtensions::get(opCtx->getServiceContext()),
             params.repair,
