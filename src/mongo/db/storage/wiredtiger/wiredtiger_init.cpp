--- conflicted
+++ resolved
@@ -152,14 +152,11 @@
                                                  std::move(wtConfig),
                                                  params.inMemory,
                                                  params.repair,
-<<<<<<< HEAD
-                                                 opCtx->getServiceContext()->getPeriodicRunner());
-=======
                                                  isReplSet,
                                                  shouldSkipOplogSampling,
                                                  shouldRecoverFromOplogAsStandalone,
-                                                 inStandaloneMode);
->>>>>>> 527df245
+                                                 inStandaloneMode,
+                                                 opCtx->getServiceContext()->getPeriodicRunner());
         kv->setRecordStoreExtraOptions(wiredTigerGlobalOptions.collectionConfig);
         kv->setSortedDataInterfaceExtraOptions(wiredTigerGlobalOptions.indexConfig);
 
