/**
 *    Copyright (C) 2018-present MongoDB, Inc.
 *
 *    This program is free software: you can redistribute it and/or modify
 *    it under the terms of the Server Side Public License, version 1,
 *    as published by MongoDB, Inc.
 *
 *    This program is distributed in the hope that it will be useful,
 *    but WITHOUT ANY WARRANTY; without even the implied warranty of
 *    MERCHANTABILITY or FITNESS FOR A PARTICULAR PURPOSE.  See the
 *    Server Side Public License for more details.
 *
 *    You should have received a copy of the Server Side Public License
 *    along with this program. If not, see
 *    <http://www.mongodb.com/licensing/server-side-public-license>.
 *
 *    As a special exception, the copyright holders give permission to link the
 *    code of portions of this program with the OpenSSL library under certain
 *    conditions as described in each individual source file and distribute
 *    linked combinations including the program with the OpenSSL library. You
 *    must comply with the Server Side Public License in all respects for
 *    all of the code used other than as permitted herein. If you modify file(s)
 *    with this exception, you may extend this exception to your version of the
 *    file(s), but you are not obligated to do so. If you do not wish to do so,
 *    delete this exception statement from your version. If you delete this
 *    exception statement from all source files in the program, then also delete
 *    it in the license file.
 */

#define MONGO_LOGV2_DEFAULT_COMPONENT ::mongo::logv2::LogComponent::kStorage

#include "mongo/platform/basic.h"

#include "mongo/db/storage/wiredtiger/wiredtiger_session_cache.h"

#include <memory>

#include "mongo/base/error_codes.h"
#include "mongo/db/concurrency/write_conflict_exception.h"
#include "mongo/db/global_settings.h"
#include "mongo/db/repl/repl_settings.h"
#include "mongo/db/storage/journal_listener.h"
#include "mongo/db/storage/wiredtiger/wiredtiger_kv_engine.h"
#include "mongo/db/storage/wiredtiger/wiredtiger_parameters_gen.h"
#include "mongo/db/storage/wiredtiger/wiredtiger_util.h"
#include "mongo/logv2/log.h"
#include "mongo/stdx/thread.h"
#include "mongo/util/scopeguard.h"

namespace mongo {

WiredTigerSession::WiredTigerSession(WT_CONNECTION* conn, uint64_t epoch, uint64_t cursorEpoch)
    : _epoch(epoch),
      _cursorEpoch(cursorEpoch),
      _session(nullptr),
      _cursorGen(0),
      _cursorsOut(0),
      _idleExpireTime(Date_t::min()) {
    invariantWTOK(conn->open_session(conn, nullptr, "isolation=snapshot", &_session));
}

WiredTigerSession::WiredTigerSession(WT_CONNECTION* conn,
                                     WiredTigerSessionCache* cache,
                                     uint64_t epoch,
                                     uint64_t cursorEpoch)
    : _epoch(epoch),
      _cursorEpoch(cursorEpoch),
      _cache(cache),
      _session(nullptr),
      _cursorGen(0),
      _cursorsOut(0),
      _idleExpireTime(Date_t::min()) {
    invariantWTOK(conn->open_session(conn, nullptr, "isolation=snapshot", &_session));
}

WiredTigerSession::~WiredTigerSession() {
    if (_session) {
        invariantWTOK(_session->close(_session, nullptr));
    }
}

namespace {
void _openCursor(WT_SESSION* session,
                 const std::string& uri,
                 const char* config,
                 WT_CURSOR** cursorOut) {
    int ret = session->open_cursor(session, uri.c_str(), nullptr, config, cursorOut);
    if (ret == EBUSY) {
        // This can only happen when trying to open a cursor on the oplog and it is currently locked
        // by a verify or salvage, because we don't employ database locks to protect the oplog.
        throw WriteConflictException();
    }

    if (ret != 0) {
        std::string cursorErrMsg = str::stream()
            << "Failed to open a WiredTiger cursor. Reason: " << wtRCToStatus(ret)
            << ", uri: " << uri << ", config: " << config;

        if (ret == ENOENT) {
            uasserted(ErrorCodes::CursorNotFound, cursorErrMsg);
        }

        LOGV2_ERROR(22421, "{cursorErrMsg}", "cursorErrMsg"_attr = cursorErrMsg);
        LOGV2_ERROR(22422,
                    "This may be due to data corruption. {kWTRepairMsg}",
                    "kWTRepairMsg"_attr = kWTRepairMsg);

        fassertFailedNoTrace(50882);
    }
}
}  // namespace

WT_CURSOR* WiredTigerSession::getCachedCursor(const std::string& uri,
                                              uint64_t id,
                                              const char* config) {
    // Find the most recently used cursor
    for (CursorCache::iterator i = _cursors.begin(); i != _cursors.end(); ++i) {
        if (i->_id == id) {
            WT_CURSOR* c = i->_cursor;
            _cursors.erase(i);
            _cursorsOut++;
            return c;
        }
    }

    WT_CURSOR* cursor = nullptr;
    _openCursor(_session, uri, config, &cursor);
    _cursorsOut++;
    return cursor;
}

WT_CURSOR* WiredTigerSession::getNewCursor(const std::string& uri, const char* config) {
    WT_CURSOR* cursor = nullptr;
    _openCursor(_session, uri, config, &cursor);
    _cursorsOut++;
    return cursor;
}

void WiredTigerSession::releaseCursor(uint64_t id, WT_CURSOR* cursor) {
    invariant(_session);
    invariant(cursor);
    _cursorsOut--;

    invariantWTOK(cursor->reset(cursor));

    // Cursors are pushed to the front of the list and removed from the back
    _cursors.push_front(WiredTigerCachedCursor(id, _cursorGen++, cursor));

    // A negative value for wiredTigercursorCacheSize means to use hybrid caching.
    std::uint32_t cacheSize = abs(gWiredTigerCursorCacheSize.load());

    while (!_cursors.empty() && _cursorGen - _cursors.back()._gen > cacheSize) {
        cursor = _cursors.back()._cursor;
        _cursors.pop_back();
        invariantWTOK(cursor->close(cursor));
    }
}

void WiredTigerSession::closeCursor(WT_CURSOR* cursor) {
    invariant(_session);
    invariant(cursor);
    _cursorsOut--;

    invariantWTOK(cursor->close(cursor));
}

void WiredTigerSession::closeAllCursors(const std::string& uri) {
    invariant(_session);

    bool all = (uri == "");
    for (auto i = _cursors.begin(); i != _cursors.end();) {
        WT_CURSOR* cursor = i->_cursor;
        if (cursor && (all || uri == cursor->uri)) {
            invariantWTOK(cursor->close(cursor));
            i = _cursors.erase(i);
        } else
            ++i;
    }
}

void WiredTigerSession::closeCursorsForQueuedDrops(WiredTigerKVEngine* engine) {
    invariant(_session);

    _cursorEpoch = _cache->getCursorEpoch();
    auto toDrop = engine->filterCursorsWithQueuedDrops(&_cursors);

    for (auto i = toDrop.begin(); i != toDrop.end(); i++) {
        WT_CURSOR* cursor = i->_cursor;
        if (cursor) {
            invariantWTOK(cursor->close(cursor));
        }
    }
}

namespace {
AtomicWord<unsigned long long> nextTableId(WiredTigerSession::kLastTableId);
}
// static
uint64_t WiredTigerSession::genTableId() {
    return nextTableId.fetchAndAdd(1);
}

// -----------------------

WiredTigerSessionCache::WiredTigerSessionCache(WiredTigerKVEngine* engine)
    : _engine(engine),
      _conn(engine->getConnection()),
      _clockSource(_engine->getClockSource()),
      _shuttingDown(0),
      _prepareCommitOrAbortCounter(0) {}

WiredTigerSessionCache::WiredTigerSessionCache(WT_CONNECTION* conn, ClockSource* cs)
    : _engine(nullptr),
      _conn(conn),
      _clockSource(cs),
      _shuttingDown(0),
      _prepareCommitOrAbortCounter(0) {}

WiredTigerSessionCache::~WiredTigerSessionCache() {
    shuttingDown();
}

void WiredTigerSessionCache::shuttingDown() {
    // Try to atomically set _shuttingDown flag, but just return if another thread was first.
    if (_shuttingDown.fetchAndBitOr(kShuttingDownMask) & kShuttingDownMask)
        return;

    // Spin as long as there are threads in releaseSession
    while (_shuttingDown.load() != kShuttingDownMask) {
        sleepmillis(1);
    }

    closeAll();
}

bool WiredTigerSessionCache::isShuttingDown() {
    return _shuttingDown.load() & kShuttingDownMask;
}

void WiredTigerSessionCache::waitUntilDurable(OperationContext* opCtx,
                                              Fsync syncType,
                                              UseJournalListener useListener) {
    // For inMemory storage engines, the data is "as durable as it's going to get".
    // That is, a restart is equivalent to a complete node failure.
    if (isEphemeral()) {
        // Update the JournalListener before we return. As far as listeners are concerned, all
        // writes are as 'durable' as they are ever going to get on an inMemory storage engine.
        auto journalListener = [&]() -> JournalListener* {
            // The JournalListener may not be set immediately, so we must check under a mutex so as
            // not to access the variable while setting a JournalListener. A JournalListener is only
            // allowed to be set once, so using the pointer outside of a mutex is safe.
            stdx::unique_lock<Latch> lk(_journalListenerMutex);
            return _journalListener;
        }();
        if (journalListener && useListener == UseJournalListener::kUpdate) {
            auto token = _journalListener->getToken(opCtx);
            _journalListener->onDurable(token);
        }
        return;
    }

    const int shuttingDown = _shuttingDown.fetchAndAdd(1);
    ON_BLOCK_EXIT([this] { _shuttingDown.fetchAndSubtract(1); });

    uassert(ErrorCodes::ShutdownInProgress,
            "Cannot wait for durability because a shutdown is in progress",
            !(shuttingDown & kShuttingDownMask));

    // Stable checkpoints are only meaningful in a replica set. Replication sets the "stable
    // timestamp". If the stable timestamp is unset, WiredTiger takes a full checkpoint, which is
    // incidentally what we want. A "true" stable checkpoint (a stable timestamp was set on the
    // WT_CONNECTION, i.e: replication is on) requires `forceCheckpoint` to be true and journaling
    // to be enabled.
    if (syncType == Fsync::kCheckpointStableTimestamp && getGlobalReplSettings().usingReplSets()) {
        invariant(_engine->isDurable());
    }

    // When forcing a checkpoint with journaling enabled, don't synchronize with other
    // waiters, as a log flush is much cheaper than a full checkpoint.
    if ((syncType == Fsync::kCheckpointStableTimestamp || syncType == Fsync::kCheckpointAll) &&
        _engine->isDurable()) {
        UniqueWiredTigerSession session = getSession();
        WT_SESSION* s = session->getSession();
        auto encryptionKeyDB = _engine->getEncryptionKeyDB();
        std::unique_ptr<WiredTigerSession> session2;
        WT_SESSION* s2 = nullptr;
        if (encryptionKeyDB) {
            session2 = std::make_unique<WiredTigerSession>(encryptionKeyDB->getConnection());
            s2 = session2->getSession();
        }
        {
            // Update a value that tracks the latest write that is safe across startup recovery (in
            // the repl layer) and then report the time of that write as durable after we flush
            // in-memory to disk.
            auto journalListener = [&]() -> JournalListener* {
                // The JournalListener may not be set immediately, so we must check under a mutex so
                // as not to access the variable while setting a JournalListener. A JournalListener
                // is only allowed to be set once, so using the pointer outside of a mutex is safe.
                stdx::unique_lock<Latch> lk(_journalListenerMutex);
                return _journalListener;
            }();
            boost::optional<JournalListener::Token> token;
            if (journalListener && useListener == UseJournalListener::kUpdate) {
                token = _journalListener->getToken(opCtx);
            }

            auto config = syncType == Fsync::kCheckpointStableTimestamp ? "use_timestamp=true"
                                                                        : "use_timestamp=false";
<<<<<<< HEAD
            {
                auto checkpointLock = _engine->getCheckpointLock(opCtx);
                _engine->clearIndividuallyCheckpointedIndexesList();
                invariantWTOK(s->checkpoint(s, config));
                if (s2)
                    invariantWTOK(s2->checkpoint(s2, config));
            }
=======
            invariantWTOK(s->checkpoint(s, config));
>>>>>>> 307b547e

            if (token) {
                _journalListener->onDurable(token.get());
            }
        }
        LOGV2_DEBUG(22418, 4, "created checkpoint (forced)");
        return;
    }

    uint32_t start = _lastSyncTime.load();
    // Do the remainder in a critical section that ensures only a single thread at a time
    // will attempt to synchronize.
    stdx::unique_lock<Latch> lk(_lastSyncMutex);
    uint32_t current = _lastSyncTime.loadRelaxed();  // synchronized with writes through mutex
    if (current != start) {
        // Someone else synced already since we read lastSyncTime, so we're done!
        return;
    }
    _lastSyncTime.store(current + 1);

    // Nobody has synched yet, so we have to sync ourselves.

    // Update a value that tracks the latest write that is safe across startup recovery (in the repl
    // layer) and then report the time of that write as durable after we flush in-memory to disk.
    auto journalListener = [&]() -> JournalListener* {
        // The JournalListener may not be set immediately, so we must check under a mutex so as not
        // to access the variable while setting a JournalListener. A JournalListener is only allowed
        // to be set once, so using the pointer outside of a mutex is safe.
        stdx::unique_lock<Latch> lk(_journalListenerMutex);
        return _journalListener;
    }();
    boost::optional<JournalListener::Token> token;
    if (journalListener && useListener == UseJournalListener::kUpdate) {
        token = _journalListener->getToken(opCtx);
    }

    // Initialize on first use.
    if (!_waitUntilDurableSession) {
        invariantWTOK(
            _conn->open_session(_conn, nullptr, "isolation=snapshot", &_waitUntilDurableSession));
    }
    if (!_keyDBSession) {
        auto encryptionKeyDB = _engine->getEncryptionKeyDB();
        if (encryptionKeyDB) {
            auto conn = encryptionKeyDB->getConnection();
            invariantWTOK(
                conn->open_session(conn, nullptr, "isolation=snapshot", &_keyDBSession));
        }
    }

    // Use the journal when available, or a checkpoint otherwise.
    if (_engine && _engine->isDurable()) {
        invariantWTOK(_waitUntilDurableSession->log_flush(_waitUntilDurableSession, "sync=on"));
        LOGV2_DEBUG(22419, 4, "flushed journal");
    } else {
        invariantWTOK(_waitUntilDurableSession->checkpoint(_waitUntilDurableSession, nullptr));
        LOGV2_DEBUG(22420, 4, "created checkpoint");
    }

    // keyDB is always durable (opened with journal enabled)
    if (_keyDBSession) {
        invariantWTOK(_keyDBSession->log_flush(_keyDBSession, "sync=on"));
    }

    if (token) {
        _journalListener->onDurable(token.get());
    }
}

void WiredTigerSessionCache::waitUntilPreparedUnitOfWorkCommitsOrAborts(OperationContext* opCtx,
                                                                        std::uint64_t lastCount) {
    invariant(opCtx);
    stdx::unique_lock<Latch> lk(_prepareCommittedOrAbortedMutex);
    if (lastCount == _prepareCommitOrAbortCounter.loadRelaxed()) {
        opCtx->waitForConditionOrInterrupt(_prepareCommittedOrAbortedCond, lk, [&] {
            return _prepareCommitOrAbortCounter.loadRelaxed() > lastCount;
        });
    }
}

void WiredTigerSessionCache::notifyPreparedUnitOfWorkHasCommittedOrAborted() {
    stdx::unique_lock<Latch> lk(_prepareCommittedOrAbortedMutex);
    _prepareCommitOrAbortCounter.fetchAndAdd(1);
    _prepareCommittedOrAbortedCond.notify_all();
}


void WiredTigerSessionCache::closeAllCursors(const std::string& uri) {
    stdx::lock_guard<Latch> lock(_cacheLock);
    for (SessionCache::iterator i = _sessions.begin(); i != _sessions.end(); i++) {
        (*i)->closeAllCursors(uri);
    }
}

void WiredTigerSessionCache::closeCursorsForQueuedDrops() {
    // Increment the cursor epoch so that all cursors from this epoch are closed.
    _cursorEpoch.fetchAndAdd(1);

    stdx::lock_guard<Latch> lock(_cacheLock);
    for (SessionCache::iterator i = _sessions.begin(); i != _sessions.end(); i++) {
        (*i)->closeCursorsForQueuedDrops(_engine);
    }
}

size_t WiredTigerSessionCache::getIdleSessionsCount() {
    stdx::lock_guard<Latch> lock(_cacheLock);
    return _sessions.size();
}

void WiredTigerSessionCache::closeExpiredIdleSessions(int64_t idleTimeMillis) {
    // Do nothing if session close idle time is set to 0 or less
    if (idleTimeMillis <= 0) {
        return;
    }

    auto cutoffTime = _clockSource->now() - Milliseconds(idleTimeMillis);
    {
        stdx::lock_guard<Latch> lock(_cacheLock);
        // Discard all sessions that became idle before the cutoff time
        for (auto it = _sessions.begin(); it != _sessions.end();) {
            auto session = *it;
            invariant(session->getIdleExpireTime() != Date_t::min());
            if (session->getIdleExpireTime() < cutoffTime) {
                it = _sessions.erase(it);
                delete (session);
            } else {
                ++it;
            }
        }
    }
}

void WiredTigerSessionCache::closeAll() {
    // Increment the epoch as we are now closing all sessions with this epoch.
    SessionCache swap;

    {
        stdx::lock_guard<Latch> lock(_cacheLock);
        _epoch.fetchAndAdd(1);
        _sessions.swap(swap);
    }

    for (SessionCache::iterator i = swap.begin(); i != swap.end(); i++) {
        delete (*i);
    }
}

bool WiredTigerSessionCache::isEphemeral() {
    return _engine && _engine->isEphemeral();
}

UniqueWiredTigerSession WiredTigerSessionCache::getSession() {
    // We should never be able to get here after _shuttingDown is set, because no new
    // operations should be allowed to start.
    invariant(!(_shuttingDown.loadRelaxed() & kShuttingDownMask));

    {
        stdx::lock_guard<Latch> lock(_cacheLock);
        if (!_sessions.empty()) {
            // Get the most recently used session so that if we discard sessions, we're
            // discarding older ones
            WiredTigerSession* cachedSession = _sessions.back();
            _sessions.pop_back();
            // Reset the idle time
            cachedSession->setIdleExpireTime(Date_t::min());
            return UniqueWiredTigerSession(cachedSession);
        }
    }

    // Outside of the cache partition lock, but on release will be put back on the cache
    return UniqueWiredTigerSession(
        new WiredTigerSession(_conn, this, _epoch.load(), _cursorEpoch.load()));
}

void WiredTigerSessionCache::releaseSession(WiredTigerSession* session) {
    invariant(session);
    invariant(session->cursorsOut() == 0);

    const int shuttingDown = _shuttingDown.fetchAndAdd(1);
    ON_BLOCK_EXIT([this] { _shuttingDown.fetchAndSubtract(1); });

    if (shuttingDown & kShuttingDownMask) {
        // There is a race condition with clean shutdown, where the storage engine is ripped from
        // underneath OperationContexts, which are not "active" (i.e., do not have any locks), but
        // are just about to delete the recovery unit. See SERVER-16031 for more information. Since
        // shutting down the WT_CONNECTION will close all WT_SESSIONS, we shouldn't also try to
        // directly close this session.
        session->_session = nullptr;  // Prevents calling _session->close() in destructor.
        delete session;
        return;
    }

    {
        WT_SESSION* ss = session->getSession();
        uint64_t range;
        // This checks that we are only caching idle sessions and not something which might hold
        // locks or otherwise prevent truncation.
        invariantWTOK(ss->transaction_pinned_range(ss, &range));
        invariant(range == 0);

        // Release resources in the session we're about to cache.
        // If we are using hybrid caching, then close cursors now and let them
        // be cached at the WiredTiger level.
        if (gWiredTigerCursorCacheSize.load() < 0) {
            session->closeAllCursors("");
        }
        invariantWTOK(ss->reset(ss));
    }

    // If the cursor epoch has moved on, close all cursors in the session.
    uint64_t cursorEpoch = _cursorEpoch.load();
    if (session->_getCursorEpoch() != cursorEpoch)
        session->closeCursorsForQueuedDrops(_engine);

    bool returnedToCache = false;
    uint64_t currentEpoch = _epoch.load();
    bool dropQueuedIdentsAtSessionEnd = session->isDropQueuedIdentsAtSessionEndAllowed();

    // Reset this session's flag for dropping queued idents to default, before returning it to
    // session cache. Also set the time this session got idle at.
    session->dropQueuedIdentsAtSessionEndAllowed(true);
    session->setIdleExpireTime(_clockSource->now());

    if (session->_getEpoch() == currentEpoch) {  // check outside of lock to reduce contention
        stdx::lock_guard<Latch> lock(_cacheLock);
        if (session->_getEpoch() == _epoch.load()) {  // recheck inside the lock for correctness
            returnedToCache = true;
            _sessions.push_back(session);
        }
    } else
        invariant(session->_getEpoch() < currentEpoch);

    if (!returnedToCache)
        delete session;

    if (dropQueuedIdentsAtSessionEnd && _engine && _engine->haveDropsQueued())
        _engine->dropSomeQueuedIdents();
}


void WiredTigerSessionCache::setJournalListener(JournalListener* jl) {
    stdx::unique_lock<Latch> lk(_journalListenerMutex);

    // A JournalListener can only be set once. Otherwise, accessing a copy of the _journalListener
    // pointer without a mutex would be unsafe.
    invariant(!_journalListener);

    _journalListener = jl;
}

bool WiredTigerSessionCache::isEngineCachingCursors() {
    return gWiredTigerCursorCacheSize.load() <= 0;
}

void WiredTigerSessionCache::WiredTigerSessionDeleter::operator()(
    WiredTigerSession* session) const {
    session->_cache->releaseSession(session);
}

}  // namespace mongo<|MERGE_RESOLUTION|>--- conflicted
+++ resolved
@@ -306,17 +306,9 @@
 
             auto config = syncType == Fsync::kCheckpointStableTimestamp ? "use_timestamp=true"
                                                                         : "use_timestamp=false";
-<<<<<<< HEAD
-            {
-                auto checkpointLock = _engine->getCheckpointLock(opCtx);
-                _engine->clearIndividuallyCheckpointedIndexesList();
-                invariantWTOK(s->checkpoint(s, config));
-                if (s2)
-                    invariantWTOK(s2->checkpoint(s2, config));
-            }
-=======
             invariantWTOK(s->checkpoint(s, config));
->>>>>>> 307b547e
+            if (s2)
+                invariantWTOK(s2->checkpoint(s2, config));
 
             if (token) {
                 _journalListener->onDurable(token.get());
