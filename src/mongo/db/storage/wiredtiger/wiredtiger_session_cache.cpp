/**
 *    Copyright (C) 2018-present MongoDB, Inc.
 *
 *    This program is free software: you can redistribute it and/or modify
 *    it under the terms of the Server Side Public License, version 1,
 *    as published by MongoDB, Inc.
 *
 *    This program is distributed in the hope that it will be useful,
 *    but WITHOUT ANY WARRANTY; without even the implied warranty of
 *    MERCHANTABILITY or FITNESS FOR A PARTICULAR PURPOSE.  See the
 *    Server Side Public License for more details.
 *
 *    You should have received a copy of the Server Side Public License
 *    along with this program. If not, see
 *    <http://www.mongodb.com/licensing/server-side-public-license>.
 *
 *    As a special exception, the copyright holders give permission to link the
 *    code of portions of this program with the OpenSSL library under certain
 *    conditions as described in each individual source file and distribute
 *    linked combinations including the program with the OpenSSL library. You
 *    must comply with the Server Side Public License in all respects for
 *    all of the code used other than as permitted herein. If you modify file(s)
 *    with this exception, you may extend this exception to your version of the
 *    file(s), but you are not obligated to do so. If you do not wish to do so,
 *    delete this exception statement from your version. If you delete this
 *    exception statement from all source files in the program, then also delete
 *    it in the license file.
 */

#define MONGO_LOG_DEFAULT_COMPONENT ::mongo::logger::LogComponent::kStorage

#include "mongo/platform/basic.h"

#include "mongo/db/storage/wiredtiger/wiredtiger_session_cache.h"

#include <memory>

#include "mongo/base/error_codes.h"
#include "mongo/db/concurrency/write_conflict_exception.h"
#include "mongo/db/global_settings.h"
#include "mongo/db/repl/repl_settings.h"
#include "mongo/db/storage/journal_listener.h"
#include "mongo/db/storage/wiredtiger/wiredtiger_kv_engine.h"
#include "mongo/db/storage/wiredtiger/wiredtiger_parameters_gen.h"
#include "mongo/db/storage/wiredtiger/wiredtiger_util.h"
#include "mongo/stdx/thread.h"
#include "mongo/util/log.h"
#include "mongo/util/scopeguard.h"

namespace mongo {

const std::string kWTRepairMsg =
    "Please read the documentation for starting MongoDB with --repair here: "
    "http://dochub.mongodb.org/core/repair";

WiredTigerSession::WiredTigerSession(WT_CONNECTION* conn, uint64_t epoch, uint64_t cursorEpoch)
    : _epoch(epoch),
      _cursorEpoch(cursorEpoch),
      _session(nullptr),
      _cursorGen(0),
      _cursorsOut(0),
      _idleExpireTime(Date_t::min()) {
    invariantWTOK(conn->open_session(conn, nullptr, "isolation=snapshot", &_session));
}

WiredTigerSession::WiredTigerSession(WT_CONNECTION* conn,
                                     WiredTigerSessionCache* cache,
                                     uint64_t epoch,
                                     uint64_t cursorEpoch)
    : _epoch(epoch),
      _cursorEpoch(cursorEpoch),
      _cache(cache),
      _session(nullptr),
      _cursorGen(0),
      _cursorsOut(0),
      _idleExpireTime(Date_t::min()) {
    invariantWTOK(conn->open_session(conn, nullptr, "isolation=snapshot", &_session));
}

WiredTigerSession::~WiredTigerSession() {
    if (_session) {
        invariantWTOK(_session->close(_session, nullptr));
    }
}

namespace {
void _openCursor(WT_SESSION* session,
                 const std::string& uri,
                 const char* config,
                 WT_CURSOR** cursorOut) {
    int ret = session->open_cursor(session, uri.c_str(), nullptr, config, cursorOut);
    if (ret == EBUSY) {
        // This can only happen when trying to open a cursor on the oplog and it is currently locked
        // by a verify or salvage, because we don't employ database locks to protect the oplog.
        throw WriteConflictException();
    }

    if (ret != 0) {
        std::string cursorErrMsg = str::stream()
            << "Failed to open a WiredTiger cursor. Reason: " << wtRCToStatus(ret)
            << ", uri: " << uri << ", config: " << config;

        if (ret == ENOENT) {
            uasserted(ErrorCodes::CursorNotFound, cursorErrMsg);
        }

        error() << cursorErrMsg;
        error() << "This may be due to data corruption. " << kWTRepairMsg;

        fassertFailedNoTrace(50882);
    }
}
}  // namespace

WT_CURSOR* WiredTigerSession::getCachedCursor(const std::string& uri,
                                              uint64_t id,
                                              const char* config) {
    // Find the most recently used cursor
    for (CursorCache::iterator i = _cursors.begin(); i != _cursors.end(); ++i) {
        if (i->_id == id) {
            WT_CURSOR* c = i->_cursor;
            _cursors.erase(i);
            _cursorsOut++;
            return c;
        }
    }

    WT_CURSOR* cursor = nullptr;
    _openCursor(_session, uri, config, &cursor);
    _cursorsOut++;
    return cursor;
}

WT_CURSOR* WiredTigerSession::getNewCursor(const std::string& uri, const char* config) {
    WT_CURSOR* cursor = nullptr;
    _openCursor(_session, uri, config, &cursor);
    _cursorsOut++;
    return cursor;
}

void WiredTigerSession::releaseCursor(uint64_t id, WT_CURSOR* cursor) {
    invariant(_session);
    invariant(cursor);
    _cursorsOut--;

    invariantWTOK(cursor->reset(cursor));

    // Cursors are pushed to the front of the list and removed from the back
    _cursors.push_front(WiredTigerCachedCursor(id, _cursorGen++, cursor));

    // A negative value for wiredTigercursorCacheSize means to use hybrid caching.
    std::uint32_t cacheSize = abs(gWiredTigerCursorCacheSize.load());

    while (!_cursors.empty() && _cursorGen - _cursors.back()._gen > cacheSize) {
        cursor = _cursors.back()._cursor;
        _cursors.pop_back();
        invariantWTOK(cursor->close(cursor));
    }
}

void WiredTigerSession::closeCursor(WT_CURSOR* cursor) {
    invariant(_session);
    invariant(cursor);
    _cursorsOut--;

    invariantWTOK(cursor->close(cursor));
}

void WiredTigerSession::closeAllCursors(const std::string& uri) {
    invariant(_session);

    bool all = (uri == "");
    for (auto i = _cursors.begin(); i != _cursors.end();) {
        WT_CURSOR* cursor = i->_cursor;
        if (cursor && (all || uri == cursor->uri)) {
            invariantWTOK(cursor->close(cursor));
            i = _cursors.erase(i);
        } else
            ++i;
    }
}

void WiredTigerSession::closeCursorsForQueuedDrops(WiredTigerKVEngine* engine) {
    invariant(_session);

    _cursorEpoch = _cache->getCursorEpoch();
    auto toDrop = engine->filterCursorsWithQueuedDrops(&_cursors);

    for (auto i = toDrop.begin(); i != toDrop.end(); i++) {
        WT_CURSOR* cursor = i->_cursor;
        if (cursor) {
            invariantWTOK(cursor->close(cursor));
        }
    }
}

namespace {
AtomicWord<unsigned long long> nextTableId(WiredTigerSession::kLastTableId);
}
// static
uint64_t WiredTigerSession::genTableId() {
    return nextTableId.fetchAndAdd(1);
}

// -----------------------

WiredTigerSessionCache::WiredTigerSessionCache(WiredTigerKVEngine* engine)
    : _engine(engine),
      _conn(engine->getConnection()),
      _clockSource(_engine->getClockSource()),
      _shuttingDown(0),
      _prepareCommitOrAbortCounter(0) {}

WiredTigerSessionCache::WiredTigerSessionCache(WT_CONNECTION* conn, ClockSource* cs)
    : _engine(nullptr),
      _conn(conn),
      _clockSource(cs),
      _shuttingDown(0),
      _prepareCommitOrAbortCounter(0) {}

WiredTigerSessionCache::~WiredTigerSessionCache() {
    shuttingDown();
}

void WiredTigerSessionCache::shuttingDown() {
    // Try to atomically set _shuttingDown flag, but just return if another thread was first.
    if (_shuttingDown.fetchAndBitOr(kShuttingDownMask) & kShuttingDownMask)
        return;

    // Spin as long as there are threads in releaseSession
    while (_shuttingDown.load() != kShuttingDownMask) {
        sleepmillis(1);
    }

    closeAll();
}

bool WiredTigerSessionCache::isShuttingDown() {
    return _shuttingDown.load() & kShuttingDownMask;
}

void WiredTigerSessionCache::waitUntilDurable(OperationContext* opCtx,
                                              bool forceCheckpoint,
                                              bool stableCheckpoint) {
    // For inMemory storage engines, the data is "as durable as it's going to get".
    // That is, a restart is equivalent to a complete node failure.
    if (isEphemeral()) {
        return;
    }

    const int shuttingDown = _shuttingDown.fetchAndAdd(1);
    ON_BLOCK_EXIT([this] { _shuttingDown.fetchAndSubtract(1); });

    uassert(ErrorCodes::ShutdownInProgress,
            "Cannot wait for durability because a shutdown is in progress",
            !(shuttingDown & kShuttingDownMask));

    // Stable checkpoints are only meaningful in a replica set. Replication sets the "stable
    // timestamp". If the stable timestamp is unset, WiredTiger takes a full checkpoint, which is
    // incidentally what we want. A "true" stable checkpoint (a stable timestamp was set on the
    // WT_CONNECTION, i.e: replication is on) requires `forceCheckpoint` to be true and journaling
    // to be enabled.
    if (stableCheckpoint && getGlobalReplSettings().usingReplSets()) {
        invariant(forceCheckpoint && _engine->isDurable());
    }

    // When forcing a checkpoint with journaling enabled, don't synchronize with other
    // waiters, as a log flush is much cheaper than a full checkpoint.
    if (forceCheckpoint && _engine->isDurable()) {
        UniqueWiredTigerSession session = getSession();
        WT_SESSION* s = session->getSession();
        auto encryptionKeyDB = _engine->getEncryptionKeyDB();
        std::unique_ptr<WiredTigerSession> session2;
        WT_SESSION* s2 = nullptr;
        if (encryptionKeyDB) {
            session2 = std::make_unique<WiredTigerSession>(encryptionKeyDB->getConnection());
            s2 = session2->getSession();
        }
        {
            stdx::unique_lock<Latch> lk(_journalListenerMutex);
            JournalListener::Token token = _journalListener->getToken();
            auto config = stableCheckpoint ? "use_timestamp=true" : "use_timestamp=false";
<<<<<<< HEAD
            auto checkpointLock = _engine->getCheckpointLock(opCtx);
            invariantWTOK(s->checkpoint(s, config));
            if (s2)
                invariantWTOK(s2->checkpoint(s2, config));
=======
            {
                auto checkpointLock = _engine->getCheckpointLock(opCtx);
                _engine->clearIndividuallyCheckpointedIndexesList();
                invariantWTOK(s->checkpoint(s, config));
            }
>>>>>>> 8b79b65d
            _journalListener->onDurable(token);
        }
        LOG(4) << "created checkpoint (forced)";
        return;
    }

    uint32_t start = _lastSyncTime.load();
    // Do the remainder in a critical section that ensures only a single thread at a time
    // will attempt to synchronize.
    stdx::unique_lock<Latch> lk(_lastSyncMutex);
    uint32_t current = _lastSyncTime.loadRelaxed();  // synchronized with writes through mutex
    if (current != start) {
        // Someone else synced already since we read lastSyncTime, so we're done!
        return;
    }
    _lastSyncTime.store(current + 1);

    // Nobody has synched yet, so we have to sync ourselves.

    // This gets the token (OpTime) from the last write, before flushing (either the journal, or a
    // checkpoint), and then reports that token (OpTime) as a durable write.
    stdx::unique_lock<Latch> jlk(_journalListenerMutex);
    JournalListener::Token token = _journalListener->getToken();

    // Initialize on first use.
    if (!_waitUntilDurableSession) {
        invariantWTOK(
            _conn->open_session(_conn, nullptr, "isolation=snapshot", &_waitUntilDurableSession));
    }
    if (!_keyDBSession) {
        auto encryptionKeyDB = _engine->getEncryptionKeyDB();
        if (encryptionKeyDB) {
            auto conn = encryptionKeyDB->getConnection();
            invariantWTOK(
                conn->open_session(conn, nullptr, "isolation=snapshot", &_keyDBSession));
        }
    }

    // Use the journal when available, or a checkpoint otherwise.
    if (_engine && _engine->isDurable()) {
        invariantWTOK(_waitUntilDurableSession->log_flush(_waitUntilDurableSession, "sync=on"));
        LOG(4) << "flushed journal";
    } else {
        auto checkpointLock = _engine->getCheckpointLock(opCtx);
        _engine->clearIndividuallyCheckpointedIndexesList();
        invariantWTOK(_waitUntilDurableSession->checkpoint(_waitUntilDurableSession, nullptr));
        LOG(4) << "created checkpoint";
    }

    // keyDB is always durable (opened with journal enabled)
    if (_keyDBSession) {
        invariantWTOK(_keyDBSession->log_flush(_keyDBSession, "sync=on"));
    }

    _journalListener->onDurable(token);
}

void WiredTigerSessionCache::waitUntilPreparedUnitOfWorkCommitsOrAborts(OperationContext* opCtx,
                                                                        std::uint64_t lastCount) {
    invariant(opCtx);
    stdx::unique_lock<Latch> lk(_prepareCommittedOrAbortedMutex);
    if (lastCount == _prepareCommitOrAbortCounter.loadRelaxed()) {
        opCtx->waitForConditionOrInterrupt(_prepareCommittedOrAbortedCond, lk, [&] {
            return _prepareCommitOrAbortCounter.loadRelaxed() > lastCount;
        });
    }
}

void WiredTigerSessionCache::notifyPreparedUnitOfWorkHasCommittedOrAborted() {
    stdx::unique_lock<Latch> lk(_prepareCommittedOrAbortedMutex);
    _prepareCommitOrAbortCounter.fetchAndAdd(1);
    _prepareCommittedOrAbortedCond.notify_all();
}


void WiredTigerSessionCache::closeAllCursors(const std::string& uri) {
    stdx::lock_guard<Latch> lock(_cacheLock);
    for (SessionCache::iterator i = _sessions.begin(); i != _sessions.end(); i++) {
        (*i)->closeAllCursors(uri);
    }
}

void WiredTigerSessionCache::closeCursorsForQueuedDrops() {
    // Increment the cursor epoch so that all cursors from this epoch are closed.
    _cursorEpoch.fetchAndAdd(1);

    stdx::lock_guard<Latch> lock(_cacheLock);
    for (SessionCache::iterator i = _sessions.begin(); i != _sessions.end(); i++) {
        (*i)->closeCursorsForQueuedDrops(_engine);
    }
}

size_t WiredTigerSessionCache::getIdleSessionsCount() {
    stdx::lock_guard<Latch> lock(_cacheLock);
    return _sessions.size();
}

void WiredTigerSessionCache::closeExpiredIdleSessions(int64_t idleTimeMillis) {
    // Do nothing if session close idle time is set to 0 or less
    if (idleTimeMillis <= 0) {
        return;
    }

    auto cutoffTime = _clockSource->now() - Milliseconds(idleTimeMillis);
    {
        stdx::lock_guard<Latch> lock(_cacheLock);
        // Discard all sessions that became idle before the cutoff time
        for (auto it = _sessions.begin(); it != _sessions.end();) {
            auto session = *it;
            invariant(session->getIdleExpireTime() != Date_t::min());
            if (session->getIdleExpireTime() < cutoffTime) {
                it = _sessions.erase(it);
                delete (session);
            } else {
                ++it;
            }
        }
    }
}

void WiredTigerSessionCache::closeAll() {
    // Increment the epoch as we are now closing all sessions with this epoch.
    SessionCache swap;

    {
        stdx::lock_guard<Latch> lock(_cacheLock);
        _epoch.fetchAndAdd(1);
        _sessions.swap(swap);
    }

    for (SessionCache::iterator i = swap.begin(); i != swap.end(); i++) {
        delete (*i);
    }
}

bool WiredTigerSessionCache::isEphemeral() {
    return _engine && _engine->isEphemeral();
}

UniqueWiredTigerSession WiredTigerSessionCache::getSession() {
    // We should never be able to get here after _shuttingDown is set, because no new
    // operations should be allowed to start.
    invariant(!(_shuttingDown.loadRelaxed() & kShuttingDownMask));

    {
        stdx::lock_guard<Latch> lock(_cacheLock);
        if (!_sessions.empty()) {
            // Get the most recently used session so that if we discard sessions, we're
            // discarding older ones
            WiredTigerSession* cachedSession = _sessions.back();
            _sessions.pop_back();
            // Reset the idle time
            cachedSession->setIdleExpireTime(Date_t::min());
            return UniqueWiredTigerSession(cachedSession);
        }
    }

    // Outside of the cache partition lock, but on release will be put back on the cache
    return UniqueWiredTigerSession(
        new WiredTigerSession(_conn, this, _epoch.load(), _cursorEpoch.load()));
}

void WiredTigerSessionCache::releaseSession(WiredTigerSession* session) {
    invariant(session);
    invariant(session->cursorsOut() == 0);

    const int shuttingDown = _shuttingDown.fetchAndAdd(1);
    ON_BLOCK_EXIT([this] { _shuttingDown.fetchAndSubtract(1); });

    if (shuttingDown & kShuttingDownMask) {
        // There is a race condition with clean shutdown, where the storage engine is ripped from
        // underneath OperationContexts, which are not "active" (i.e., do not have any locks), but
        // are just about to delete the recovery unit. See SERVER-16031 for more information. Since
        // shutting down the WT_CONNECTION will close all WT_SESSIONS, we shouldn't also try to
        // directly close this session.
        session->_session = nullptr;  // Prevents calling _session->close() in destructor.
        delete session;
        return;
    }

    {
        WT_SESSION* ss = session->getSession();
        uint64_t range;
        // This checks that we are only caching idle sessions and not something which might hold
        // locks or otherwise prevent truncation.
        invariantWTOK(ss->transaction_pinned_range(ss, &range));
        invariant(range == 0);

        // Release resources in the session we're about to cache.
        // If we are using hybrid caching, then close cursors now and let them
        // be cached at the WiredTiger level.
        if (gWiredTigerCursorCacheSize.load() < 0) {
            session->closeAllCursors("");
        }
        invariantWTOK(ss->reset(ss));
    }

    // If the cursor epoch has moved on, close all cursors in the session.
    uint64_t cursorEpoch = _cursorEpoch.load();
    if (session->_getCursorEpoch() != cursorEpoch)
        session->closeCursorsForQueuedDrops(_engine);

    bool returnedToCache = false;
    uint64_t currentEpoch = _epoch.load();
    bool dropQueuedIdentsAtSessionEnd = session->isDropQueuedIdentsAtSessionEndAllowed();

    // Reset this session's flag for dropping queued idents to default, before returning it to
    // session cache. Also set the time this session got idle at.
    session->dropQueuedIdentsAtSessionEndAllowed(true);
    session->setIdleExpireTime(_clockSource->now());

    if (session->_getEpoch() == currentEpoch) {  // check outside of lock to reduce contention
        stdx::lock_guard<Latch> lock(_cacheLock);
        if (session->_getEpoch() == _epoch.load()) {  // recheck inside the lock for correctness
            returnedToCache = true;
            _sessions.push_back(session);
        }
    } else
        invariant(session->_getEpoch() < currentEpoch);

    if (!returnedToCache)
        delete session;

    if (dropQueuedIdentsAtSessionEnd && _engine && _engine->haveDropsQueued())
        _engine->dropSomeQueuedIdents();
}


void WiredTigerSessionCache::setJournalListener(JournalListener* jl) {
    stdx::unique_lock<Latch> lk(_journalListenerMutex);
    _journalListener = jl;
}

bool WiredTigerSessionCache::isEngineCachingCursors() {
    return gWiredTigerCursorCacheSize.load() <= 0;
}

void WiredTigerSessionCache::WiredTigerSessionDeleter::operator()(
    WiredTigerSession* session) const {
    session->_cache->releaseSession(session);
}

}  // namespace mongo<|MERGE_RESOLUTION|>--- conflicted
+++ resolved
@@ -280,18 +280,13 @@
             stdx::unique_lock<Latch> lk(_journalListenerMutex);
             JournalListener::Token token = _journalListener->getToken();
             auto config = stableCheckpoint ? "use_timestamp=true" : "use_timestamp=false";
-<<<<<<< HEAD
-            auto checkpointLock = _engine->getCheckpointLock(opCtx);
-            invariantWTOK(s->checkpoint(s, config));
-            if (s2)
-                invariantWTOK(s2->checkpoint(s2, config));
-=======
             {
                 auto checkpointLock = _engine->getCheckpointLock(opCtx);
                 _engine->clearIndividuallyCheckpointedIndexesList();
                 invariantWTOK(s->checkpoint(s, config));
+                if (s2)
+                    invariantWTOK(s2->checkpoint(s2, config));
             }
->>>>>>> 8b79b65d
             _journalListener->onDurable(token);
         }
         LOG(4) << "created checkpoint (forced)";
