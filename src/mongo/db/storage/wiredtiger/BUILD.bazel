--- conflicted
+++ resolved
@@ -41,16 +41,11 @@
 mongo_cc_library(
     name = "storage_wiredtiger_core",
     srcs = [
-<<<<<<< HEAD
         "encryption_extension.c",
         "encryption_keydb.cpp",
-        "spill_kv_engine.cpp",
-        "spill_record_store.cpp",
-        "wiredtiger_backup_cursor_hooks.cpp",
-=======
         "spill_wiredtiger_kv_engine.cpp",
         "spill_wiredtiger_record_store.cpp",
->>>>>>> c4f3110b
+        "wiredtiger_backup_cursor_hooks.cpp",
         "wiredtiger_begin_transaction_block.cpp",
         "wiredtiger_compiled_configuration.cpp",
         "wiredtiger_connection.cpp",
@@ -77,18 +72,12 @@
         "wiredtiger_util.cpp",
     ],
     hdrs = [
-<<<<<<< HEAD
         "encryption_keydb.h",
         "encryption_keydb_c_api.h",
-        "spill_kv_engine.h",
-        "spill_record_store.h",
-        "spill_recovery_unit.h",
-        "wiredtiger_backup_cursor_hooks.h",
-=======
         "spill_recovery_unit.h",
         "spill_wiredtiger_kv_engine.h",
         "spill_wiredtiger_record_store.h",
->>>>>>> c4f3110b
+        "wiredtiger_backup_cursor_hooks.h",
         "wiredtiger_begin_transaction_block.h",
         "wiredtiger_compiled_configuration.h",
         "wiredtiger_connection.h",
