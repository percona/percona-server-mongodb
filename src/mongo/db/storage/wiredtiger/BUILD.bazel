--- conflicted
+++ resolved
@@ -75,12 +75,8 @@
         "wiredtiger_util.cpp",
     ],
     hdrs = [
-<<<<<<< HEAD
         "encryption_keydb.h",
         "encryption_keydb_c_api.h",
-        "spill_recovery_unit.h",
-=======
->>>>>>> 42fd0c5b
         "spill_wiredtiger_kv_engine.h",
         "wiredtiger_backup_cursor_hooks.h",
         "wiredtiger_begin_transaction_block.h",
