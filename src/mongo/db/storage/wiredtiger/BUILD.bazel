--- conflicted
+++ resolved
@@ -139,21 +139,14 @@
         "//src/mongo/db:server_base",
         "//src/mongo/db:server_feature_flags",
         "//src/mongo/db:service_context",
-<<<<<<< HEAD
         "//src/mongo/db/encryption:key_management",
-        "//src/mongo/db/storage:backup_block",
         "//src/mongo/db/storage:backup_cursor_hooks",
-=======
->>>>>>> 83a479e8
         "//src/mongo/db/storage:capped_snapshots",
         "//src/mongo/db/storage:exceptions",
         "//src/mongo/db/storage:execution_context",
         "//src/mongo/db/storage:index_entry_comparison",
-<<<<<<< HEAD
         "//src/mongo/db/storage:master_key_rotation",
-=======
         "//src/mongo/db/storage:kv_backup_block",
->>>>>>> 83a479e8
         "//src/mongo/db/storage:prepare_conflict_tracker",
         "//src/mongo/db/storage:record_store_base",
         "//src/mongo/db/storage:recovery_unit_base",
