--- conflicted
+++ resolved
@@ -506,7 +506,6 @@
 
 StringData WiredTigerKVEngine::kTableUriPrefix = "table:"_sd;
 
-<<<<<<< HEAD
 WiredTigerKVEngine::WiredTigerKVEngine(
     const std::string& canonicalName,
     const std::string& path,
@@ -517,19 +516,7 @@
     bool durable,
     bool ephemeral,
     bool repair,
-    bool readOnly,
     const encryption::MasterKeyProviderFactory& keyProviderFactory)
-=======
-WiredTigerKVEngine::WiredTigerKVEngine(const std::string& canonicalName,
-                                       const std::string& path,
-                                       ClockSource* cs,
-                                       const std::string& extraOpenOptions,
-                                       size_t cacheSizeMB,
-                                       size_t maxHistoryFileSizeMB,
-                                       bool durable,
-                                       bool ephemeral,
-                                       bool repair)
->>>>>>> 90d6271d
     : _clockSource(cs),
       _oplogManager(std::make_unique<WiredTigerOplogManager>()),
       _canonicalName(canonicalName),
@@ -1125,13 +1112,9 @@
         quickExit(EXIT_SUCCESS);
     }
 
-<<<<<<< HEAD
     bool downgrade = false;
-    if (_fileVersion.shouldDowngrade(_readOnly, !_recoveryTimestamp.isNull())) {
+    if (_fileVersion.shouldDowngrade(!_recoveryTimestamp.isNull())) {
         downgrade = true;
-=======
-    if (_fileVersion.shouldDowngrade(!_recoveryTimestamp.isNull())) {
->>>>>>> 90d6271d
         auto startTime = Date_t::now();
         LOGV2(22324,
               "Closing WiredTiger in preparation for reconfiguring",
