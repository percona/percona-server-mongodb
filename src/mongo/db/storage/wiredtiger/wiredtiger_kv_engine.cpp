--- conflicted
+++ resolved
@@ -1005,7 +1005,6 @@
     return all;
 }
 
-<<<<<<< HEAD
 WiredTigerKVEngine::WiredTigerKVEngine(
     const std::string& canonicalName,
     const std::string& path,
@@ -1014,22 +1013,10 @@
     bool ephemeral,
     bool repair,
     bool isReplSet,
-    bool shouldSkipOplogSampling,
     bool shouldRecoverFromOplogAsStandalone,
     bool inStandaloneMode,
     PeriodicRunner* periodicRunner,
     const encryption::MasterKeyProviderFactory& keyProviderFactory)
-=======
-WiredTigerKVEngine::WiredTigerKVEngine(const std::string& canonicalName,
-                                       const std::string& path,
-                                       ClockSource* clockSource,
-                                       WiredTigerConfig wtConfig,
-                                       bool ephemeral,
-                                       bool repair,
-                                       bool isReplSet,
-                                       bool shouldRecoverFromOplogAsStandalone,
-                                       bool inStandaloneMode)
->>>>>>> bc7b118e
     : WiredTigerKVEngineBase(canonicalName, path, clockSource, std::move(wtConfig)),
       _restEncr(DataAtRestEncryption::create(encryptionGlobalParams,
                                              boost::filesystem::path(path),
