/**
 *    Copyright (C) 2018-present MongoDB, Inc.
 *
 *    This program is free software: you can redistribute it and/or modify
 *    it under the terms of the Server Side Public License, version 1,
 *    as published by MongoDB, Inc.
 *
 *    This program is distributed in the hope that it will be useful,
 *    but WITHOUT ANY WARRANTY; without even the implied warranty of
 *    MERCHANTABILITY or FITNESS FOR A PARTICULAR PURPOSE.  See the
 *    Server Side Public License for more details.
 *
 *    You should have received a copy of the Server Side Public License
 *    along with this program. If not, see
 *    <http://www.mongodb.com/licensing/server-side-public-license>.
 *
 *    As a special exception, the copyright holders give permission to link the
 *    code of portions of this program with the OpenSSL library under certain
 *    conditions as described in each individual source file and distribute
 *    linked combinations including the program with the OpenSSL library. You
 *    must comply with the Server Side Public License in all respects for
 *    all of the code used other than as permitted herein. If you modify file(s)
 *    with this exception, you may extend this exception to your version of the
 *    file(s), but you are not obligated to do so. If you do not wish to do so,
 *    delete this exception statement from your version. If you delete this
 *    exception statement from all source files in the program, then also delete
 *    it in the license file.
 */

#define MONGO_LOGV2_DEFAULT_COMPONENT ::mongo::logv2::LogComponent::kStorage

#define LOGV2_FOR_RECOVERY(ID, DLEVEL, MESSAGE, ...) \
    LOGV2_DEBUG_OPTIONS(ID, DLEVEL, {logv2::LogComponent::kStorageRecovery}, MESSAGE, ##__VA_ARGS__)
#define LOGV2_FOR_ROLLBACK(ID, DLEVEL, MESSAGE, ...) \
    LOGV2_DEBUG_OPTIONS(                             \
        ID, DLEVEL, {logv2::LogComponent::kReplicationRollback}, MESSAGE, ##__VA_ARGS__)

#include "mongo/platform/basic.h"

#ifdef _WIN32
#define NVALGRIND
#endif

#include <fmt/format.h>
#include <iomanip>
#include <memory>
#include <regex>

#include "mongo/db/storage/wiredtiger/wiredtiger_kv_engine.h"

#include <boost/filesystem.hpp>
#include <boost/filesystem/operations.hpp>
#include <boost/filesystem/path.hpp>
#include <boost/system/error_code.hpp>
#include <fmt/format.h>
#include <libarchive/archive.h>
#include <libarchive/archive_entry.h>
#include <valgrind/valgrind.h>


#include <aws/core/Aws.h>
#include <aws/core/auth/AWSCredentialsProvider.h>
#include <aws/core/utils/logging/AWSLogging.h>
#include <aws/core/utils/logging/FormattedLogSystem.h>
#include <aws/s3/S3Client.h>
#include <aws/s3/model/AbortMultipartUploadRequest.h>
#include <aws/s3/model/CreateBucketRequest.h>
#include <aws/s3/model/CreateMultipartUploadRequest.h>
#include <aws/s3/model/ListObjectsRequest.h>
#include <aws/s3/model/PutObjectRequest.h>
#include <aws/transfer/TransferManager.h>

#include "mongo/base/error_codes.h"
#include "mongo/bson/bsonobjbuilder.h"
#include "mongo/db/bson/dotted_path_support.h"
#include "mongo/db/catalog/collection.h"
#include "mongo/db/catalog/collection_catalog.h"
#include "mongo/db/client.h"
#include "mongo/db/commands/server_status_metric.h"
#include "mongo/db/concurrency/locker.h"
#include "mongo/db/concurrency/write_conflict_exception.h"
#include "mongo/db/encryption/encryption_options.h"
#include "mongo/db/global_settings.h"
#include "mongo/db/index/index_descriptor.h"
#include "mongo/db/mongod_options_storage_gen.h"
#include "mongo/db/repl/repl_settings.h"
#include "mongo/db/repl/replication_coordinator.h"
#include "mongo/db/server_options.h"
#include "mongo/db/server_recovery.h"
#include "mongo/db/service_context.h"
#include "mongo/db/snapshot_window_options_gen.h"
#include "mongo/db/storage/journal_listener.h"
#include "mongo/db/storage/key_format.h"
#include "mongo/db/storage/storage_file_util.h"
#include "mongo/db/storage/storage_options.h"
#include "mongo/db/storage/storage_parameters_gen.h"
#include "mongo/db/storage/storage_repair_observer.h"
<<<<<<< HEAD
#include "mongo/db/storage/wiredtiger/wiredtiger_backup_cursor_hooks.h"
=======
#include "mongo/db/storage/ticketholders.h"
>>>>>>> cce0c09e
#include "mongo/db/storage/wiredtiger/wiredtiger_cursor.h"
#include "mongo/db/storage/wiredtiger/wiredtiger_customization_hooks.h"
#include "mongo/db/storage/wiredtiger/wiredtiger_encryption_hooks.h"
#include "mongo/db/storage/wiredtiger/wiredtiger_extensions.h"
#include "mongo/db/storage/wiredtiger/wiredtiger_global_options.h"
#include "mongo/db/storage/wiredtiger/wiredtiger_index.h"
#include "mongo/db/storage/wiredtiger/wiredtiger_parameters_gen.h"
#include "mongo/db/storage/wiredtiger/wiredtiger_record_store.h"
#include "mongo/db/storage/wiredtiger/wiredtiger_recovery_unit.h"
#include "mongo/db/storage/wiredtiger/wiredtiger_session_cache.h"
#include "mongo/db/storage/wiredtiger/wiredtiger_size_storer.h"
#include "mongo/logv2/log.h"
#include "mongo/platform/atomic_word.h"
#include "mongo/util/background.h"
#include "mongo/util/concurrency/idle_thread_block.h"
#include "mongo/util/concurrency/ticketholder.h"
#include "mongo/util/debug_util.h"
#include "mongo/util/exit.h"
#include "mongo/util/log_and_backoff.h"
#include "mongo/util/processinfo.h"
#include "mongo/util/quick_exit.h"
#include "mongo/util/scopeguard.h"
#include "mongo/util/stacktrace.h"
#include "mongo/util/testing_proctor.h"
#include "mongo/util/time_support.h"

#if !defined(__has_feature)
#define __has_feature(x) 0
#endif

#if __has_feature(address_sanitizer)
const bool kAddressSanitizerEnabled = true;
#else
const bool kAddressSanitizerEnabled = false;
#endif

using namespace fmt::literals;

namespace mongo {

namespace {

MONGO_FAIL_POINT_DEFINE(WTPauseStableTimestamp);
MONGO_FAIL_POINT_DEFINE(WTPreserveSnapshotHistoryIndefinitely);
MONGO_FAIL_POINT_DEFINE(WTSetOldestTSToStableTS);
MONGO_FAIL_POINT_DEFINE(WTWriteConflictExceptionForImportCollection);
MONGO_FAIL_POINT_DEFINE(WTWriteConflictExceptionForImportIndex);
MONGO_FAIL_POINT_DEFINE(WTRollbackToStableReturnOnEBUSY);

const std::string kPinOldestTimestampAtStartupName = "_wt_startup";

boost::filesystem::path getOngoingBackupPath() {
    return boost::filesystem::path(storageGlobalParams.dbpath) /
        WiredTigerBackup::kOngoingBackupFile;
}

}  // namespace

bool WiredTigerFileVersion::shouldDowngrade(bool readOnly, bool hasRecoveryTimestamp) {
    if (readOnly) {
        // A read-only state must not have upgraded. Nor could it downgrade.
        return false;
    }

    const auto replCoord = repl::ReplicationCoordinator::get(getGlobalServiceContext());
    const auto memberState = replCoord->getMemberState();
    if (memberState.arbiter()) {
        // SERVER-35361: Arbiters will no longer downgrade their data files. To downgrade
        // binaries, the user must delete the dbpath. It's not particularly expensive for a
        // replica set to re-initialize an arbiter that comes online.
        return false;
    }

    if (!serverGlobalParams.featureCompatibility.isVersionInitialized()) {
        // If the FCV document hasn't been read, trust the WT compatibility. MongoD will
        // downgrade to the same compatibility it discovered on startup.
        return _startupVersion == StartupVersion::IS_44_FCV_42 ||
            _startupVersion == StartupVersion::IS_42;
    }

    // (Generic FCV reference): Only consider downgrading when FCV has been fully downgraded to last
    // continuous or last LTS. It's possible for WiredTiger to introduce a data format change in a
    // continuous release. This FCV gate must remain across binary version releases.
    const auto currentVersion = serverGlobalParams.featureCompatibility.getVersion();
    if (currentVersion != multiversion::GenericFCV::kLastContinuous &&
        currentVersion != multiversion::GenericFCV::kLastLTS) {
        return false;
    }

    if (getGlobalReplSettings().usingReplSets()) {
        // If this process is run with `--replSet`, it must have run any startup replication
        // recovery and downgrading at this point is safe.
        return true;
    }

    if (hasRecoveryTimestamp) {
        // If we're not running with `--replSet`, don't allow downgrades if the node needed to run
        // replication recovery. Having a recovery timestamp implies recovery must be run, but it
        // was not.
        return false;
    }

    // If there is no `recoveryTimestamp`, then the data should be consistent with the top of
    // oplog and downgrading can proceed. This is expected for standalone datasets that use FCV.
    return true;
}

std::string WiredTigerFileVersion::getDowngradeString() {
    if (!serverGlobalParams.featureCompatibility.isVersionInitialized()) {
        invariant(_startupVersion != StartupVersion::IS_44_FCV_44);

        switch (_startupVersion) {
            case StartupVersion::IS_44_FCV_42:
                return "compatibility=(release=3.3)";
            case StartupVersion::IS_42:
                return "compatibility=(release=3.3)";
            default:
                MONGO_UNREACHABLE;
        }
    }

    // With the introduction of continuous releases, there are two downgrade paths from kLatest.
    // Either to kLastContinuous or kLastLTS. It's possible for the data format to differ between
    // kLastContinuous and kLastLTS and we'll need to handle that appropriately here. We only
    // consider downgrading when FCV has been fully downgraded. This will have to be updated for new
    // releases.
    const auto currentVersion = serverGlobalParams.featureCompatibility.getVersion();
    if (currentVersion == multiversion::FeatureCompatibilityVersion::kVersion_5_1) {
        // If the data format between kLatest (v5.2) and kLastContinuous (v5.1) differs, change the
        // 'kLastContinuousWTRelease' version.
        return kLastContinuousWTRelease;
    } else if (currentVersion ==
               multiversion::FeatureCompatibilityVersion::kFullyDowngradedTo_5_0) {
        // If the data format between kLatest (v5.2) and kLastLTS (v5.0) differs, change the
        // 'kLastLTSWTRelease' version.
        return kLastLTSWTRelease;
    }

    // We're in a state that's not ready to downgrade. Use the latest WiredTiger version for this
    // binary.
    return kLatestWTRelease;
}

using std::set;
using std::string;

namespace dps = ::mongo::dotted_path_support;

class WiredTigerKVEngine::WiredTigerSessionSweeper : public BackgroundJob {
public:
    explicit WiredTigerSessionSweeper(WiredTigerSessionCache* sessionCache)
        : BackgroundJob(false /* deleteSelf */), _sessionCache(sessionCache) {}

    virtual string name() const {
        return "WTIdleSessionSweeper";
    }

    virtual void run() {
        ThreadClient tc(name(), getGlobalServiceContext());
        LOGV2_DEBUG(22303, 1, "starting {name} thread", "name"_attr = name());

        while (!_shuttingDown.load()) {
            {
                stdx::unique_lock<Latch> lock(_mutex);
                MONGO_IDLE_THREAD_BLOCK;
                // Check every 10 seconds or sooner in the debug builds
                _condvar.wait_for(lock, stdx::chrono::seconds(kDebugBuild ? 1 : 10));
            }

            _sessionCache->closeExpiredIdleSessions(gWiredTigerSessionCloseIdleTimeSecs.load() *
                                                    1000);
        }
        LOGV2_DEBUG(22304, 1, "stopping {name} thread", "name"_attr = name());
    }

    void shutdown() {
        _shuttingDown.store(true);
        {
            stdx::unique_lock<Latch> lock(_mutex);
            // Wake up the session sweeper thread early, we do not want the shutdown
            // to wait for us too long.
            _condvar.notify_one();
        }
        wait();
    }

private:
    WiredTigerSessionCache* _sessionCache;
    AtomicWord<bool> _shuttingDown{false};

    Mutex _mutex = MONGO_MAKE_LATCH("WiredTigerSessionSweeper::_mutex");  // protects _condvar
    // The session sweeper thread idles on this condition variable for a particular time duration
    // between cleaning up expired sessions. It can be triggered early to expediate shutdown.
    stdx::condition_variable _condvar;
};

std::string toString(const StorageEngine::OldestActiveTransactionTimestampResult& r) {
    if (r.isOK()) {
        if (r.getValue()) {
            // Timestamp.
            return r.getValue().value().toString();
        } else {
            // boost::none.
            return "null";
        }
    } else {
        return r.getStatus().toString();
    }
}

namespace {
constexpr auto keydbDir = "key.db";
constexpr auto rotationDir = "key.db.rotation";
constexpr auto keydbBackupDir = "key.db.rotated";
}  // namespace

// Copy files and fill vectors for remove copied files and empty dirs
// Following files are excluded:
//   collection-*.wt
//   index-*.wt
//   collection/*.wt
//   index/*.wt
// Can throw standard exceptions
static void copy_keydb_files(const boost::filesystem::path& from,
                             const boost::filesystem::path& to,
                             std::vector<boost::filesystem::path>& emptyDirs,
                             std::vector<boost::filesystem::path>& copiedFiles,
                             bool* parent_empty = nullptr) {
    namespace fs = boost::filesystem;
    bool checkTo = true;
    bool empty = true;

    for(auto& p: fs::directory_iterator(from)) {
        if (fs::is_directory(p.status())) {
            copy_keydb_files(p.path(), to / p.path().filename(), emptyDirs, copiedFiles, &empty);
        } else {
            static std::regex rex{"/(collection|index)[-/][^/]+\\.wt$"};
            std::smatch sm;
            if (std::regex_search(p.path().string(), sm, rex)) {
                empty = false;
                if (parent_empty)
                    *parent_empty = false;
            } else {
                if (checkTo) {
                    checkTo = false;
                    if (!fs::exists(to))
                        fs::create_directories(to);
                }
                fs::copy_file(p.path(), to / p.path().filename(), fs::copy_option::none);
                copiedFiles.push_back(p.path());
            }
        }
    }

    if (empty)
        emptyDirs.push_back(from);
}

namespace {

StatusWith<std::deque<BackupBlock>> getBackupBlocksFromBackupCursor(
    OperationContext* opCtx,
    boost::optional<Timestamp> checkpointTimestamp,
    WT_SESSION* session,
    WT_CURSOR* cursor,
    bool incrementalBackup,
    bool fullBackup,
    std::string dbPath,
    const char* statusPrefix) {
    int wtRet;
    std::deque<BackupBlock> backupBlocks;
    const char* filename;
    const auto directoryPath = boost::filesystem::path(dbPath);
    const auto wiredTigerLogFilePrefix = "WiredTigerLog";
    while ((wtRet = cursor->next(cursor)) == 0) {
        invariantWTOK(cursor->get_key(cursor, &filename), session);

        std::string name(filename);

        boost::filesystem::path filePath = directoryPath;
        if (name.find(wiredTigerLogFilePrefix) == 0) {
            // TODO SERVER-13455:replace `journal/` with the configurable journal path.
            filePath /= boost::filesystem::path("journal");
        }
        filePath /= name;

        boost::system::error_code errorCode;
        const std::uint64_t fileSize = boost::filesystem::file_size(filePath, errorCode);
        uassert(31403,
                "Failed to get a file's size. Filename: {} Error: {}"_format(filePath.string(),
                                                                             errorCode.message()),
                !errorCode);

        if (incrementalBackup && !fullBackup) {
            // For a subsequent incremental backup, each BackupBlock corresponds to changes
            // made to data files since the initial incremental backup. Each BackupBlock has a
            // maximum size of options.blockSizeMB.
            // For each file listed, open a duplicate backup cursor and get the blocks to copy.
            std::stringstream ss;
            ss << "incremental=(file=" << filename << ")";
            const std::string config = ss.str();
            WT_CURSOR* dupCursor;
            wtRet = session->open_cursor(session, nullptr, cursor, config.c_str(), &dupCursor);
            if (wtRet != 0) {
                return wtRCToStatus(wtRet, session);
            }

            bool fileUnchangedFlag = true;
            while ((wtRet = dupCursor->next(dupCursor)) == 0) {
                fileUnchangedFlag = false;
                uint64_t offset, size, type;
                invariantWTOK(dupCursor->get_key(dupCursor, &offset, &size, &type), session);
                LOGV2_DEBUG(22311,
                            2,
                            "Block to copy for incremental backup: filename: {filePath_string}, "
                            "offset: {offset}, size: {size}, type: {type}",
                            "filePath_string"_attr = filePath.string(),
                            "offset"_attr = offset,
                            "size"_attr = size,
                            "type"_attr = type);
                backupBlocks.push_back(BackupBlock(
                    opCtx, filePath.string(), checkpointTimestamp, offset, size, fileSize));
            }

            // If the file is unchanged, push a BackupBlock with offset=0 and length=0. This allows
            // us to distinguish between an unchanged file and a deleted file in an incremental
            // backup.
            if (fileUnchangedFlag) {
                backupBlocks.push_back(BackupBlock(opCtx,
                                                   filePath.string(),
                                                   checkpointTimestamp,
                                                   0 /* offset */,
                                                   0 /* length */,
                                                   fileSize));
            }

            if (wtRet != WT_NOTFOUND) {
                return wtRCToStatus(wtRet, session);
            }

            wtRet = dupCursor->close(dupCursor);
            if (wtRet != 0) {
                return wtRCToStatus(wtRet, session);
            }
        } else {
            // For a full backup or the initial incremental backup, each BackupBlock corresponds
            // to an entire file. Full backups cannot open an incremental cursor, even if they
            // are the initial incremental backup.
            const std::uint64_t length = incrementalBackup ? fileSize : 0;
            backupBlocks.push_back(BackupBlock(
                opCtx, filePath.string(), checkpointTimestamp, 0 /* offset */, length, fileSize));
        }
    }

    if (wtRet != WT_NOTFOUND) {
        return wtRCToStatus(wtRet, session, statusPrefix);
    }
    return backupBlocks;
}

}  // namespace

StringData WiredTigerKVEngine::kTableUriPrefix = "table:"_sd;

WiredTigerKVEngine::WiredTigerKVEngine(const std::string& canonicalName,
                                       const std::string& path,
                                       ClockSource* cs,
                                       const std::string& extraOpenOptions,
                                       size_t cacheSizeMB,
                                       size_t maxHistoryFileSizeMB,
                                       bool durable,
                                       bool ephemeral,
                                       bool repair,
                                       bool readOnly)
    : _clockSource(cs),
      _oplogManager(std::make_unique<WiredTigerOplogManager>()),
      _canonicalName(canonicalName),
      _path(path),
      _sizeStorerSyncTracker(cs, 100000, Seconds(60)),
      _durable(durable),
      _ephemeral(ephemeral),
      _inRepairMode(repair),
      _readOnly(readOnly),
      _keepDataHistory(serverGlobalParams.enableMajorityReadConcern) {
    _pinnedOplogTimestamp.store(Timestamp::max().asULL());
    boost::filesystem::path journalPath = path;
    journalPath /= "journal";
    if (_durable) {
        if (!boost::filesystem::exists(journalPath)) {
            try {
                boost::filesystem::create_directory(journalPath);
            } catch (std::exception& e) {
                LOGV2_ERROR(22312,
                            "error creating journal dir {directory} {error}",
                            "Error creating journal directory",
                            "directory"_attr = journalPath.generic_string(),
                            "error"_attr = e.what());
                throw;
            }
        }
    }

    _previousCheckedDropsQueued.store(_clockSource->now().toMillisSinceEpoch());

    if (encryptionGlobalParams.enableEncryption) {
        namespace fs = boost::filesystem;
        bool just_created{false};
        fs::path keyDBPath = path;
        keyDBPath /= keydbDir;
        ScopeGuard keyDBPathGuard([&] {
            if (just_created)
                fs::remove_all(keyDBPath);
        });
        if (!fs::exists(keyDBPath)) {
            fs::path betaKeyDBPath = path;
            betaKeyDBPath /= "keydb";
            if (!fs::exists(betaKeyDBPath)) {
                try {
                    fs::create_directory(keyDBPath);
                    just_created = true;
                } catch (std::exception& e) {
                    LOGV2(29007, "error creating KeyDB dir {path} {what}",
                          "path"_attr = keyDBPath.string(),
                          "what"_attr = e.what());
                    throw;
                }
            } else if (!storageGlobalParams.directoryperdb) {
                // --directoryperdb is not specified - just rename
                try {
                    fs::rename(betaKeyDBPath, keyDBPath);
                } catch (std::exception& e) {
                    LOGV2(29008, "error renaming KeyDB directory from {path1} to {path2} {what}",
                          "path1"_attr = betaKeyDBPath.string(),
                          "path2"_attr = keyDBPath.string(),
                          "what"_attr = e.what());
                    throw;
                }
            } else {
                // --directoryperdb specified - there are chances betaKeyDBPath contains
                // user data from 'keydb' database
                // move everything except
                //   collection-*.wt
                //   index-*.wt
                //   collection/*.wt
                //   index/*.wt
                try {
                    std::vector<fs::path> emptyDirs;
                    std::vector<fs::path> copiedFiles;
                    copy_keydb_files(betaKeyDBPath, keyDBPath, emptyDirs, copiedFiles);
                    for (auto&& file : copiedFiles)
                        fs::remove(file);
                    for (auto&& dir : emptyDirs)
                        fs::remove(dir);
                } catch (std::exception& e) {
                    LOGV2(29009, "error moving KeyDB files from {path1} to {path2} {what}",
                          "path1"_attr = betaKeyDBPath.string(),
                          "path2"_attr = keyDBPath.string(),
                          "what"_attr = e.what());
                    throw;
                }
            }
        }
        auto encryptionKeyDB = std::make_unique<EncryptionKeyDB>(just_created, keyDBPath.string());
        encryptionKeyDB->init();
        keyDBPathGuard.dismiss();
        // do master key rotation if necessary
        if (encryptionGlobalParams.shouldRotateMasterKey()) {
            fs::path newKeyDBPath = path;
            newKeyDBPath /= rotationDir;
            if (fs::exists(newKeyDBPath)) {
                std::stringstream ss;
                ss << "Cannot do master key rotation. ";
                ss << "Rotation directory '" << newKeyDBPath << "' already exists.";
                throw std::runtime_error(ss.str());
            }
            try {
                fs::create_directory(newKeyDBPath);
            } catch (std::exception& e) {
                LOGV2(29010, "error creating rotation directory {path} {what}",
                      "path"_attr = newKeyDBPath.string(),
                      "what"_attr = e.what());
                throw;
            }
            auto rotationKeyDB = std::make_unique<EncryptionKeyDB>(newKeyDBPath.string(), true);
            rotationKeyDB->init();
            rotationKeyDB->clone(encryptionKeyDB.get());
            // store new key to the Vault
            rotationKeyDB->store_masterkey();
            // close key db instances and rename dirs
            encryptionKeyDB.reset(nullptr);
            rotationKeyDB.reset(nullptr);
            fs::path backupKeyDBPath = path;
            backupKeyDBPath /= keydbBackupDir;
            fs::remove_all(backupKeyDBPath);
            fs::rename(keyDBPath, backupKeyDBPath);
            fs::rename(newKeyDBPath, keyDBPath);
            throw std::runtime_error("master key rotation finished successfully");
        }
        _encryptionKeyDB = std::move(encryptionKeyDB);
        // add Percona encryption extension
        std::stringstream ss;
        ss << "local=(entry=percona_encryption_extension_init,early_load=true,config=(cipher=" << encryptionGlobalParams.encryptionCipherMode << "))";
        WiredTigerExtensions::get(getGlobalServiceContext())->addExtension(ss.str());
        // setup encryption hooks
        // WiredTigerEncryptionHooks instance should be created after EncryptionKeyDB (depends on it)
        if (encryptionGlobalParams.encryptionCipherMode == "AES256-CBC")
            EncryptionHooks::set(
                getGlobalServiceContext(),
                std::make_unique<WiredTigerEncryptionHooksCBC>(_encryptionKeyDB.get()));
        else // AES256-GCM
            EncryptionHooks::set(
                getGlobalServiceContext(),
                std::make_unique<WiredTigerEncryptionHooksGCM>(_encryptionKeyDB.get()));
    }

    std::stringstream ss;
    ss << "create,";
    ss << "cache_size=" << cacheSizeMB << "M,";
    ss << "session_max=33000,";
    ss << "eviction=(threads_min=4,threads_max=4),";

    if (gWiredTigerEvictionDirtyTargetGB)
        ss << "eviction_dirty_target="
           << static_cast<size_t>(gWiredTigerEvictionDirtyTargetGB * 1024) << "MB,";
    if (gWiredTigerEvictionDirtyMaxGB)
        ss << "eviction_dirty_trigger=" << static_cast<size_t>(gWiredTigerEvictionDirtyMaxGB * 1024)
           << "MB,";

    ss << "config_base=false,";
    ss << "statistics=(fast),";

    if (!WiredTigerSessionCache::isEngineCachingCursors()) {
        ss << "cache_cursors=false,";
    }

    // The setting may have a later setting override it if not using the journal.  We make it
    // unconditional here because even nojournal may need this setting if it is a transition
    // from using the journal.
    ss << "log=(enabled=true,remove=" << (_readOnly ? "false" : "true")
       << ",path=journal,compressor=";
    ss << wiredTigerGlobalOptions.journalCompressor << "),";
    ss << "builtin_extension_config=(zstd=(compression_level="
       << wiredTigerGlobalOptions.zstdCompressorLevel << ")),";
    ss << "file_manager=(close_idle_time=" << gWiredTigerFileHandleCloseIdleTime
       << ",close_scan_interval=" << gWiredTigerFileHandleCloseScanInterval
       << ",close_handle_minimum=" << gWiredTigerFileHandleCloseMinimum << "),";
    ss << "statistics_log=(wait=" << wiredTigerGlobalOptions.statisticsLogDelaySecs << "),";

    // Enable JSON output for errors and messages.
    ss << "json_output=(error,message),";

    // Generate the settings related to the verbose configuration.
    ss << WiredTigerUtil::generateWTVerboseConfiguration() << ",";

    if (kDebugBuild) {
        // Do not abort the process when corruption is found in debug builds, which supports
        // increased test coverage.
        ss << "debug_mode=(corruption_abort=false,";
        // For select debug builds, support enabling WiredTiger eviction debug mode. This uses
        // more aggressive eviction tactics, but may have a negative performance impact.
        if (gWiredTigerEvictionDebugMode) {
            ss << "eviction=true,";
        }
        ss << "),";
    }
    if (kAddressSanitizerEnabled) {
        // For applications using WT, advancing a cursor invalidates the data/memory that cursor was
        // pointing to. WT performs the optimization of managing its own memory. The unit of memory
        // allocation is a page. Walking a cursor from one key/value to the next often lands on the
        // same page, which has the effect of keeping the address of the prior key/value valid. For
        // a bug to occur, the cursor must move across pages, and the prior page must be
        // evicted. While rare, this can happen, resulting in reading random memory.
        //
        // The cursor copy debug mode will instead cause WT to malloc/free memory for each key/value
        // a cursor is positioned on. Thus, enabling when using with address sanitizer will catch
        // many cases of dereferencing invalid cursor positions. Note, there is a known caveat: a
        // free/malloc for roughly the same allocation size can often return the same memory
        // address. This is a scenario where the address sanitizer is not able to detect a
        // use-after-free error.
        ss << "debug_mode=(cursor_copy=true),";
    }
    if (TestingProctor::instance().isEnabled()) {
        // Enable debug write-ahead logging for all tables when testing is enabled.
        //
        // If MongoDB startup fails, there may be clues from the previous run still left in the WT
        // log files that can provide some insight into how the system got into a bad state. When
        // testing is enabled, keep around some of these files for investigative purposes.
        ss << "debug_mode=(table_logging=true,checkpoint_retention=4),";
    }
    if (gWiredTigerStressConfig) {
        ss << "timing_stress_for_test=[history_store_checkpoint_delay,checkpoint_slow],";
    }

    ss << WiredTigerCustomizationHooks::get(getGlobalServiceContext())
              ->getTableCreateConfig("system");
    ss << WiredTigerExtensions::get(getGlobalServiceContext())->getOpenExtensionsConfig();
    ss << extraOpenOptions;

    if (!_durable) {
        // If we started without the journal, but previously used the journal then open with the
        // WT log enabled to perform any unclean shutdown recovery and then close and reopen in
        // the normal path without the journal.
        if (boost::filesystem::exists(journalPath)) {
            string config = ss.str();
            auto start = Date_t::now();
            LOGV2(22313,
                  "Detected WT journal files. Running recovery from last checkpoint. journal to "
                  "nojournal transition config",
                  "config"_attr = config);
            int ret = wiredtiger_open(
                path.c_str(), _eventHandler.getWtEventHandler(), config.c_str(), &_conn);
            LOGV2(4795911, "Recovery complete", "duration"_attr = Date_t::now() - start);
            if (ret == EINVAL) {
                fassertFailedNoTrace(28717);
            } else if (ret != 0) {
                Status s(wtRCToStatus(ret, nullptr));
                msgasserted(28718, s.reason());
            }
            start = Date_t::now();
            invariantWTOK(_conn->close(_conn, nullptr), nullptr);
            LOGV2(4795910,
                  "WiredTiger closed. Removing journal files",
                  "duration"_attr = Date_t::now() - start);
            // After successful recovery, remove the journal directory.
            try {
                start = Date_t::now();
                boost::filesystem::remove_all(journalPath);
            } catch (std::exception& e) {
                LOGV2_ERROR(22355,
                            "error removing journal dir {directory} {error}",
                            "Error removing journal directory",
                            "directory"_attr = journalPath.generic_string(),
                            "error"_attr = e.what(),
                            "duration"_attr = Date_t::now() - start);
                throw;
            }
            LOGV2(4795908, "Journal files removed", "duration"_attr = Date_t::now() - start);
        }
        // This setting overrides the earlier setting because it is later in the config string.
        ss << ",log=(enabled=false),";
    }

    if (WiredTigerUtil::willRestoreFromBackup()) {
        ss << WiredTigerUtil::generateRestoreConfig() << ",";
    }

    string config = ss.str();
    LOGV2(22315, "Opening WiredTiger", "config"_attr = config);
    auto startTime = Date_t::now();
    _openWiredTiger(path, config);
    LOGV2(4795906, "WiredTiger opened", "duration"_attr = Date_t::now() - startTime);
    _eventHandler.setStartupSuccessful();
    _wtOpenConfig = config;

    {
        char buf[(2 * 8 /*bytes in hex*/) + 1 /*nul terminator*/];
        invariantWTOK(_conn->query_timestamp(_conn, buf, "get=recovery"), nullptr);

        std::uint64_t tmp;
        fassert(50758, NumberParser().base(16)(buf, &tmp));
        _recoveryTimestamp = Timestamp(tmp);
        LOGV2_FOR_RECOVERY(23987,
                           0,
                           "WiredTiger recoveryTimestamp",
                           "recoveryTimestamp"_attr = _recoveryTimestamp);
    }

    {
        char buf[(2 * 8 /*bytes in hex*/) + 1 /*nul terminator*/];
        int ret = _conn->query_timestamp(_conn, buf, "get=oldest");
        if (ret != WT_NOTFOUND) {
            invariantWTOK(ret, nullptr);

            std::uint64_t tmp;
            fassert(5380107, NumberParser().base(16)(buf, &tmp));
            LOGV2_FOR_RECOVERY(
                5380106, 0, "WiredTiger oldestTimestamp", "oldestTimestamp"_attr = Timestamp(tmp));
            // The oldest timestamp is set in WT. Only set the in-memory variable.
            _oldestTimestamp.store(tmp);
            setInitialDataTimestamp(Timestamp(tmp));
        }
    }

    // If there's no recovery timestamp, MDB has not produced a consistent snapshot of
    // data. `_oldestTimestamp` and `_initialDataTimestamp` are only meaningful when there's a
    // consistent snapshot of data.
    //
    // Note, this code is defensive (i.e: protects against a theorized, unobserved case) and is
    // primarily concerned with restarts of a process that was performing an eMRC=off rollback via
    // refetch.
    if (_recoveryTimestamp.isNull() && _oldestTimestamp.load() > 0) {
        LOGV2_FOR_RECOVERY(5380108, 0, "There is an oldestTimestamp without a recoveryTimestamp");
        _oldestTimestamp.store(0);
        _initialDataTimestamp.store(0);
    }

    _sessionCache.reset(new WiredTigerSessionCache(this));

    _sessionSweeper = std::make_unique<WiredTigerSessionSweeper>(_sessionCache.get());
    _sessionSweeper->go();

    // Until the Replication layer installs a real callback, prevent truncating the oplog.
    setOldestActiveTransactionTimestampCallback(
        [](Timestamp) { return StatusWith(boost::make_optional(Timestamp::min())); });

    if (!_readOnly && !_ephemeral) {
        if (!_recoveryTimestamp.isNull()) {
            // If the oldest/initial data timestamps were unset (there was no persisted durable
            // history), initialize them to the recovery timestamp.
            if (_oldestTimestamp.load() == 0) {
                setInitialDataTimestamp(_recoveryTimestamp);
                // Communicate the oldest timestamp to WT.
                setOldestTimestamp(_recoveryTimestamp, false);
            }

            // Pin the oldest timestamp prior to calling `setStableTimestamp` as that attempts to
            // advance the oldest timestamp. We do this pinning to give features such as resharding
            // an opportunity to re-pin the oldest timestamp after a restart. The assumptions this
            // relies on are that:
            //
            // 1) The feature stores the desired pin timestamp in some local collection.
            // 2) This temporary pinning lasts long enough for the catalog to be loaded and
            //    accessed.
            {
                stdx::lock_guard<Latch> lk(_oldestTimestampPinRequestsMutex);
                uassertStatusOK(_pinOldestTimestamp(lk,
                                                    kPinOldestTimestampAtStartupName,
                                                    Timestamp(_oldestTimestamp.load()),
                                                    false));
            }

            setStableTimestamp(_recoveryTimestamp, false);

            _sessionCache->snapshotManager().setLastApplied(_recoveryTimestamp);
            {
                stdx::lock_guard<Latch> lk(_highestDurableTimestampMutex);
                _highestSeenDurableTimestamp = _recoveryTimestamp.asULL();
            }
        }
    }

    if (_ephemeral && !TestingProctor::instance().isEnabled()) {
        // We do not maintain any snapshot history for the ephemeral storage engine in production
        // because replication and sharded transactions do not currently run on the inMemory engine.
        // It is live in testing, however.
        minSnapshotHistoryWindowInSeconds.store(0);
    }

    _sizeStorerUri = _uri("sizeStorer");
    WiredTigerSession session(_conn);
    if (!_readOnly && repair && _hasUri(session.getSession(), _sizeStorerUri)) {
        LOGV2(22316, "Repairing size cache");

        auto status = _salvageIfNeeded(_sizeStorerUri.c_str());
        if (status.code() != ErrorCodes::DataModifiedByRepair)
            fassertNoTrace(28577, status);
    }

    _sizeStorer = std::make_unique<WiredTigerSizeStorer>(_conn, _sizeStorerUri, _readOnly);

    _runTimeConfigParam.reset(makeServerParameter<WiredTigerEngineRuntimeConfigParameter>(
        "wiredTigerEngineRuntimeConfig", ServerParameterType::kRuntimeOnly));
    _runTimeConfigParam->_data.second = this;
}

WiredTigerKVEngine::~WiredTigerKVEngine() {
    // Remove server parameters that we added in the constructor, to enable unit tests to reload the
    // storage engine again in this same process.
    ServerParameterSet::getNodeParameterSet()->remove("wiredTigerEngineRuntimeConfig");

    cleanShutdown();

    _sessionCache.reset(nullptr);
    _encryptionKeyDB.reset(nullptr);
}

void WiredTigerKVEngine::notifyStartupComplete() {
    unpinOldestTimestamp(kPinOldestTimestampAtStartupName);
    WiredTigerUtil::notifyStartupComplete();
}

void WiredTigerKVEngine::appendGlobalStats(BSONObjBuilder& b) {
    BSONObjBuilder bb(b.subobjStart("concurrentTransactions"));
    auto serviceContext = getGlobalServiceContext();
    auto& ticketHolders = ticketHoldersDecoration(serviceContext);
    {
        auto writer = ticketHolders.getTicketHolder(MODE_IX);
        BSONObjBuilder bbb(bb.subobjStart("write"));
        bbb.append("out", writer->used());
        bbb.append("available", writer->available());
        bbb.append("totalTickets", writer->outof());
        bbb.done();
    }
    {
        auto reader = ticketHolders.getTicketHolder(MODE_IS);
        BSONObjBuilder bbb(bb.subobjStart("read"));
        bbb.append("out", reader->used());
        bbb.append("available", reader->available());
        bbb.append("totalTickets", reader->outof());
        bbb.done();
    }
    bb.done();
}

/**
 * Table of MongoDB<->WiredTiger<->Log version numbers:
 *
 * |                MongoDB | WiredTiger | Log |
 * |------------------------+------------+-----|
 * |                 3.0.15 |      2.5.3 |   1 |
 * |                 3.2.20 |      2.9.2 |   1 |
 * |                 3.4.15 |      2.9.2 |   1 |
 * |                  3.6.4 |      3.0.1 |   2 |
 * |                 4.0.16 |      3.1.1 |   3 |
 * |                  4.2.1 |      3.2.2 |   3 |
 * |                  4.2.6 |      3.3.0 |   3 |
 * | 4.2.6 (blessed by 4.4) |      3.3.0 |   4 |
 * |                  4.4.0 |     10.0.0 |   5 |
 * |                  5.0.0 |     10.0.1 |   5 |
 * |                  5.1.0 |     10.0.1 |   5 |
 * |                  5.2.0 |     10.0.1 |   5 |
 */
void WiredTigerKVEngine::_openWiredTiger(const std::string& path, const std::string& wtOpenConfig) {
    // MongoDB 4.4 will always run in compatibility version 10.0.
    std::string configStr = wtOpenConfig + ",compatibility=(require_min=\"10.0.0\")";
    auto wtEventHandler = _eventHandler.getWtEventHandler();

    int ret = wiredtiger_open(path.c_str(), wtEventHandler, configStr.c_str(), &_conn);
    if (!ret) {
        _fileVersion = {WiredTigerFileVersion::StartupVersion::IS_44_FCV_44};
        return;
    }

    if (_eventHandler.isWtIncompatible()) {
        // WT 4.4+ will refuse to startup on datafiles left behind by 4.0 and earlier. This behavior
        // is enforced outside of `require_min`. This condition is detected via a specific error
        // message from WiredTiger.
        if (_inRepairMode) {
            // In case this process was started with `--repair`, remove the "repair incomplete"
            // file.
            StorageRepairObserver::get(getGlobalServiceContext())->onRepairDone(nullptr);
        }
        LOGV2_FATAL_NOTRACE(
            4671205,
            "This version of MongoDB is too recent to start up on the existing data files. "
            "Try MongoDB 4.2 or earlier.");
    }

    // MongoDB 4.4 doing clean shutdown in FCV 4.2 will use compatibility version 3.3.
    configStr = wtOpenConfig + ",compatibility=(require_min=\"3.3.0\")";
    ret = wiredtiger_open(path.c_str(), wtEventHandler, configStr.c_str(), &_conn);
    if (!ret) {
        _fileVersion = {WiredTigerFileVersion::StartupVersion::IS_44_FCV_42};
        return;
    }

    // MongoDB 4.2 uses compatibility version 3.2.
    configStr = wtOpenConfig + ",compatibility=(require_min=\"3.2.0\")";
    ret = wiredtiger_open(path.c_str(), wtEventHandler, configStr.c_str(), &_conn);
    if (!ret) {
        _fileVersion = {WiredTigerFileVersion::StartupVersion::IS_42};
        return;
    }

    LOGV2_WARNING(22347,
                  "Failed to start up WiredTiger under any compatibility version. This may be due "
                  "to an unsupported upgrade or downgrade.");
    if (ret == EINVAL) {
        fassertFailedNoTrace(28561);
    }

    if (ret == WT_TRY_SALVAGE) {
        LOGV2_WARNING(22348, "WiredTiger metadata corruption detected");
        if (!_inRepairMode) {
            LOGV2_FATAL_NOTRACE(50944, kWTRepairMsg);
        }
    }

    if (!_inRepairMode) {
        LOGV2_FATAL_NOTRACE(
            28595, "Terminating.", "reason"_attr = wtRCToStatus(ret, nullptr).reason());
    }

    // Always attempt to salvage metadata regardless of error code when in repair mode.
    LOGV2_WARNING(22349, "Attempting to salvage WiredTiger metadata");
    configStr = wtOpenConfig + ",salvage=true";
    ret = wiredtiger_open(path.c_str(), wtEventHandler, configStr.c_str(), &_conn);
    if (!ret) {
        StorageRepairObserver::get(getGlobalServiceContext())
            ->invalidatingModification("WiredTiger metadata salvaged");
        return;
    }

    LOGV2_FATAL_NOTRACE(50947,
                        "Failed to salvage WiredTiger metadata",
                        "details"_attr = wtRCToStatus(ret, nullptr).reason());
}

void WiredTigerKVEngine::cleanShutdown() {
    LOGV2(22317, "WiredTigerKVEngine shutting down");
    // Ensure that key db is destroyed on exit
    ON_BLOCK_EXIT([&] { _encryptionKeyDB.reset(nullptr); });
    WiredTigerUtil::resetTableLoggingInfo();

    if (!_conn) {
        return;
    }

    // these must be the last things we do before _conn->close();
    haltOplogManager(/*oplogRecordStore=*/nullptr, /*shuttingDown=*/true);
    if (_sessionSweeper) {
        LOGV2(22318, "Shutting down session sweeper thread");
        _sessionSweeper->shutdown();
        LOGV2(22319, "Finished shutting down session sweeper thread");
    }
    LOGV2_FOR_RECOVERY(23988,
                       2,
                       "Shutdown timestamps.",
                       "Stable Timestamp"_attr = Timestamp(_stableTimestamp.load()),
                       "Initial Data Timestamp"_attr = Timestamp(_initialDataTimestamp.load()),
                       "Oldest Timestamp"_attr = Timestamp(_oldestTimestamp.load()));

    _sessionCache->shuttingDown();

    if (!_readOnly) {
        syncSizeInfo(/*syncToDisk=*/true);
    }

    // The size storer has to be destructed after the session cache has shut down. This sets the
    // shutdown flag internally in the session cache. As operations get interrupted during shutdown,
    // they release their session back to the session cache. If the shutdown flag has been set,
    // released sessions will skip flushing the size storer.
    _sizeStorer.reset();

    // We want WiredTiger to leak memory for faster shutdown except when we are running tools to
    // look for memory leaks.
    bool leak_memory = !kAddressSanitizerEnabled;
    std::string closeConfig = "";

    if (RUNNING_ON_VALGRIND) {
        leak_memory = false;
    }

    if (leak_memory) {
        closeConfig = "leak_memory=true,";
    }

    const Timestamp stableTimestamp = getStableTimestamp();
    const Timestamp initialDataTimestamp = getInitialDataTimestamp();
    if (gTakeUnstableCheckpointOnShutdown) {
        closeConfig += "use_timestamp=false,";
    } else if (!serverGlobalParams.enableMajorityReadConcern &&
               stableTimestamp < initialDataTimestamp) {
        // After a rollback via refetch, WT update chains for _id index keys can be logically
        // corrupt for read timestamps earlier than the `_initialDataTimestamp`. Because the stable
        // timestamp is really a read timestamp, we must avoid taking a stable checkpoint.
        //
        // If a stable timestamp is not set, there's no risk of reading corrupt history.
        LOGV2(22326,
              "Skipping checkpoint during clean shutdown because stableTimestamp is less than the "
              "initialDataTimestamp and enableMajorityReadConcern is false",
              "stableTimestamp"_attr = stableTimestamp,
              "initialDataTimestamp"_attr = initialDataTimestamp);
        quickExit(EXIT_SUCCESS);
    }

    bool downgrade = false;
    if (_fileVersion.shouldDowngrade(_readOnly, !_recoveryTimestamp.isNull())) {
        downgrade = true;
        auto startTime = Date_t::now();
        LOGV2(22324,
              "Closing WiredTiger in preparation for reconfiguring",
              "closeConfig"_attr = closeConfig);
        invariantWTOK(_conn->close(_conn, closeConfig.c_str()), nullptr);
        LOGV2(4795905, "WiredTiger closed", "duration"_attr = Date_t::now() - startTime);

        startTime = Date_t::now();
        invariantWTOK(
            wiredtiger_open(
                _path.c_str(), _eventHandler.getWtEventHandler(), _wtOpenConfig.c_str(), &_conn),
            nullptr);
        LOGV2(4795904, "WiredTiger re-opened", "duration"_attr = Date_t::now() - startTime);

        startTime = Date_t::now();
        LOGV2(22325, "Reconfiguring", "newConfig"_attr = _fileVersion.getDowngradeString());
        invariantWTOK(_conn->reconfigure(_conn, _fileVersion.getDowngradeString().c_str()),
                      nullptr);
        LOGV2(4795903, "Reconfigure complete", "duration"_attr = Date_t::now() - startTime);
    }

    auto startTime = Date_t::now();
    LOGV2(4795902, "Closing WiredTiger", "closeConfig"_attr = closeConfig);
    invariantWTOK(_conn->close(_conn, closeConfig.c_str()), nullptr);
    LOGV2(4795901, "WiredTiger closed", "duration"_attr = Date_t::now() - startTime);
    _conn = nullptr;

    if (_encryptionKeyDB && downgrade) {
        _encryptionKeyDB->reconfigure(_fileVersion.getDowngradeString().c_str());
    }
}

int64_t WiredTigerKVEngine::getIdentSize(OperationContext* opCtx, StringData ident) {
    WiredTigerSession* session = WiredTigerRecoveryUnit::get(opCtx)->getSession();
    return WiredTigerUtil::getIdentSize(session->getSession(), _uri(ident));
}

Status WiredTigerKVEngine::repairIdent(OperationContext* opCtx, StringData ident) {
    WiredTigerSession* session = WiredTigerRecoveryUnit::get(opCtx)->getSession();
    string uri = _uri(ident);
    session->closeAllCursors(uri);
    _sessionCache->closeAllCursors(uri);
    if (isEphemeral()) {
        return Status::OK();
    }
    _ensureIdentPath(ident);
    return _salvageIfNeeded(uri.c_str());
}

Status WiredTigerKVEngine::_salvageIfNeeded(const char* uri) {
    // Using a side session to avoid transactional issues
    WiredTigerSession sessionWrapper(_conn);
    WT_SESSION* session = sessionWrapper.getSession();

    int rc = (session->verify)(session, uri, nullptr);
    // WT may return EBUSY if the database contains dirty data. If we checkpoint and retry the
    // operation it will attempt to clean up the dirty elements during checkpointing, thus allowing
    // the operation to succeed if it was the only reason to fail.
    if (rc == EBUSY) {
        _checkpoint(session);
        rc = (session->verify)(session, uri, nullptr);
    }

    if (rc == 0) {
        LOGV2(22327, "Verify succeeded. Not salvaging.", "uri"_attr = uri);
        return Status::OK();
    }

    if (rc == ENOENT) {
        LOGV2_WARNING(22350,
                      "Data file is missing. Attempting to drop and re-create the collection.",
                      "uri"_attr = uri);

        return _rebuildIdent(session, uri);
    }

    LOGV2(22328, "Verify failed. Running a salvage operation.", "uri"_attr = uri);
    rc = session->salvage(session, uri, nullptr);
    // Same reasoning for handling EBUSY errors as above.
    if (rc == EBUSY) {
        _checkpoint(session);
        rc = session->salvage(session, uri, nullptr);
    }
    auto status = wtRCToStatus(rc, session, "Salvage failed:");
    if (status.isOK()) {
        return {ErrorCodes::DataModifiedByRepair, str::stream() << "Salvaged data for " << uri};
    }

    LOGV2_WARNING(22351,
                  "Salvage failed. The file will be moved out of "
                  "the way and a new ident will be created.",
                  "uri"_attr = uri,
                  "error"_attr = status);

    //  If the data is unsalvageable, we should completely rebuild the ident.
    return _rebuildIdent(session, uri);
}

Status WiredTigerKVEngine::_rebuildIdent(WT_SESSION* session, const char* uri) {
    invariant(_inRepairMode);

    invariant(std::string(uri).find(kTableUriPrefix.rawData()) == 0);

    const std::string identName(uri + kTableUriPrefix.size());
    auto filePath = getDataFilePathForIdent(identName);
    if (filePath) {
        const boost::filesystem::path corruptFile(filePath->string() + ".corrupt");
        LOGV2_WARNING(22352,
                      "Moving data file {file} to backup as {backup}",
                      "Moving data file to backup",
                      "file"_attr = filePath->generic_string(),
                      "backup"_attr = corruptFile.generic_string());

        auto status = fsyncRename(filePath.get(), corruptFile);
        if (!status.isOK()) {
            return status;
        }
    }

    LOGV2_WARNING(22353, "Rebuilding ident {ident}", "Rebuilding ident", "ident"_attr = identName);

    // This is safe to call after moving the file because it only reads from the metadata, and not
    // the data file itself.
    auto swMetadata = WiredTigerUtil::getMetadataCreate(session, uri);
    if (!swMetadata.isOK()) {
        auto status = swMetadata.getStatus();
        LOGV2_ERROR(22357,
                    "Failed to get metadata for {uri}",
                    "Rebuilding ident failed: failed to get metadata",
                    "uri"_attr = uri,
                    "error"_attr = status);
        return status;
    }

    int rc = session->drop(session, uri, nullptr);
    // WT may return EBUSY if the database contains dirty data. If we checkpoint and retry the
    // operation it will attempt to clean up the dirty elements during checkpointing, thus allowing
    // the operation to succeed if it was the only reason to fail.
    if (rc == EBUSY) {
        _checkpoint(session);
        rc = session->drop(session, uri, nullptr);
    }
    if (rc != 0) {
        auto status = wtRCToStatus(rc, session);
        LOGV2_ERROR(22358,
                    "Failed to drop {uri}",
                    "Rebuilding ident failed: failed to drop",
                    "uri"_attr = uri,
                    "error"_attr = status);
        return status;
    }

    rc = session->create(session, uri, swMetadata.getValue().c_str());
    if (rc != 0) {
        auto status = wtRCToStatus(rc, session);
        LOGV2_ERROR(22359,
                    "Failed to create {uri} with config: {config}",
                    "Rebuilding ident failed: failed to create with config",
                    "uri"_attr = uri,
                    "config"_attr = swMetadata.getValue(),
                    "error"_attr = status);
        return status;
    }
    LOGV2(22329, "Successfully re-created table", "uri"_attr = uri);
    return {ErrorCodes::DataModifiedByRepair,
            str::stream() << "Re-created empty data file for " << uri};
}

void WiredTigerKVEngine::flushAllFiles(OperationContext* opCtx, bool callerHoldsReadLock) {
    LOGV2_DEBUG(22330, 1, "WiredTigerKVEngine::flushAllFiles");
    if (_ephemeral) {
        return;
    }

    const Timestamp stableTimestamp = getStableTimestamp();
    const Timestamp initialDataTimestamp = getInitialDataTimestamp();
    uassert(
        5841000,
        "Cannot take checkpoints when the stable timestamp is less than the initial data timestamp",
        initialDataTimestamp == Timestamp::kAllowUnstableCheckpointsSentinel ||
            stableTimestamp >= initialDataTimestamp);

    // Immediately flush the size storer information to disk. When the node is fsync locked for
    // operations such as backup, it's imperative that we copy the most up-to-date data files.
    syncSizeInfo(true);

    // If there's no journal, we must checkpoint all of the data.
    WiredTigerSessionCache::Fsync fsyncType = _durable
        ? WiredTigerSessionCache::Fsync::kCheckpointStableTimestamp
        : WiredTigerSessionCache::Fsync::kCheckpointAll;

    // We will skip updating the journal listener if the caller holds read locks.
    // The JournalListener may do writes, and taking write locks would conflict with the read locks.
    WiredTigerSessionCache::UseJournalListener useListener = callerHoldsReadLock
        ? WiredTigerSessionCache::UseJournalListener::kSkip
        : WiredTigerSessionCache::UseJournalListener::kUpdate;

    _sessionCache->waitUntilDurable(opCtx, fsyncType, useListener);
}

Status WiredTigerKVEngine::beginBackup(OperationContext* opCtx) {
    invariant(!_backupSession);

    // The inMemory Storage Engine cannot create a backup cursor.
    if (_ephemeral) {
        return Status::OK();
    }

    // Persist the sizeStorer information to disk before opening the backup cursor.
    syncSizeInfo(true);

    // This cursor will be freed by the backupSession being closed as the session is uncached
    auto session = std::make_unique<WiredTigerSession>(_conn);
    WT_CURSOR* c = nullptr;
    WT_SESSION* s = session->getSession();
    int ret = WT_OP_CHECK(s->open_cursor(s, "backup:", nullptr, nullptr, &c));
    if (ret != 0) {
        return wtRCToStatus(ret, s);
    }
    _backupSession = std::move(session);
    return Status::OK();
}

void WiredTigerKVEngine::endBackup(OperationContext* opCtx) {
    if (_sessionCache->isShuttingDown()) {
        // There could be a race with clean shutdown which unconditionally closes all the sessions.
        _backupSession->_session = nullptr;  // Prevent calling _session->close() in destructor.
    }
    _backupSession.reset();
}

Status WiredTigerKVEngine::disableIncrementalBackup(OperationContext* opCtx) {
    // Opening an incremental backup cursor with the "force_stop=true" configuration option then
    // closing the cursor will set a flag in WiredTiger that causes it to release all incremental
    // information and resources.
    // Opening a subsequent incremental backup cursor will reset the flag in WiredTiger and
    // reinstate incremental backup history.
    uassert(31401, "Cannot open backup cursor with in-memory storage engine.", !isEphemeral());

    auto sessionRaii = std::make_unique<WiredTigerSession>(_conn);
    WT_CURSOR* cursor = nullptr;
    WT_SESSION* session = sessionRaii->getSession();
    int wtRet =
        session->open_cursor(session, "backup:", nullptr, "incremental=(force_stop=true)", &cursor);
    if (wtRet != 0) {
        LOGV2_ERROR(22360, "Could not open a backup cursor to disable incremental backups");
        return wtRCToStatus(wtRet, session);
    }

    return Status::OK();
}

namespace {

const boost::filesystem::path constructFilePath(std::string path, std::string filename) {
    const auto directoryPath = boost::filesystem::path(path);
    const auto wiredTigerLogFilePrefix = "WiredTigerLog";

    boost::filesystem::path filePath = directoryPath;
    if (filename.find(wiredTigerLogFilePrefix) == 0) {
        // TODO SERVER-13455: Replace `journal/` with the configurable journal path.
        filePath /= boost::filesystem::path("journal");
    }
    filePath /= filename;

    return filePath;
}

std::deque<std::string> getUniqueFiles(const std::vector<std::string>& files,
                                       const std::set<std::string>& referenceFiles) {
    std::deque<std::string> result;
    for (auto& file : files) {
        if (referenceFiles.find(file) == referenceFiles.end()) {
            result.push_back(file);
        }
    }
    return result;
}

class StreamingCursorImpl : public StorageEngine::StreamingCursor {
public:
    StreamingCursorImpl() = delete;
    explicit StreamingCursorImpl(WT_SESSION* session,
                                 std::string path,
                                 boost::optional<Timestamp> checkpointTimestamp,
                                 StorageEngine::BackupOptions options,
                                 WiredTigerBackup* wtBackup)
        : StorageEngine::StreamingCursor(options),
          _session(session),
          _path(path),
          _checkpointTimestamp(checkpointTimestamp),
          _wtBackup(wtBackup){};

    ~StreamingCursorImpl() = default;

    StatusWith<std::deque<BackupBlock>> getNextBatch(OperationContext* opCtx,
                                                     const std::size_t batchSize) {
        int wtRet = 0;
        std::deque<BackupBlock> backupBlocks;

        stdx::lock_guard<Latch> backupCursorLk(_wtBackup->wtBackupCursorMutex);
        while (backupBlocks.size() < batchSize) {
            stdx::lock_guard<Latch> backupDupCursorLk(_wtBackup->wtBackupDupCursorMutex);

            // We may still have backup blocks to retrieve for the existing file that
            // _wtBackup->cursor is open on if _wtBackup->dupCursor exists. In this case, do not
            // call next() on _wtBackup->cursor.
            if (!_wtBackup->dupCursor) {
                wtRet = (_wtBackup->cursor)->next(_wtBackup->cursor);
                if (wtRet != 0) {
                    break;
                }
            }

            const char* filename;
            invariantWTOK((_wtBackup->cursor)->get_key(_wtBackup->cursor, &filename),
                          _wtBackup->cursor->session);
            const boost::filesystem::path filePath = constructFilePath(_path, {filename});

            const auto wiredTigerLogFilePrefix = "WiredTigerLog";
            if (std::string(filename).find(wiredTigerLogFilePrefix) == 0) {
                // If extendBackupCursor() is called prior to the StreamingCursor running into log
                // files, we must ensure that subsequent calls to getNextBatch() do not return
                // duplicate files.
                if ((_wtBackup->logFilePathsSeenByExtendBackupCursor).find(filePath.string()) !=
                    (_wtBackup->logFilePathsSeenByExtendBackupCursor).end()) {
                    break;
                }
                (_wtBackup->logFilePathsSeenByGetNextBatch).insert(filePath.string());
            }

            boost::system::error_code errorCode;
            const std::uint64_t fileSize = boost::filesystem::file_size(filePath, errorCode);
            uassert(31403,
                    "Failed to get a file's size. Filename: {} Error: {}"_format(
                        filePath.string(), errorCode.message()),
                    !errorCode);

            if (options.incrementalBackup && options.srcBackupName) {
                // For a subsequent incremental backup, each BackupBlock corresponds to changes
                // made to data files since the initial incremental backup. Each BackupBlock has a
                // maximum size of options.blockSizeMB. Incremental backups open a duplicate cursor,
                // which is stored in _wtBackup->dupCursor.
                //
                // 'backupBlocks' is an out parameter.
                Status status = _getNextIncrementalBatchForFile(
                    opCtx, filename, filePath, fileSize, batchSize, &backupBlocks);

                if (!status.isOK()) {
                    return status;
                }
            } else {
                // For a full backup or the initial incremental backup, each BackupBlock corresponds
                // to an entire file. Full backups cannot open an incremental cursor, even if they
                // are the initial incremental backup.
                const std::uint64_t length = options.incrementalBackup ? fileSize : 0;
                backupBlocks.push_back(BackupBlock(opCtx,
                                                   filePath.string(),
                                                   _wtBackup->identToNamespaceAndUUIDMap,
                                                   _checkpointTimestamp,
                                                   0 /* offset */,
                                                   length,
                                                   fileSize));
            }
        }

        if (wtRet && wtRet != WT_NOTFOUND && backupBlocks.size() != batchSize) {
            return wtRCToStatus(wtRet, _session);
        }

        return backupBlocks;
    }

private:
    Status _getNextIncrementalBatchForFile(OperationContext* opCtx,
                                           const char* filename,
                                           boost::filesystem::path filePath,
                                           const std::uint64_t fileSize,
                                           const std::size_t batchSize,
                                           std::deque<BackupBlock>* backupBlocks) {
        // For each file listed, open a duplicate backup cursor and get the blocks to copy.
        std::stringstream ss;
        ss << "incremental=(file=" << filename << ")";
        const std::string config = ss.str();

        int wtRet;
        bool fileUnchangedFlag = false;
        if (!_wtBackup->dupCursor) {
            wtRet = (_session)->open_cursor(
                _session, nullptr, _wtBackup->cursor, config.c_str(), &_wtBackup->dupCursor);
            if (wtRet != 0) {
                return wtRCToStatus(wtRet, _session);
            }
            fileUnchangedFlag = true;
        }

        while (backupBlocks->size() < batchSize) {
            wtRet = (_wtBackup->dupCursor)->next(_wtBackup->dupCursor);
            if (wtRet == WT_NOTFOUND) {
                break;
            }
            invariantWTOK(wtRet, _wtBackup->dupCursor->session);
            fileUnchangedFlag = false;

            uint64_t offset, size, type;
            invariantWTOK(
                (_wtBackup->dupCursor)->get_key(_wtBackup->dupCursor, &offset, &size, &type),
                _wtBackup->dupCursor->session);
            LOGV2_DEBUG(22311,
                        2,
                        "Block to copy for incremental backup: filename: {filePath_string}, "
                        "offset: {offset}, size: {size}, type: {type}",
                        "filePath_string"_attr = filePath.string(),
                        "offset"_attr = offset,
                        "size"_attr = size,
                        "type"_attr = type);
            backupBlocks->push_back(BackupBlock(opCtx,
                                                filePath.string(),
                                                _wtBackup->identToNamespaceAndUUIDMap,
                                                _checkpointTimestamp,
                                                offset,
                                                size,
                                                fileSize));
        }

        // If the file is unchanged, push a BackupBlock with offset=0 and length=0. This allows us
        // to distinguish between an unchanged file and a deleted file in an incremental backup.
        if (fileUnchangedFlag) {
            backupBlocks->push_back(BackupBlock(opCtx,
                                                filePath.string(),
                                                _wtBackup->identToNamespaceAndUUIDMap,
                                                _checkpointTimestamp,
                                                0 /* offset */,
                                                0 /* length */,
                                                fileSize));
        }

        // If the duplicate backup cursor has been exhausted, close it and set
        // _wtBackup->dupCursor=nullptr.
        if (wtRet != 0) {
            if (wtRet != WT_NOTFOUND ||
                (wtRet = (_wtBackup->dupCursor)->close(_wtBackup->dupCursor)) != 0) {
                return wtRCToStatus(wtRet, _session);
            }
            _wtBackup->dupCursor = nullptr;
            (_wtBackup->wtBackupDupCursorCV).notify_one();
        }

        return Status::OK();
    }

    WT_SESSION* _session;
    std::string _path;
    boost::optional<Timestamp> _checkpointTimestamp;
    WiredTigerBackup* _wtBackup;  // '_wtBackup' is an out parameter.
};

}  // namespace

// Similar to beginNonBlockingBackup but
// - don't disable oplog truncation
// - don't call syncSizeInfo
// - returns empty list of files
// Similar to disableIncrementalBackup() above but persists session and cursor to _backupSession and
// _backupCursor
StatusWith<std::unique_ptr<StorageEngine::StreamingCursor>>
WiredTigerKVEngine::_disableIncrementalBackup() {
    // This cursor will be freed by the backupSession being closed as the session is uncached
    auto sessionRaii = std::make_unique<WiredTigerSession>(_conn);
    WT_CURSOR* cursor = nullptr;
    WT_SESSION* session = sessionRaii->getSession();
    int wtRet =
        session->open_cursor(session, "backup:", nullptr, "incremental=(force_stop=true)", &cursor);
    if (wtRet != 0) {
        LOGV2_ERROR(22360, "Could not open a backup cursor to disable incremental backups");
        return wtRCToStatus(wtRet, session);
    }

    _backupSession = std::move(sessionRaii);
    _wtBackup.cursor = cursor;

    return std::unique_ptr<StorageEngine::StreamingCursor>();
}

StatusWith<std::unique_ptr<StorageEngine::StreamingCursor>>
WiredTigerKVEngine::beginNonBlockingBackup(OperationContext* opCtx,
                                           boost::optional<Timestamp> checkpointTimestamp,
                                           const StorageEngine::BackupOptions& options) {
    uassert(51034, "Cannot open backup cursor with in-memory mode.", !isEphemeral());

    // incrementalBackup and disableIncrementalBackup are mutually exclusive
    // this is guaranteed by checks in DocumentSourceBackupCursor::createFromBson
    if (options.disableIncrementalBackup) {
        return _disableIncrementalBackup();
    }

    std::stringstream ss;
    if (options.incrementalBackup) {
        invariant(options.thisBackupName);
        ss << "incremental=(enabled=true,force_stop=false,";
        ss << "granularity=" << options.blockSizeMB << "MB,";
        ss << "this_id=" << std::quoted(str::escape(*options.thisBackupName)) << ",";

        if (options.srcBackupName) {
            ss << "src_id=" << std::quoted(str::escape(*options.srcBackupName)) << ",";
        }

        ss << ")";
    }

    stdx::lock_guard<Latch> backupCursorLk(_wtBackup.wtBackupCursorMutex);

    // Create ongoingBackup.lock file to signal recovery that it should delete WiredTiger.backup if
    // we have an unclean shutdown with the cursor still open.
    { boost::filesystem::ofstream ongoingBackup(getOngoingBackupPath()); }

    // Oplog truncation thread won't remove oplog since the checkpoint pinned by the backup cursor.
    stdx::lock_guard<Latch> lock(_oplogPinnedByBackupMutex);
    _oplogPinnedByBackup = Timestamp(_oplogNeededForCrashRecovery.load());
    ScopeGuard pinOplogGuard([&] { _oplogPinnedByBackup = boost::none; });

    // Persist the sizeStorer information to disk before opening the backup cursor. We aren't
    // guaranteed to have the most up-to-date size information after the backup as writes can still
    // occur during a nonblocking backup.
    syncSizeInfo(true);

    // This cursor will be freed by the backupSession being closed as the session is uncached
    auto sessionRaii = std::make_unique<WiredTigerSession>(_conn);
    WT_CURSOR* cursor = nullptr;
    WT_SESSION* session = sessionRaii->getSession();
    const std::string config = ss.str();
    int wtRet = session->open_cursor(session, "backup:", nullptr, config.c_str(), &cursor);
    if (wtRet != 0) {
        boost::filesystem::remove(getOngoingBackupPath());
        return wtRCToStatus(wtRet, session);
    }

    // A nullptr indicates that no duplicate cursor is open during an incremental backup.
    stdx::lock_guard<Latch> backupDupCursorLk(_wtBackup.wtBackupDupCursorMutex);
    _wtBackup.dupCursor = nullptr;

    invariant(_wtBackup.logFilePathsSeenByExtendBackupCursor.empty());
    invariant(_wtBackup.logFilePathsSeenByGetNextBatch.empty());
    invariant(_wtBackup.identToNamespaceAndUUIDMap.empty());

    DurableCatalog* catalog = DurableCatalog::get(opCtx);
    std::vector<DurableCatalog::Entry> catalogEntries = catalog->getAllCatalogEntries(opCtx);
    for (const DurableCatalog::Entry& e : catalogEntries) {
        // Populate the collection ident with its namespace and UUID.
        UUID uuid = catalog->getMetaData(opCtx, e.catalogId)->options.uuid.get();
        _wtBackup.identToNamespaceAndUUIDMap.emplace(e.ident, std::make_pair(e.nss, uuid));

        // Populate the collection's index idents with the collection's namespace and UUID.
        std::vector<std::string> idxIdents = catalog->getIndexIdents(opCtx, e.catalogId);
        for (const std::string& idxIdent : idxIdents) {
            _wtBackup.identToNamespaceAndUUIDMap.emplace(idxIdent, std::make_pair(e.nss, uuid));
        }
    }

    auto streamingCursor = std::make_unique<StreamingCursorImpl>(
        session, _path, checkpointTimestamp, options, &_wtBackup);

    pinOplogGuard.dismiss();
    _backupSession = std::move(sessionRaii);
    _wtBackup.cursor = cursor;

    return streamingCursor;
}

void WiredTigerKVEngine::endNonBlockingBackup(OperationContext* opCtx) {
    stdx::lock_guard<Latch> backupCursorLk(_wtBackup.wtBackupCursorMutex);
    stdx::lock_guard<Latch> backupDupCursorLk(_wtBackup.wtBackupDupCursorMutex);
    _backupSession.reset();
    {
        // Oplog truncation thread can now remove the pinned oplog.
        stdx::lock_guard<Latch> lock(_oplogPinnedByBackupMutex);
        _oplogPinnedByBackup = boost::none;
    }
    _wtBackup.cursor = nullptr;
    _wtBackup.dupCursor = nullptr;
    _wtBackup.logFilePathsSeenByExtendBackupCursor = {};
    _wtBackup.logFilePathsSeenByGetNextBatch = {};
    _wtBackup.identToNamespaceAndUUIDMap = {};

    boost::filesystem::remove(getOngoingBackupPath());
}

StatusWith<std::deque<std::string>> WiredTigerKVEngine::extendBackupCursor(
    OperationContext* opCtx) {
    uassert(51033, "Cannot extend backup cursor with in-memory mode.", !isEphemeral());
    invariant(_wtBackup.cursor);
    stdx::unique_lock<Latch> backupDupCursorLk(_wtBackup.wtBackupDupCursorMutex);

    MONGO_IDLE_THREAD_BLOCK;
    _wtBackup.wtBackupDupCursorCV.wait(backupDupCursorLk, [&] { return !_wtBackup.dupCursor; });

    // Persist the sizeStorer information to disk before extending the backup cursor.
    syncSizeInfo(true);

    // The "target=(\"log:\")" configuration string for the cursor will ensure that we only see the
    // log files when iterating on the cursor.
    WT_CURSOR* cursor = nullptr;
    WT_SESSION* session = _backupSession->getSession();
    int wtRet =
        session->open_cursor(session, nullptr, _wtBackup.cursor, "target=(\"log:\")", &cursor);
    if (wtRet != 0) {
        return wtRCToStatus(wtRet, session);
    }

    const char* filename;
    std::vector<std::string> filePaths;

    while ((wtRet = cursor->next(cursor)) == 0) {
        invariantWTOK(cursor->get_key(cursor, &filename), cursor->session);
        std::string name(filename);
        const boost::filesystem::path filePath = constructFilePath(_path, name);
        filePaths.push_back(filePath.string());
        _wtBackup.logFilePathsSeenByExtendBackupCursor.insert(filePath.string());
    }

    if (wtRet != WT_NOTFOUND) {
        return wtRCToStatus(wtRet, session);
    }

    wtRet = cursor->close(cursor);
    if (wtRet != 0) {
        return wtRCToStatus(wtRet, session);
    }

    // Once all the backup cursors have been opened on a sharded cluster, we need to ensure that the
    // data being copied from each shard is at the same point-in-time across the entire cluster to
    // have a consistent view of the data. For shards that opened their backup cursor before the
    // established point-in-time for backup, they will need to create a full copy of the additional
    // journal files returned by this method to ensure a consistent backup of the data is taken.
    return getUniqueFiles(filePaths, _wtBackup.logFilePathsSeenByGetNextBatch);
}

// Similar to beginNonBlockingBackup but
// - returns empty list of files
StatusWith<std::deque<BackupBlock>> EncryptionKeyDB::_disableIncrementalBackup() {
    // This cursor will be freed by the backupSession being closed as the session is uncached
    auto sessionRaii = std::make_unique<WiredTigerSession>(_conn);
    WT_CURSOR* cursor = nullptr;
    WT_SESSION* session = sessionRaii->getSession();
    int wtRet =
        session->open_cursor(session, "backup:", nullptr, "incremental=(force_stop=true)", &cursor);
    if (wtRet != 0) {
        LOGV2_ERROR(22360, "Could not open a backup cursor to disable incremental backups");
        return wtRCToStatus(wtRet, session);
    }

    _backupSession = std::move(sessionRaii);
    _backupCursor = cursor;

    return std::deque<BackupBlock>();
}

StatusWith<std::deque<BackupBlock>> EncryptionKeyDB::beginNonBlockingBackup(
    OperationContext* opCtx,
    boost::optional<Timestamp> checkpointTimestamp,
    const StorageEngine::BackupOptions& options) {
    // incrementalBackup and disableIncrementalBackup are mutually exclusive
    // this is guaranteed by checks in DocumentSourceBackupCursor::createFromBson
    if (options.disableIncrementalBackup) {
        return _disableIncrementalBackup();
    }

    std::stringstream ss;
    if (options.incrementalBackup) {
        invariant(options.thisBackupName);
        ss << "incremental=(enabled=true,force_stop=false,";
        ss << "granularity=" << options.blockSizeMB << "MB,";
        ss << "this_id=" << std::quoted(str::escape(*options.thisBackupName)) << ",";

        if (options.srcBackupName) {
            ss << "src_id=" << std::quoted(str::escape(*options.srcBackupName)) << ",";
        }

        ss << ")";
    }

    // This cursor will be freed by the backupSession being closed as the session is uncached
    auto sessionRaii = std::make_unique<WiredTigerSession>(_conn);
    WT_CURSOR* cursor = nullptr;
    WT_SESSION* session = sessionRaii->getSession();
    const std::string config = ss.str();
    int wtRet = session->open_cursor(session, "backup:", nullptr, config.c_str(), &cursor);
    if (wtRet != 0) {
        return wtRCToStatus(wtRet, session);
    }

    const bool fullBackup = !options.srcBackupName;
    auto swBackupBlocks = getBackupBlocksFromBackupCursor(opCtx,
                                                          checkpointTimestamp,
                                                          session,
                                                          cursor,
                                                          options.incrementalBackup,
                                                          fullBackup,
                                                          _path,
                                                          "Error opening backup cursor.");

    if (!swBackupBlocks.isOK()) {
        return swBackupBlocks;
    }

    _backupSession = std::move(sessionRaii);
    _backupCursor = cursor;

    return swBackupBlocks;
}

Status EncryptionKeyDB::endNonBlockingBackup(OperationContext* opCtx) {
    _backupSession.reset();
    _backupCursor = nullptr;
    return Status::OK();
}

StatusWith<std::deque<std::string>> EncryptionKeyDB::extendBackupCursor(OperationContext* opCtx) {
    invariant(_backupCursor);

    // The "target=(\"log:\")" configuration string for the cursor will ensure that we only see the
    // log files when iterating on the cursor.
    WT_CURSOR* cursor = nullptr;
    WT_SESSION* session = _backupSession->getSession();
    int wtRet = session->open_cursor(session, nullptr, _backupCursor, "target=(\"log:\")", &cursor);
    if (wtRet != 0) {
        return wtRCToStatus(wtRet, session);
    }

    auto swBackupBlocks = getBackupBlocksFromBackupCursor(opCtx,
                                                          boost::none,
                                                          session,
                                                          cursor,
                                                          /*incrementalBackup=*/false,
                                                          /*fullBackup=*/true,
                                                          _path,
                                                          "Error extending backup cursor.");

    wtRet = cursor->close(cursor);
    if (wtRet != 0) {
        return wtRCToStatus(wtRet, session);
    }

    if (!swBackupBlocks.isOK()) {
        return swBackupBlocks.getStatus();
    }

    // Once all the backup cursors have been opened on a sharded cluster, we need to ensure that the
    // data being copied from each shard is at the same point-in-time across the entire cluster to
    // have a consistent view of the data. For shards that opened their backup cursor before the
    // established point-in-time for backup, they will need to create a full copy of the additional
    // journal files returned by this method to ensure a consistent backup of the data is taken.
    std::deque<std::string> filenames;
    for (const auto& entry : swBackupBlocks.getValue()) {
        filenames.push_back(entry.filePath());
    }

    return {filenames};
}

// Can throw standard exceptions
static void copy_file_size(OperationContext* opCtx,
                           const boost::filesystem::path& srcFile,
                           const boost::filesystem::path& destFile,
                           boost::uintmax_t fsize,
                           ProgressMeterHolder& progressMeter) {
    constexpr int bufsize = 8 * 1024;
    auto buf = std::make_unique<char[]>(bufsize);
    auto bufptr = buf.get();
    constexpr auto samplerate = 128;
    auto sampler = 1;

    std::ifstream src{};
    src.exceptions(std::ios::failbit | std::ios::badbit);
    src.open(srcFile.string(), std::ios::binary);

    std::ofstream dst{};
    dst.exceptions(std::ios::failbit | std::ios::badbit);
    dst.open(destFile.string(), std::ios::binary);

    while (fsize > 0) {
        if (--sampler == 0) {
            opCtx->checkForInterrupt();
            sampler = samplerate;
        }
        boost::uintmax_t cnt = bufsize;
        if (fsize < bufsize)
            cnt = fsize;
        src.read(bufptr, cnt);
        dst.write(bufptr, cnt);
        fsize -= cnt;
        progressMeter.hit(cnt);
    }
}

Status WiredTigerKVEngine::_hotBackupPopulateLists(OperationContext* opCtx,
                                                   const std::string& path,
                                                   std::vector<DBTuple>& dbList,
                                                   std::vector<FileTuple>& filesList,
                                                   boost::uintmax_t& totalfsize) {
    // Nothing to backup for non-durable engine.
    if (!_durable) {
        return EngineExtension::hotBackup(opCtx, path);
    }

    namespace fs = boost::filesystem;
    int ret;

    const char* journalDir = "journal";
    fs::path destPath{path};

    // Prevent any DB writes between two backup cursors
    std::unique_ptr<Lock::GlobalRead> global;
    if (_encryptionKeyDB) {
        global = std::make_unique<decltype(global)::element_type>(opCtx);
    }

    // Open backup cursor in new session, the session will kill the
    // cursor upon closing.
    {
        auto session = std::make_shared<WiredTigerSession>(_conn);
        WT_SESSION* s = session->getSession();
        ret = s->log_flush(s, "sync=off");
        if (ret != 0) {
            return wtRCToStatus(ret, s);
        }
        WT_CURSOR* c = nullptr;
        ret = s->open_cursor(s, "backup:", nullptr, nullptr, &c);
        if (ret != 0) {
            return wtRCToStatus(ret, s);
        }
        dbList.emplace_back(_path, destPath, session, c);
    }

    // Open backup cursor for keyDB
    if (_encryptionKeyDB) {
        auto session = std::make_shared<WiredTigerSession>(_encryptionKeyDB->getConnection());
        WT_SESSION* s = session->getSession();
        ret = s->log_flush(s, "sync=off");
        if (ret != 0) {
            return wtRCToStatus(ret, s);
        }
        WT_CURSOR* c = nullptr;
        ret = s->open_cursor(s, "backup:", nullptr, nullptr, &c);
        if (ret != 0) {
            return wtRCToStatus(ret, s);
        }
        dbList.emplace_back(fs::path{_path} / keydbDir, destPath / keydbDir, session, c);
    }

    // Populate list of files to copy
    for (auto&& db : dbList) {
        fs::path srcPath = std::get<0>(db);
        fs::path destPath = std::get<1>(db);
        WT_CURSOR* c = std::get<WT_CURSOR*>(db);

        const char* filename = NULL;
        while ((ret = c->next(c)) == 0 && (ret = c->get_key(c, &filename)) == 0) {
            fs::path srcFile{srcPath / filename};
            fs::path destFile{destPath / filename};

            if (fs::exists(srcFile)) {
                auto fsize = fs::file_size(srcFile);
                totalfsize += fsize;
                filesList.emplace_back(srcFile, destFile, fsize, fs::last_write_time(srcFile));
            } else {
                // WT-999: check journal folder.
                srcFile = srcPath / journalDir / filename;
                destFile = destPath / journalDir / filename;
                if (fs::exists(srcFile)) {
                    auto fsize = fs::file_size(srcFile);
                    totalfsize += fsize;
                    filesList.emplace_back(srcFile, destFile, fsize, fs::last_write_time(srcFile));
                } else {
                    return Status(ErrorCodes::InvalidPath,
                                  str::stream() << "Cannot find source file for backup :" << filename << ", source path: " << srcPath.string());
                }
            }
        }
        if (ret == WT_NOTFOUND)
            ret = 0;
        else
            return wtRCToStatus(ret, nullptr);
    }
    // We also need to backup storage engine metadata
    {
        const char* storageMetadata = "storage.bson";
        fs::path srcFile{fs::path{_path} / storageMetadata};
        fs::path destFile{destPath / storageMetadata};
        auto fsize = fs::file_size(srcFile);
        totalfsize += fsize;
        filesList.emplace_back(srcFile, destFile, fsize, fs::last_write_time(srcFile));
    }

    // Release global lock (if it was created)
    global.reset();

    return wtRCToStatus(ret, nullptr);
}

static void setupHotBackupProgressMeter(OperationContext* opCtx,
                                        ProgressMeterHolder& progressMeter,
                                        boost::uintmax_t totalfsize) {
    constexpr auto curopMessage = "Hot Backup: copying data bytes"_sd;
    stdx::unique_lock<Client> lk(*opCtx->getClient());
    progressMeter.set(CurOp::get(opCtx)->setProgress_inlock(curopMessage));
    progressMeter->reset(totalfsize, 10, 512);
}

namespace {

// Define log redirector for AWS SDK
class MongoLogSystem : public Aws::Utils::Logging::FormattedLogSystem
{
public:

    using Base = FormattedLogSystem;

    MongoLogSystem() :
        Base(Aws::Utils::Logging::LogLevel::Info)
    {}

    virtual ~MongoLogSystem() {}

protected:

    virtual void ProcessFormattedStatement(Aws::String&& statement) override {
        LOGV2(29011, "{statement}", "statement"_attr = statement);
    }

    virtual void Flush() override {}
};

// Special version of filebuf to read exact number of bytes from the input file
// It works with TransferManager because TransferManager uses seekg/tellg
// in its CreateUploadFileHandle method to get file length and then does not
// try to read after acquired length value.
class AWS_CORE_API SizedFileBuf : public std::filebuf
{
public:
    SizedFileBuf(std::size_t lengthToRead) : _lengthToRead(lengthToRead) {}

protected:
    pos_type seekoff(off_type off, std::ios_base::seekdir dir,
                     std::ios_base::openmode which = std::ios_base::in | std::ios_base::out) override {
        if (dir == std::ios_base::end)
            return std::filebuf::seekpos(_lengthToRead + off);
        return std::filebuf::seekoff(off, dir, which);
    }

private:
    const std::size_t _lengthToRead;

};

// Subclass Aws::IOStream to manage SizedFileBuf's lifetime
class AWS_CORE_API SizedFileStream : public Aws::IOStream
{
public:
    SizedFileStream(std::size_t lengthToRead, const std::string &filename, ios_base::openmode mode = ios_base::in)
        : _filebuf(lengthToRead) {
        init(&_filebuf);

        if (!_filebuf.open(filename, mode)) {
            setstate(failbit);
        }
    }

private:
    SizedFileBuf _filebuf;
};

// Subclass AsyncCallerContext
class UploadContext : public Aws::Client::AsyncCallerContext {
public:
    UploadContext(std::shared_ptr<SizedFileStream>& stream)
        : _stream(stream) {}

    const std::shared_ptr<SizedFileStream>& GetStream() const { return _stream; }

    bool ShouldRetry() const { return _retry_cnt-- > 0; }

    void doProgress(ProgressMeterHolder& progressMeter, uint64_t bytes_transferred) const {
        if (bytes_transferred > _bytes_reported) {
            progressMeter.hit(bytes_transferred - _bytes_reported);
            _bytes_reported = bytes_transferred;
        }
    }

private:
    std::shared_ptr<SizedFileStream> _stream;
    mutable int _retry_cnt = 5;
    mutable uint64_t _bytes_reported = 0;
};

}

//TODO: (15) consider replacing s3params with BSONObj and moving parse code from backup_commands.cpp
Status WiredTigerKVEngine::hotBackup(OperationContext* opCtx, const percona::S3BackupParameters& s3params) {
    WiredTigerHotBackupGuard backupGuard{opCtx};
    // list of DBs to backup
    std::vector<DBTuple> dbList;
    // list of files to backup
    std::vector<FileTuple> filesList;
    // total size of files to backup
    boost::uintmax_t totalfsize = 0;

    auto status = _hotBackupPopulateLists(opCtx, s3params.path, dbList, filesList, totalfsize);
    if (!status.isOK()) {
        return status;
    }

    ProgressMeterHolder progressMeter;
    setupHotBackupProgressMeter(opCtx, progressMeter, totalfsize);

    // stream files to S3-compatible storage
    Aws::SDKOptions options;
    Aws::InitAPI(options);
    ON_BLOCK_EXIT([&] { Aws::ShutdownAPI(options); });
    Aws::Utils::Logging::InitializeAWSLogging(Aws::MakeShared<MongoLogSystem>("AWS"));
    ON_BLOCK_EXIT([&] { Aws::Utils::Logging::ShutdownAWSLogging(); });

    Aws::Client::ClientConfiguration config;
    config.endpointOverride = s3params.endpoint; // for example "127.0.0.1:9000"
    config.scheme = Aws::Http::SchemeMapper::FromString(s3params.scheme.c_str());
    if (!s3params.region.empty())
        config.region = s3params.region;

    std::shared_ptr<Aws::Auth::AWSCredentialsProvider> credentialsProvider;
    if (!s3params.accessKeyId.empty()) {
        credentialsProvider = Aws::MakeShared<Aws::Auth::SimpleAWSCredentialsProvider>("AWS",
                                                                                       s3params.accessKeyId,
                                                                                       s3params.secretAccessKey);
    } else {
        // using ProfileConfigFileAWSCredentialsProvider to allow loading of non-default profile
        credentialsProvider = s3params.profile.empty()
            ? Aws::MakeShared<Aws::Auth::ProfileConfigFileAWSCredentialsProvider>("AWS", 1000 * 3600)
            : Aws::MakeShared<Aws::Auth::ProfileConfigFileAWSCredentialsProvider>("AWS", s3params.profile.c_str(), 1000 * 3600);
    }
    auto s3_client = Aws::MakeShared<Aws::S3::S3Client>("AWS", credentialsProvider, config, Aws::Client::AWSAuthV4Signer::PayloadSigningPolicy::Never, s3params.useVirtualAddressing);

    // check if bucket already exists and skip create if it does
    bool bucketExists{false};
    {
        auto outcome = s3_client->ListBuckets();
        if (!outcome.IsSuccess()) {
            return Status(ErrorCodes::InternalError,
                          str::stream() << "Cannot list buckets on storage server"
                                        << " : " << outcome.GetError().GetExceptionName()
                                        << " : " << outcome.GetError().GetMessage());
        }
        for (auto&& bucket : outcome.GetResult().GetBuckets()) {
            if (bucket.GetName() == s3params.bucket) {
                bucketExists = true;
            }
        }
    }

    // create bucket for the backup
    if (!bucketExists) {
        Aws::S3::Model::CreateBucketRequest request;
        request.SetBucket(s3params.bucket);

        auto outcome = s3_client->CreateBucket(request);
        if (!outcome.IsSuccess()) {
            return Status(ErrorCodes::InvalidPath,
                          str::stream() << "Cannot create '" << s3params.bucket << "' bucket for the backup"
                                        << " : " << outcome.GetError().GetExceptionName()
                                        << " : " << outcome.GetError().GetMessage());
        }
        LOGV2(29012, "Successfully created bucket for backup: {bucket}",
              "bucket"_attr = s3params.bucket);
    }

    // check if target location is empty, fail if not
    if (bucketExists) {
        Aws::S3::Model::ListObjectsRequest request;
        request.SetBucket(s3params.bucket);
        if (!s3params.path.empty())
            request.SetPrefix(s3params.path);

        auto outcome = s3_client->ListObjects(request);
        if (!outcome.IsSuccess()) {
            return Status(ErrorCodes::InvalidPath,
                          str::stream() << "Cannot list objects in the target location"
                                        << " : " << outcome.GetError().GetExceptionName()
                                        << " : " << outcome.GetError().GetMessage());
        }
        const auto root = s3params.path + '/';
        Aws::Vector<Aws::S3::Model::Object> object_list = outcome.GetResult().GetContents();
        for (auto const &s3_object : object_list) {
            if (s3_object.GetKey() != root) {
                return Status(ErrorCodes::InvalidPath,
                              str::stream() << "Target location is not empty"
                                            << " : " << s3params.bucket << '/' << s3params.path);
            }
        }
    }

    // multipart uploads do not work with GCP/GCS
    // so we need to check if we can start multipart upload before
    // trying to use TransferManager
    bool multipart_supported = true;
    {
        boost::filesystem::path key{s3params.path};
        key /= "multipart_upload_probe";
        auto outcome = s3_client->CreateMultipartUpload(
                Aws::S3::Model::CreateMultipartUploadRequest()
                .WithBucket(s3params.bucket)
                .WithKey(key.string())
                .WithContentType("application/octet-stream"));
        
        if (!outcome.IsSuccess()) {
            auto e = outcome.GetError();
            if (e.GetResponseCode() == Aws::Http::HttpResponseCode::BAD_REQUEST
                && e.GetErrorType() == Aws::S3::S3Errors::UNKNOWN) {
                multipart_supported = false;
            } else {
                return Status(ErrorCodes::InternalError,
                              str::stream() << "Unexpected error while trying to probe multipart upload support."
                                            << " Response code: " << int(e.GetResponseCode())
                                            << " Error type: " << int(e.GetErrorType()));
            }
        } else {
            // cancel test upload
            auto upload_id = outcome.GetResult().GetUploadId();
            auto outcome2 = s3_client->AbortMultipartUpload(
                    Aws::S3::Model::AbortMultipartUploadRequest()
                    .WithBucket(s3params.bucket)
                    .WithKey(key.string())
                    .WithUploadId(upload_id));
            if (!outcome2.IsSuccess()) {
                return Status(ErrorCodes::InternalError,
                              str::stream() << "Cannot abort test multipart upload"
                                            << " : " << upload_id);
            }
        }
    }

    if (multipart_supported) {
        // stream files using TransferManager
        using namespace Aws::Transfer;

        const size_t poolSize = s3params.threadPoolSize;
        auto executor = Aws::MakeShared<Aws::Utils::Threading::PooledThreadExecutor>("PooledThreadExecutor", poolSize);

        TransferManagerConfiguration trManConf(executor.get());
        trManConf.s3Client = s3_client;
        trManConf.computeContentMD5 = true;

        // by default part size is 5MB and number of parts is limited by 10000
        // if we have files bigger than 50GB we need to increase bufferSize
        // and transferBufferMaxHeapSize
        {
            // s3 object maximum size is 5TB
            constexpr size_t maxS3Object = (1ull << 40) * 5;
            // find biggest file
            size_t biggestFile = 0;
            for (auto&& file : filesList) {
                auto fsize{std::get<2>(file)};
                if (fsize > maxS3Object) {
                    boost::filesystem::path srcFile{std::get<0>(file)};
                    return Status(ErrorCodes::InvalidPath,
                                  str::stream() << "Cannot upload '" << srcFile.string() << "' to s3 "
                                                << "because its size is over maximum s3 object size (5TB)");
                }
                if (fsize > biggestFile) {
                    biggestFile = fsize;
                }
            }
            // find minimum chunk size and round it to MB
            size_t minChunkSizeMB = ((biggestFile / 10000) + (1 << 20) - 1) >> 20;
            if (minChunkSizeMB << 20 > trManConf.bufferSize) {
                LOGV2_DEBUG(29075, 2, "setting multipart upload's chunk size to {minChunkSizeMB}MB", "minChunkSizeMB"_attr = minChunkSizeMB);
                trManConf.bufferSize = minChunkSizeMB << 20;
                trManConf.transferBufferMaxHeapSize = poolSize * trManConf.bufferSize;
            }
        }

        // cancellation indicator
        AtomicWord<bool> backupCancelled(false);
        // error message set when backupCancelled was set to true
        synchronized_value<std::string> cancelMessage;

        // upload callback
        trManConf.uploadProgressCallback = [&](const TransferManager* trMan, const std::shared_ptr<const TransferHandle>& h) {
            if (backupCancelled.load()) {
                if (h->IsMultipart()) {
                    const_cast<TransferManager*>(trMan)->AbortMultipartUpload(
                            std::const_pointer_cast<TransferHandle>(h));
                } else {
                    std::const_pointer_cast<TransferHandle>(h)->Cancel();
                }
            }
            auto uploadContext = std::static_pointer_cast<const UploadContext>(h->GetContext());
            uploadContext->doProgress(progressMeter, h->GetBytesTransferred());
            opCtx->checkForInterrupt();
        };

        // error callback
        trManConf.errorCallback = [](const TransferManager*, const std::shared_ptr<const TransferHandle>& h, const Aws::Client::AWSError<Aws::S3::S3Errors>& e) {
            LOGV2(29076, "errorCallback",
                  "IsMultipart"_attr = h->IsMultipart(),
                  "Id"_attr = h->GetId(),
                  "Key"_attr = h->GetKey(),
                  "MultiPartId"_attr = h->GetMultiPartId(),
                  "VersionId"_attr = h->GetVersionId());
            LOGV2(29077, "errorcallback error",
                  "ErrorType"_attr = static_cast<int>(e.GetErrorType()),
                  "ExceptionName"_attr = e.GetExceptionName(),
                  "Message"_attr = e.GetMessage(),
                  "RemoteHostIpAddress"_attr = e.GetRemoteHostIpAddress(),
                  "RequestId"_attr = e.GetRequestId(),
                  "ResponseCode"_attr = static_cast<int>(e.GetResponseCode()),
                  "ShouldRetry"_attr = e.ShouldRetry());
            // response headers 
            std::stringstream ss;
            for (auto&& header : e.GetResponseHeaders()) {
                ss << header.first << " = " << header.second << ";";
            }
            LOGV2(29078, "errorCallback response headers",
                  "headers"_attr = ss.str());
        };

        // transfer status update callback
        trManConf.transferStatusUpdatedCallback = [&](const TransferManager* trMan, const std::shared_ptr<const TransferHandle>& h) {
            const char* status = "nullptr";
            switch (h->GetStatus()) {
            //this value is only used for directory synchronization
            case TransferStatus::EXACT_OBJECT_ALREADY_EXISTS:
                status = "EXACT_OBJECT_ALREADY_EXISTS"; break;
            //Operation is still queued and has not begun processing
            case TransferStatus::NOT_STARTED:
                status = "NOT_STARTED"; break;
            //Operation is now running
            case TransferStatus::IN_PROGRESS:
                status = "IN_PROGRESS"; break;
            //Operation was canceled. A Canceled operation can still be retried
            case TransferStatus::CANCELED:
                status = "CANCELED"; break;
            //Operation failed, A failed operaton can still be retried.
            case TransferStatus::FAILED:
                status = "FAILED"; break;
            //Operation was successful
            case TransferStatus::COMPLETED:
                status = "COMPLETED"; break;
            //Operation either failed or was canceled and a user deleted the multi-part upload from S3.
            case TransferStatus::ABORTED:
                status = "ABORTED"; break;
            }
            LOGV2_DEBUG(29079, 2, "transferStatusUpdatedCallback",
                        "status"_attr = status,
                        "Id"_attr = h->GetId());
            if (h->GetStatus() == TransferStatus::FAILED) {
                auto uploadContext = std::static_pointer_cast<const UploadContext>(h->GetContext());
                auto err = h->GetLastError();
                LOGV2_WARNING(29080, "Error uploading",
                              "Key"_attr = h->GetKey(),
                              "errmsg"_attr = err.GetMessage());
                if (err.ShouldRetry() && uploadContext->ShouldRetry()) {
                    LOGV2(29081, "Retrying upload",
                          "Key"_attr = h->GetKey());
                    const_cast<TransferManager*>(trMan)->RetryUpload(
                            uploadContext->GetStream(), std::const_pointer_cast<TransferHandle>(h));
                } else {
                    LOGV2_ERROR(29082, "Unrecoverable error occured or retry count exhausted. Cancelling backup");
                    cancelMessage = err.GetMessage();
                    backupCancelled.store(true);
                    if (h->IsMultipart()) {
                        const_cast<TransferManager*>(trMan)->AbortMultipartUpload(
                                std::const_pointer_cast<TransferHandle>(h));
                    } else {
                        std::const_pointer_cast<TransferHandle>(h)->Cancel();
                    }
                }
            }
        };

        auto trMan = TransferManager::Create(trManConf);

        bool failed = false;

        // create code block to run ON_BLOCK_EXIT before
        // checking failed flag value
        {
            std::vector<std::shared_ptr<TransferHandle>> trHandles;
            ON_BLOCK_EXIT([&] {
                for (auto&& h : trHandles) {
                    h->WaitUntilFinished();
                    if (h->GetStatus() != TransferStatus::COMPLETED)
                        failed = true;
                }
            });

            try {
                for (auto&& file : filesList) {
                    boost::filesystem::path srcFile{std::get<0>(file)};
                    boost::filesystem::path destFile{std::get<1>(file)};
                    auto fsize{std::get<2>(file)};

                    LOGV2_DEBUG(29083, 2, "uploading",
                                "fileName"_attr = srcFile.string(),
                                "Key"_attr = destFile.string());

                    auto fileStream = Aws::MakeShared<SizedFileStream>("AWS", static_cast<std::size_t>(fsize),
                            srcFile.string(), std::ios_base::in | std::ios_base::binary);
                    if (!fileStream->good()) {
                        auto eno = errno;
                        // cancel all uploads
                        cancelMessage = 
                            str::stream() << "Cannot open file '" << srcFile.string() << "' for upload. "
                                          << "Error is: " << errnoWithDescription(eno);
                        backupCancelled.store(true);
                        break;
                    }

                    trHandles.push_back(
                        trMan->UploadFile(fileStream,
                                          s3params.bucket,
                                          destFile.string(),
                                          "application/octet-stream",
                                          Aws::Map<Aws::String, Aws::String>(),
                                          Aws::MakeShared<UploadContext>("AWS", fileStream)));
                }
            } catch (const std::exception& ex) {
                // set backupCancelled on any exception
                cancelMessage = ex.what();
                backupCancelled.store(true);
            } 
        }

        if (failed) {
            auto msg = cancelMessage.get();
            if (!msg.empty())
                return Status(ErrorCodes::CommandFailed, cancelMessage.get());
            return Status(ErrorCodes::CommandFailed,
                          "Backup failed. See server log for detailed error messages.");
        }

        return Status::OK();
    }

    // upload files without TransferManager (for those servers which have no 
    // multipart upload support)
    // TODO: for GCP/GCS it is possible to use 'compose' operations

    // reconfigure progressMeter since in this case we will call hit() once per file
    progressMeter->reset(totalfsize, 10, 1);

    for (auto&& file : filesList) {
        boost::filesystem::path srcFile{std::get<0>(file)};
        boost::filesystem::path destFile{std::get<1>(file)};
        auto fsize{std::get<2>(file)};

        LOGV2_DEBUG(29002, 2, "uploading file: {srcFile}", "srcFile"_attr = srcFile.string());
        LOGV2_DEBUG(29003, 2, "      key name: {destFile}", "destFile"_attr = destFile.string());

        Aws::S3::Model::PutObjectRequest request;
        request.SetBucket(s3params.bucket);
        request.SetKey(destFile.string());
        request.SetContentLength(fsize);
        request.SetContentType("application/octet-stream");

        auto fileToUpload = Aws::MakeShared<Aws::FStream>("AWS", srcFile.string(), std::ios_base::in | std::ios_base::binary);
        if (!fileToUpload) {
            return Status(ErrorCodes::InvalidPath,
                          str::stream() << "Cannot open file '" << srcFile.string() << "' for backup"
                                        << " : " << strerror(errno));
        }
        request.SetBody(fileToUpload);

        auto outcome = s3_client->PutObject(request);
        if (!outcome.IsSuccess()) {
            return Status(ErrorCodes::InternalError,
                          str::stream() << "Cannot backup '" << srcFile.string() << "'"
                                        << " : " << outcome.GetError().GetExceptionName()
                                        << " : " << outcome.GetError().GetMessage());
        }
        progressMeter.hit(fsize);
        LOGV2_DEBUG(29004, 2, "Successfully uploaded file: {destFile}",
                    "destFile"_attr = destFile.string());
        opCtx->checkForInterrupt();
    }

    return Status::OK();
}

Status WiredTigerKVEngine::hotBackup(OperationContext* opCtx, const std::string& path) {
    namespace fs = boost::filesystem;

    WiredTigerHotBackupGuard backupGuard{opCtx};
    // list of DBs to backup
    std::vector<DBTuple> dbList;
    // list of files to backup
    std::vector<FileTuple> filesList;
    // total size of files to backup
    boost::uintmax_t totalfsize = 0;

    auto status = _hotBackupPopulateLists(opCtx, path, dbList, filesList, totalfsize);
    if (!status.isOK()) {
        return status;
    }

    ProgressMeterHolder progressMeter;
    setupHotBackupProgressMeter(opCtx, progressMeter, totalfsize);

    // We assume destination dir exists - it is created during command validation
    fs::path destPath{path};
    std::set<fs::path> existDirs{destPath};

    // Do copy files
    for (auto&& file : filesList) {
        fs::path srcFile{std::get<0>(file)};
        fs::path destFile{std::get<1>(file)};
        auto fsize{std::get<2>(file)};

        try {
            // Try creating destination directories if needed.
            const fs::path destDir(destFile.parent_path());
            if (!existDirs.count(destDir)) {
                fs::create_directories(destDir);
                existDirs.insert(destDir);
            }
            // fs::copy_file(srcFile, destFile, fs::copy_option::none);
            // copy_file cannot copy part of file so we need to use
            // more fine-grained copy
            copy_file_size(opCtx, srcFile, destFile, fsize, progressMeter);
        } catch (const fs::filesystem_error& ex) {
            return Status(ErrorCodes::InvalidPath, ex.what());
        } catch (const std::exception& ex) {
            return Status(ErrorCodes::InternalError, ex.what());
        }

    }

    return Status::OK();
}

namespace {

template<typename T1, typename T2>
void a_assert_eq(struct archive *a, T1 r1, T2 r2) {
    if (r1 != r2) {
        std::stringstream ss;
        ss << "libarchive error " << archive_errno(a);
        ss << ": " << archive_error_string(a);
        throw std::runtime_error(ss.str());
    }
}

} // namespace

Status WiredTigerKVEngine::hotBackupTar(OperationContext* opCtx, const std::string& path) {
    namespace fs = boost::filesystem;

    WiredTigerHotBackupGuard backupGuard{opCtx};
    // list of DBs to backup
    std::vector<DBTuple> dbList;
    // list of files to backup
    std::vector<FileTuple> filesList;
    // total size of files to backup
    boost::uintmax_t totalfsize = 0;

    auto status = _hotBackupPopulateLists(opCtx, "", dbList, filesList, totalfsize);
    if (!status.isOK()) {
        return status;
    }

    ProgressMeterHolder progressMeter;
    setupHotBackupProgressMeter(opCtx, progressMeter, totalfsize);

    // Write tar archive
    try {
        struct archive *a{archive_write_new()};
        if (a == nullptr)
            throw std::runtime_error("cannot create archive");
        ON_BLOCK_EXIT([&] { archive_write_free(a);});
        a_assert_eq(a, 0, archive_write_set_format_pax_restricted(a));
        a_assert_eq(a, 0, archive_write_open_filename(a, path.c_str()));

        struct archive_entry *entry{archive_entry_new()};
        if (entry == nullptr)
            throw std::runtime_error("cannot create archive entry");
        ON_BLOCK_EXIT([&] { archive_entry_free(entry);});

        constexpr int bufsize = 8 * 1024;
        auto buf = std::make_unique<char[]>(bufsize);
        auto bufptr = buf.get();
        constexpr auto samplerate = 128;
        auto sampler = 1;

        for (auto&& file : filesList) {
            fs::path srcFile{std::get<0>(file)};
            fs::path destFile{std::get<1>(file)};
            auto fsize{std::get<2>(file)};
            auto fmtime{std::get<3>(file)};

            LOGV2_DEBUG(29005, 2, "backup of file: {srcFile}",
                        "srcFile"_attr = srcFile.string());
            LOGV2_DEBUG(29006, 2, "    storing as: {destFile}",
                        "destFile"_attr = destFile.string());

            archive_entry_clear(entry);
            archive_entry_set_pathname(entry, destFile.string().c_str());
            archive_entry_set_size(entry, fsize);
            archive_entry_set_filetype(entry, AE_IFREG);
            archive_entry_set_perm(entry, 0660);
            archive_entry_set_mtime(entry, fmtime, 0);
            a_assert_eq(a, 0, archive_write_header(a, entry));

            std::ifstream src{};
            src.exceptions(std::ios::failbit | std::ios::badbit);
            src.open(srcFile.string(), std::ios::binary);

            while (fsize > 0) {
                if (--sampler == 0) {
                    opCtx->checkForInterrupt();
                    sampler = samplerate;
                }
                auto cnt = bufsize;
                if (fsize < bufsize)
                    cnt = fsize;
                src.read(bufptr, cnt);
                a_assert_eq(a, cnt, archive_write_data(a, bufptr, cnt));
                fsize -= cnt;
                progressMeter.hit(cnt);
            }
        }
    } catch (const fs::filesystem_error& ex) {
        return Status(ErrorCodes::InvalidPath, ex.what());
    } catch (const std::exception& ex) {
        return Status(ErrorCodes::InternalError, ex.what());
    }

    return Status::OK();
}

void WiredTigerKVEngine::syncSizeInfo(bool sync) const {
    if (!_sizeStorer)
        return;

    try {
        _sizeStorer->flush(sync);
    } catch (const WriteConflictException&) {
        // ignore, we'll try again later.
    } catch (const AssertionException& ex) {
        // re-throw exception if it's not WT_CACHE_FULL.
        if (!_durable && ex.code() == ErrorCodes::ExceededMemoryLimit) {
            LOGV2_ERROR(29000,
                        "size storer failed to sync cache... ignoring: {ex_what}",
                        "ex_what"_attr = ex.what());
        } else {
            throw;
        }
    }
}

void WiredTigerKVEngine::setOldestActiveTransactionTimestampCallback(
    StorageEngine::OldestActiveTransactionTimestampCallback callback) {
    stdx::lock_guard<Latch> lk(_oldestActiveTransactionTimestampCallbackMutex);
    _oldestActiveTransactionTimestampCallback = std::move(callback);
};

RecoveryUnit* WiredTigerKVEngine::newRecoveryUnit() {
    return new WiredTigerRecoveryUnit(_sessionCache.get());
}

void WiredTigerKVEngine::setRecordStoreExtraOptions(const std::string& options) {
    _rsOptions = options;
}

void WiredTigerKVEngine::setSortedDataInterfaceExtraOptions(const std::string& options) {
    _indexOptions = options;
}

Status WiredTigerKVEngine::createRecordStore(OperationContext* opCtx,
                                             StringData ns,
                                             StringData ident,
                                             const CollectionOptions& options,
                                             KeyFormat keyFormat) {
    _ensureIdentPath(ident);
    WiredTigerSession session(_conn);

    StatusWith<std::string> result = WiredTigerRecordStore::generateCreateString(
        _canonicalName, ns, ident, options, _rsOptions, keyFormat);

    if (options.clusteredIndex) {
        // A clustered collection requires both CollectionOptions.clusteredIndex and
        // KeyFormat::String. For a clustered record store that is not associated with a clustered
        // collection KeyFormat::String is sufficient.
        uassert(6144100,
                "RecordStore with CollectionOptions.clusteredIndex requires KeyFormat::String",
                keyFormat == KeyFormat::String);
    }

    if (!result.isOK()) {
        return result.getStatus();
    }
    std::string config = result.getValue();

    string uri = _uri(ident);
    WT_SESSION* s = session.getSession();
    LOGV2_DEBUG(22331,
                2,
                "WiredTigerKVEngine::createRecordStore ns: {namespace} uri: {uri} config: {config}",
                logAttrs(NamespaceString(ns)),
                "uri"_attr = uri,
                "config"_attr = config);
    return wtRCToStatus(s->create(s, uri.c_str(), config.c_str()), s);
}

Status WiredTigerKVEngine::importRecordStore(OperationContext* opCtx,
                                             StringData ident,
                                             const BSONObj& storageMetadata,
                                             const ImportOptions& importOptions) {
    _ensureIdentPath(ident);
    WiredTigerSession session(_conn);

    if (MONGO_unlikely(WTWriteConflictExceptionForImportCollection.shouldFail())) {
        LOGV2(6177300,
              "Failpoint WTWriteConflictExceptionForImportCollection enabled. Throwing "
              "WriteConflictException",
              "ident"_attr = ident);
        throw WriteConflictException();
    }

    std::string config = uassertStatusOK(
        WiredTigerUtil::generateImportString(ident, storageMetadata, importOptions));

    string uri = _uri(ident);
    WT_SESSION* s = session.getSession();
    LOGV2_DEBUG(5095102,
                2,
                "WiredTigerKVEngine::importRecordStore",
                "uri"_attr = uri,
                "config"_attr = config);

    return wtRCToStatus(s->create(s, uri.c_str(), config.c_str()), s);
}

Status WiredTigerKVEngine::recoverOrphanedIdent(OperationContext* opCtx,
                                                const NamespaceString& nss,
                                                StringData ident,
                                                const CollectionOptions& options) {
#ifdef _WIN32
    return {ErrorCodes::CommandNotSupported, "Orphan file recovery is not supported on Windows"};
#else
    invariant(_inRepairMode);

    // Moves the data file to a temporary name so that a new RecordStore can be created with the
    // same ident name. We will delete the new empty collection and rename the data file back so it
    // can be salvaged.

    boost::optional<boost::filesystem::path> identFilePath = getDataFilePathForIdent(ident);
    if (!identFilePath) {
        return {ErrorCodes::UnknownError, "Data file for ident " + ident + " not found"};
    }

    boost::system::error_code ec;
    invariant(boost::filesystem::exists(*identFilePath, ec));

    boost::filesystem::path tmpFile{*identFilePath};
    tmpFile += ".tmp";

    LOGV2(22332,
          "Renaming data file {file} to temporary file {temporary}",
          "Renaming data file to temporary",
          "file"_attr = identFilePath->generic_string(),
          "temporary"_attr = tmpFile.generic_string());
    auto status = fsyncRename(identFilePath.get(), tmpFile);
    if (!status.isOK()) {
        return status;
    }

    LOGV2(22333,
          "Creating new RecordStore for collection {namespace} with UUID: {uuid}",
          "Creating new RecordStore",
          "namespace"_attr = nss,
          "uuid"_attr = options.uuid);

    status = createRecordStore(opCtx, nss.ns(), ident, options);
    if (!status.isOK()) {
        return status;
    }

    LOGV2(22334, "Restoring orphaned data file", "file"_attr = identFilePath->generic_string());

    boost::filesystem::remove(*identFilePath, ec);
    if (ec) {
        return {ErrorCodes::UnknownError, "Error deleting empty data file: " + ec.message()};
    }
    status = fsyncParentDirectory(*identFilePath);
    if (!status.isOK()) {
        return status;
    }

    status = fsyncRename(tmpFile, identFilePath.get());
    if (!status.isOK()) {
        return status;
    }

    auto start = Date_t::now();
    LOGV2(22335, "Salvaging ident {ident}", "Salvaging ident", "ident"_attr = ident);

    WiredTigerSession sessionWrapper(_conn);
    WT_SESSION* session = sessionWrapper.getSession();
    status = wtRCToStatus(
        session->salvage(session, _uri(ident).c_str(), nullptr), session, "Salvage failed: ");
    LOGV2(4795907, "Salvage complete", "duration"_attr = Date_t::now() - start);
    if (status.isOK()) {
        return {ErrorCodes::DataModifiedByRepair,
                str::stream() << "Salvaged data for ident " << ident};
    }
    LOGV2_WARNING(22354,
                  "Could not salvage data. Rebuilding ident: {status_reason}",
                  "Could not salvage data. Rebuilding ident",
                  "ident"_attr = ident,
                  "error"_attr = status.reason());

    //  If the data is unsalvageable, we should completely rebuild the ident.
    return _rebuildIdent(session, _uri(ident).c_str());
#endif
}

std::unique_ptr<RecordStore> WiredTigerKVEngine::getRecordStore(OperationContext* opCtx,
                                                                StringData ns,
                                                                StringData ident,
                                                                const CollectionOptions& options) {

    WiredTigerRecordStore::Params params;
    params.ns = ns;
    params.ident = ident.toString();
    params.engineName = _canonicalName;
    params.isCapped = options.capped;
    params.keyFormat = (options.clusteredIndex) ? KeyFormat::String : KeyFormat::Long;
    // Record stores for clustered collections need to guarantee uniqueness by preventing
    // overwrites.
    params.overwrite = options.clusteredIndex ? false : true;
    params.isEphemeral = _ephemeral;
    params.cappedCallback = nullptr;
    params.sizeStorer = _sizeStorer.get();
    params.isReadOnly = _readOnly;
    params.tracksSizeAdjustments = true;
    params.forceUpdateWithFullDocument = options.timeseries != boost::none;

    if (NamespaceString::oplog(ns)) {
        // The oplog collection must have a size provided.
        invariant(options.cappedSize > 0);
        params.oplogMaxSize = options.cappedSize;
    }

    std::unique_ptr<WiredTigerRecordStore> ret;
    ret = std::make_unique<StandardWiredTigerRecordStore>(this, opCtx, params);
    ret->postConstructorInit(opCtx);

    // Sizes should always be checked when creating a collection during rollback or replication
    // recovery. This is in case the size storer information is no longer accurate. This may be
    // necessary if capped deletes are rolled-back, if rollback occurs across a collection rename,
    // or when collection creation is not part of a stable checkpoint.
    const auto replCoord = repl::ReplicationCoordinator::get(getGlobalServiceContext());
    const bool inRollback = replCoord && replCoord->getMemberState().rollback();
    if (inRollback || inReplicationRecovery(getGlobalServiceContext())) {
        ret->checkSize(opCtx);
    }

    return std::move(ret);
}

string WiredTigerKVEngine::_uri(StringData ident) const {
    invariant(ident.find(kTableUriPrefix) == string::npos);
    return kTableUriPrefix + ident.toString();
}

Status WiredTigerKVEngine::createSortedDataInterface(OperationContext* opCtx,
                                                     const CollectionOptions& collOptions,
                                                     StringData ident,
                                                     const IndexDescriptor* desc) {
    _ensureIdentPath(ident);

    std::string collIndexOptions;

    if (auto storageEngineOptions = collOptions.indexOptionDefaults.getStorageEngine()) {
        collIndexOptions =
            dps::extractElementAtPath(*storageEngineOptions, _canonicalName + ".configString")
                .str();
    }
    // Some unittests use a OperationContextNoop that can't support such lookups.
    auto ns = collOptions.uuid
        ? *CollectionCatalog::get(opCtx)->lookupNSSByUUID(opCtx, *collOptions.uuid)
        : NamespaceString();

    StatusWith<std::string> result = WiredTigerIndex::generateCreateString(
        _canonicalName, _indexOptions, collIndexOptions, ns, *desc);
    if (!result.isOK()) {
        return result.getStatus();
    }

    std::string config = result.getValue();

    LOGV2_DEBUG(
        22336,
        2,
        "WiredTigerKVEngine::createSortedDataInterface uuid: {collection_uuid} ident: {ident} "
        "config: {config}",
        "collection_uuid"_attr = collOptions.uuid,
        "ident"_attr = ident,
        "config"_attr = config);
    return WiredTigerIndex::Create(opCtx, _uri(ident), config);
}

Status WiredTigerKVEngine::importSortedDataInterface(OperationContext* opCtx,
                                                     StringData ident,
                                                     const BSONObj& storageMetadata,
                                                     const ImportOptions& importOptions) {
    _ensureIdentPath(ident);

    if (MONGO_unlikely(WTWriteConflictExceptionForImportIndex.shouldFail())) {
        LOGV2(6177301,
              "Failpoint WTWriteConflictExceptionForImportIndex enabled. Throwing "
              "WriteConflictException",
              "ident"_attr = ident);
        throw WriteConflictException();
    }

    std::string config = uassertStatusOK(
        WiredTigerUtil::generateImportString(ident, storageMetadata, importOptions));

    LOGV2_DEBUG(5095103,
                2,
                "WiredTigerKVEngine::importSortedDataInterface",
                "ident"_attr = ident,
                "config"_attr = config);
    return WiredTigerIndex::Create(opCtx, _uri(ident), config);
}

Status WiredTigerKVEngine::dropSortedDataInterface(OperationContext* opCtx, StringData ident) {
    return WiredTigerIndex::Drop(opCtx, _uri(ident));
}

std::unique_ptr<SortedDataInterface> WiredTigerKVEngine::getSortedDataInterface(
    OperationContext* opCtx,
    const CollectionOptions& collOptions,
    StringData ident,
    const IndexDescriptor* desc) {
    if (desc->isIdIndex()) {
        invariant(!collOptions.clusteredIndex);
        return std::make_unique<WiredTigerIdIndex>(opCtx, _uri(ident), ident, desc, _readOnly);
    }
    auto keyFormat = (collOptions.clusteredIndex) ? KeyFormat::String : KeyFormat::Long;
    if (desc->unique()) {
        return std::make_unique<WiredTigerIndexUnique>(
            opCtx, _uri(ident), ident, keyFormat, desc, _readOnly);
    }

    return std::make_unique<WiredTigerIndexStandard>(
        opCtx, _uri(ident), ident, keyFormat, desc, _readOnly);
}

std::unique_ptr<RecordStore> WiredTigerKVEngine::makeTemporaryRecordStore(OperationContext* opCtx,
                                                                          StringData ident,
                                                                          KeyFormat keyFormat) {
    invariant(!_readOnly || !recoverToOplogTimestamp.empty());

    _ensureIdentPath(ident);
    WiredTigerSession wtSession(_conn);

    StatusWith<std::string> swConfig = WiredTigerRecordStore::generateCreateString(
        _canonicalName, "" /* internal table */, ident, CollectionOptions(), _rsOptions, keyFormat);
    uassertStatusOK(swConfig.getStatus());

    std::string config = swConfig.getValue();

    std::string uri = _uri(ident);
    WT_SESSION* session = wtSession.getSession();
    LOGV2_DEBUG(22337,
                2,
                "WiredTigerKVEngine::makeTemporaryRecordStore",
                "uri"_attr = uri,
                "config"_attr = config);
    uassertStatusOK(wtRCToStatus(session->create(session, uri.c_str(), config.c_str()), session));

    WiredTigerRecordStore::Params params;
    params.ns = "";
    params.ident = ident.toString();
    params.engineName = _canonicalName;
    params.isCapped = false;
    params.keyFormat = keyFormat;
    params.overwrite = true;
    params.isEphemeral = _ephemeral;
    params.cappedCallback = nullptr;
    // Temporary collections do not need to persist size information to the size storer.
    params.sizeStorer = nullptr;
    // Temporary collections do not need to reconcile collection size/counts.
    params.tracksSizeAdjustments = false;
    params.isReadOnly = false;
    params.forceUpdateWithFullDocument = false;

    std::unique_ptr<WiredTigerRecordStore> rs;
    rs = std::make_unique<StandardWiredTigerRecordStore>(this, opCtx, params);
    rs->postConstructorInit(opCtx);

    return std::move(rs);
}

void WiredTigerKVEngine::alterIdentMetadata(OperationContext* opCtx,
                                            StringData ident,
                                            const IndexDescriptor* desc) {
    // Make the alter call to update metadata without taking exclusive lock to avoid conflicts with
    // concurrent operations.
    std::string alterString =
        WiredTigerIndex::generateAppMetadataString(*desc) + "exclusive_refreshed=false,";
    std::string uri = _uri(ident);
    auto status = alterMetadata(uri, alterString);
    invariantStatusOK(status);
}

Status WiredTigerKVEngine::alterMetadata(StringData uri, StringData config) {
    // Use a dedicated session in an alter operation to avoid transaction issues.
    WiredTigerSession session(_conn);
    auto sessionPtr = session.getSession();

    auto uriNullTerminated = uri.toString();
    auto configNullTerminated = config.toString();

    auto ret =
        sessionPtr->alter(sessionPtr, uriNullTerminated.c_str(), configNullTerminated.c_str());
    // WT may return EBUSY if the database contains dirty data. If we checkpoint and retry the
    // operation it will attempt to clean up the dirty elements during checkpointing, thus allowing
    // the operation to succeed if it was the only reason to fail.
    if (ret == EBUSY) {
        _checkpoint(sessionPtr);
        ret =
            sessionPtr->alter(sessionPtr, uriNullTerminated.c_str(), configNullTerminated.c_str());
    }

    return wtRCToStatus(ret, sessionPtr);
}

Status WiredTigerKVEngine::dropIdent(RecoveryUnit* ru,
                                     StringData ident,
                                     StorageEngine::DropIdentCallback&& onDrop) {
    string uri = _uri(ident);

    WiredTigerRecoveryUnit* wtRu = checked_cast<WiredTigerRecoveryUnit*>(ru);
    wtRu->getSessionNoTxn()->closeAllCursors(uri);
    _sessionCache->closeAllCursors(uri);

    WiredTigerSession session(_conn);

    int ret = session.getSession()->drop(
        session.getSession(), uri.c_str(), "force,checkpoint_wait=false");
    LOGV2_DEBUG(22338, 1, "WT drop", "uri"_attr = uri, "ret"_attr = ret);

    if (ret == EBUSY) {
        // this is expected, queue it up
        {
            stdx::lock_guard<Latch> lk(_identToDropMutex);
            _identToDrop.push_front({std::move(uri), std::move(onDrop)});
        }
        _sessionCache->closeCursorsForQueuedDrops();
        return Status::OK();
    }

    if (onDrop) {
        onDrop();
    }

    if (ret == ENOENT) {
        return Status::OK();
    }

    invariantWTOK(ret, session.getSession());
    return Status::OK();
}

void WiredTigerKVEngine::dropIdentForImport(OperationContext* opCtx, StringData ident) {
    const std::string uri = _uri(ident);

    WiredTigerSession session(_conn);

    // Don't wait for the global checkpoint lock to be obtained in WiredTiger as it can take a
    // substantial amount of time to be obtained if there is a concurrent checkpoint running. We
    // will wait until we obtain exclusive access to the underlying table file though. As it isn't
    // user visible at this stage in the import it should be readily available unless a backup
    // cursor is open. In short, using "checkpoint_wait=false" and "lock_wait=true" means that we
    // can potentially be waiting for a short period of time for WT_SESSION::drop() to run, but
    // would rather get EBUSY than wait a long time for a checkpoint to complete.
    const std::string config = "force=true,checkpoint_wait=false,lock_wait=true,remove_files=false";
    int ret = 0;
    size_t attempt = 0;
    do {
        Status status = opCtx->checkForInterruptNoAssert();
        if (status.code() == ErrorCodes::InterruptedAtShutdown) {
            return;
        }

        ++attempt;

        ret = session.getSession()->drop(session.getSession(), uri.c_str(), config.c_str());
        logAndBackoff(5114600,
                      ::mongo::logv2::LogComponent::kStorage,
                      logv2::LogSeverity::Debug(1),
                      attempt,
                      "WiredTiger dropping ident for import",
                      "uri"_attr = uri,
                      "config"_attr = config,
                      "ret"_attr = ret);
    } while (ret == EBUSY);
    invariantWTOK(ret, session.getSession());
}

void WiredTigerKVEngine::keydbDropDatabase(const TenantDatabaseName& tenantDbName) {
    if (_encryptionKeyDB) {
        int res = _encryptionKeyDB->delete_key_by_id(tenantDbName.toString());
        if (res) {
            // we cannot throw exceptions here because we are inside WUOW::commit
            // every other part of DB is already dropped so we just log error message
            LOGV2_ERROR(29001, "failed to delete encryption key for db", logAttrs(tenantDbName));
        }
    }
}

std::list<WiredTigerCachedCursor> WiredTigerKVEngine::filterCursorsWithQueuedDrops(
    std::list<WiredTigerCachedCursor>* cache) {
    std::list<WiredTigerCachedCursor> toDrop;

    stdx::lock_guard<Latch> lk(_identToDropMutex);
    if (_identToDrop.empty())
        return toDrop;

    for (auto i = cache->begin(); i != cache->end();) {
        if (!i->_cursor ||
            std::find_if(_identToDrop.begin(), _identToDrop.end(), [i](const auto& identToDrop) {
                return identToDrop.uri == std::string(i->_cursor->uri);
            }) == _identToDrop.end()) {
            ++i;
            continue;
        }
        toDrop.push_back(*i);
        i = cache->erase(i);
    }

    return toDrop;
}

bool WiredTigerKVEngine::haveDropsQueued() const {
    Date_t now = _clockSource->now();
    Milliseconds delta = now - Date_t::fromMillisSinceEpoch(_previousCheckedDropsQueued.load());

    if (!_readOnly && _sizeStorerSyncTracker.intervalHasElapsed()) {
        _sizeStorerSyncTracker.resetLastTime();
        syncSizeInfo(false);
    }

    // We only want to check the queue max once per second or we'll thrash
    if (delta < Milliseconds(1000))
        return false;

    _previousCheckedDropsQueued.store(now.toMillisSinceEpoch());

    // Don't wait for the mutex: if we can't get it, report that no drops are queued.
    stdx::unique_lock<Latch> lk(_identToDropMutex, stdx::defer_lock);
    return lk.try_lock() && !_identToDrop.empty();
}

void WiredTigerKVEngine::dropSomeQueuedIdents() {
    int numInQueue;

    WiredTigerSession session(_conn);

    {
        stdx::lock_guard<Latch> lk(_identToDropMutex);
        numInQueue = _identToDrop.size();
    }

    int numToDelete = 10;
    int tenPercentQueue = numInQueue * 0.1;
    if (tenPercentQueue > 10)
        numToDelete = tenPercentQueue;

    LOGV2_DEBUG(22339,
                1,
                "WT Queue: attempting to drop tables",
                "numInQueue"_attr = numInQueue,
                "numToDelete"_attr = numToDelete);
    for (int i = 0; i < numToDelete; i++) {
        IdentToDrop identToDrop;
        {
            stdx::lock_guard<Latch> lk(_identToDropMutex);
            if (_identToDrop.empty())
                break;
            identToDrop = std::move(_identToDrop.front());
            _identToDrop.pop_front();
        }
        int ret = session.getSession()->drop(
            session.getSession(), identToDrop.uri.c_str(), "force,checkpoint_wait=false");
        LOGV2_DEBUG(22340, 1, "WT queued drop", "uri"_attr = identToDrop.uri, "ret"_attr = ret);

        if (ret == EBUSY) {
            stdx::lock_guard<Latch> lk(_identToDropMutex);
            _identToDrop.push_back(std::move(identToDrop));
        } else {
            invariantWTOK(ret, session.getSession());
            if (identToDrop.callback) {
                identToDrop.callback();
            }
        }
    }
}

bool WiredTigerKVEngine::supportsDirectoryPerDB() const {
    return true;
}

void WiredTigerKVEngine::_checkpoint(WT_SESSION* session) {
    // TODO: SERVER-64507: Investigate whether we can smartly rely on one checkpointer if two or
    // more threads checkpoint at the same time.
    stdx::lock_guard lk(_checkpointMutex);

    const Timestamp stableTimestamp = getStableTimestamp();
    const Timestamp initialDataTimestamp = getInitialDataTimestamp();

    // The amount of oplog to keep is primarily dictated by a user setting. However, in unexpected
    // cases, durable, recover to a timestamp storage engines may need to play forward from an oplog
    // entry that would otherwise be truncated by the user setting. Furthermore, the entries in
    // prepared or large transactions can refer to previous entries in the same transaction.
    //
    // Live (replication) rollback will replay the oplog from exactly the stable timestamp. With
    // prepared or large transactions, it may require some additional entries prior to the stable
    // timestamp. These requirements are summarized in getOplogNeededForRollback. Truncating the
    // oplog at this point is sufficient for in-memory configurations, but could cause an
    // unrecoverable scenario if the node crashed and has to play from the last stable checkpoint.
    //
    // By recording the oplog needed for rollback "now", then taking a stable checkpoint, we can
    // safely assume that the oplog needed for crash recovery has caught up to the recorded value.
    // After the checkpoint, this value will be published such that actors which truncate the oplog
    // can read an updated value.
    try {
        // Three cases:
        //
        // First, initialDataTimestamp is Timestamp(0, 1) -> Take full checkpoint. This is when
        // there is no consistent view of the data (e.g: during initial sync).
        //
        // Second, stableTimestamp < initialDataTimestamp: Skip checkpoints. The data on disk is
        // prone to being rolled back. Hold off on checkpoints.  Hope that the stable timestamp
        // surpasses the data on disk, allowing storage to persist newer copies to disk.
        //
        // Third, stableTimestamp >= initialDataTimestamp: Take stable checkpoint. Steady state
        // case.
        if (initialDataTimestamp.asULL() <= 1) {
            invariantWTOK(session->checkpoint(session, "use_timestamp=false"), session);
            LOGV2_FOR_RECOVERY(5576602,
                               2,
                               "Completed unstable checkpoint.",
                               "initialDataTimestamp"_attr = initialDataTimestamp.toString());
        } else if (stableTimestamp < initialDataTimestamp) {
            LOGV2_FOR_RECOVERY(
                23985,
                2,
                "Stable timestamp is behind the initial data timestamp, skipping a checkpoint.",
                "stableTimestamp"_attr = stableTimestamp.toString(),
                "initialDataTimestamp"_attr = initialDataTimestamp.toString());
        } else {
            auto oplogNeededForRollback = getOplogNeededForRollback();

            LOGV2_FOR_RECOVERY(23986,
                               2,
                               "Performing stable checkpoint.",
                               "stableTimestamp"_attr = stableTimestamp,
                               "oplogNeededForRollback"_attr = toString(oplogNeededForRollback));

            invariantWTOK(session->checkpoint(session, "use_timestamp=true"), session);

            if (oplogNeededForRollback.isOK()) {
                // Now that the checkpoint is durable, publish the oplog needed to recover from it.
                _oplogNeededForCrashRecovery.store(oplogNeededForRollback.getValue().asULL());
            }
        }
        // Do KeysDB checkpoint
        auto encryptionKeyDB = _sessionCache->getKVEngine()->getEncryptionKeyDB();
        if (encryptionKeyDB) {
            std::unique_ptr<WiredTigerSession> sess = std::make_unique<WiredTigerSession>(encryptionKeyDB->getConnection());
            WT_SESSION* s = sess->getSession();
            invariantWTOK(s->checkpoint(s, "use_timestamp=false"), s);
        }
    } catch (const WriteConflictException&) {
        LOGV2_WARNING(22346, "Checkpoint encountered a write conflict exception.");
    } catch (const AssertionException& exc) {
        invariant(ErrorCodes::isShutdownError(exc.code()), exc.what());
    }
}

void WiredTigerKVEngine::checkpoint() {
    UniqueWiredTigerSession session = _sessionCache->getSession();
    WT_SESSION* s = session->getSession();
    return _checkpoint(s);
}

bool WiredTigerKVEngine::hasIdent(OperationContext* opCtx, StringData ident) const {
    return _hasUri(WiredTigerRecoveryUnit::get(opCtx)->getSession()->getSession(), _uri(ident));
}

bool WiredTigerKVEngine::_hasUri(WT_SESSION* session, const std::string& uri) const {
    // can't use WiredTigerCursor since this is called from constructor.
    WT_CURSOR* c = nullptr;
    // No need for a metadata:create cursor, since it gathers extra information and is slower.
    int ret = session->open_cursor(session, "metadata:", nullptr, nullptr, &c);
    if (ret == ENOENT)
        return false;
    invariantWTOK(ret, session);
    ON_BLOCK_EXIT([&] { c->close(c); });

    c->set_key(c, uri.c_str());
    return c->search(c) == 0;
}

std::vector<std::string> WiredTigerKVEngine::getAllIdents(OperationContext* opCtx) const {
    std::vector<std::string> all;
    int ret;
    // No need for a metadata:create cursor, since it gathers extra information and is slower.
    WiredTigerCursor cursor("metadata:", WiredTigerSession::kMetadataTableId, false, opCtx);
    WT_CURSOR* c = cursor.get();
    if (!c)
        return all;

    while ((ret = c->next(c)) == 0) {
        const char* raw;
        c->get_key(c, &raw);
        StringData key(raw);
        size_t idx = key.find(':');
        if (idx == string::npos)
            continue;
        StringData type = key.substr(0, idx);
        if (type != "table")
            continue;

        StringData ident = key.substr(idx + 1);
        if (ident == "sizeStorer")
            continue;

        all.push_back(ident.toString());
    }

    fassert(50663, ret == WT_NOTFOUND);

    return all;
}

boost::optional<boost::filesystem::path> WiredTigerKVEngine::getDataFilePathForIdent(
    StringData ident) const {
    boost::filesystem::path identPath = _path;
    identPath /= ident.toString() + ".wt";

    boost::system::error_code ec;
    if (!boost::filesystem::exists(identPath, ec)) {
        return boost::none;
    }
    return identPath;
}

int WiredTigerKVEngine::reconfigure(const char* str) {
    return _conn->reconfigure(_conn, str);
}

void WiredTigerKVEngine::_ensureIdentPath(StringData ident) {
    size_t start = 0;
    size_t idx;
    while ((idx = ident.find('/', start)) != string::npos) {
        StringData dir = ident.substr(0, idx);

        boost::filesystem::path subdir = _path;
        subdir /= dir.toString();
        if (!boost::filesystem::exists(subdir)) {
            LOGV2_DEBUG(22341, 1, "creating subdirectory: {dir}", "dir"_attr = dir);
            try {
                boost::filesystem::create_directory(subdir);
            } catch (const std::exception& e) {
                LOGV2_ERROR(22361,
                            "error creating path {directory} {error}",
                            "Error creating directory",
                            "directory"_attr = subdir.string(),
                            "error"_attr = e.what());
                throw;
            }
        }

        start = idx + 1;
    }
}

void WiredTigerKVEngine::setJournalListener(JournalListener* jl) {
    return _sessionCache->setJournalListener(jl);
}

namespace {
uint64_t _fetchAllDurableValue(WT_CONNECTION* conn) {
    // Fetch the latest all_durable value from the storage engine. This value will be a timestamp
    // that has no holes (uncommitted transactions with lower timestamps) behind it.
    char buf[(2 * 8 /*bytes in hex*/) + 1 /*nul terminator*/];
    auto wtStatus = conn->query_timestamp(conn, buf, "get=all_durable");
    if (wtStatus == WT_NOTFOUND) {
        // Treat this as lowest possible timestamp; we need to see all preexisting data but no new
        // (timestamped) data.
        return StorageEngine::kMinimumTimestamp;
    } else {
        invariantWTOK(wtStatus, nullptr);
    }

    uint64_t tmp;
    fassert(38002, NumberParser().base(16)(buf, &tmp));
    return tmp;
}
}  // namespace

void WiredTigerKVEngine::setStableTimestamp(Timestamp stableTimestamp, bool force) {
    if (MONGO_unlikely(WTPauseStableTimestamp.shouldFail())) {
        return;
    }

    if (stableTimestamp.isNull()) {
        return;
    }

    // Do not set the stable timestamp backward, unless 'force' is set.
    Timestamp prevStable(_stableTimestamp.load());
    if ((stableTimestamp < prevStable) && !force) {
        return;
    }

    // Communicate to WiredTiger what the "stable timestamp" is. Timestamp-aware checkpoints will
    // only persist to disk transactions committed with a timestamp earlier than the "stable
    // timestamp".
    //
    // After passing the "stable timestamp" to WiredTiger, communicate it to the
    // `CheckpointThread`. It's not obvious a stale stable timestamp in the `CheckpointThread` is
    // safe. Consider the following arguments:
    //
    // Setting the "stable timestamp" is only meaningful when the "initial data timestamp" is real
    // (i.e: not `kAllowUnstableCheckpointsSentinel`). In this normal case, the `stableTimestamp`
    // input must be greater than the current value. The only effect this can have in the
    // `CheckpointThread` is to transition it from a state of not taking any checkpoints, to
    // taking "stable checkpoints". In the transitioning case, it's imperative for the "stable
    // timestamp" to have first been communicated to WiredTiger.
    std::string stableTSConfigString;
    auto ts = stableTimestamp.asULL();
    if (force) {
        stableTSConfigString =
            "force=true,oldest_timestamp={0:x},durable_timestamp={0:x},stable_timestamp={0:x}"_format(
                ts);
        stdx::lock_guard<Latch> lk(_highestDurableTimestampMutex);
        _highestSeenDurableTimestamp = ts;
    } else {
        stableTSConfigString = "stable_timestamp={:x}"_format(ts);
    }
    invariantWTOK(_conn->set_timestamp(_conn, stableTSConfigString.c_str()), nullptr);

    // After publishing a stable timestamp to WT, we can record the updated stable timestamp value
    // for the necessary oplog to keep.
    _stableTimestamp.store(stableTimestamp.asULL());

    // If 'force' is set, then we have already set the oldest timestamp equal to the stable
    // timestamp, so there is nothing left to do.
    if (force) {
        return;
    }

    // Forward the oldest timestamp so that WiredTiger can clean up earlier timestamp data.
    setOldestTimestampFromStable();
}

void WiredTigerKVEngine::setOldestTimestampFromStable() {
    Timestamp stableTimestamp(_stableTimestamp.load());

    // Set the oldest timestamp to the stable timestamp to ensure that there is no lag window
    // between the two.
    if (MONGO_unlikely(WTSetOldestTSToStableTS.shouldFail())) {
        setOldestTimestamp(stableTimestamp, false);
        return;
    }

    // Calculate what the oldest_timestamp should be from the stable_timestamp. The oldest
    // timestamp should lag behind stable by 'minSnapshotHistoryWindowInSeconds' to create a
    // window of available snapshots. If the lag window is not yet large enough, we will not
    // update/forward the oldest_timestamp yet and instead return early.
    Timestamp newOldestTimestamp = _calculateHistoryLagFromStableTimestamp(stableTimestamp);
    if (newOldestTimestamp.isNull()) {
        return;
    }

    setOldestTimestamp(newOldestTimestamp, false);
}

void WiredTigerKVEngine::setOldestTimestamp(Timestamp newOldestTimestamp, bool force) {
    if (MONGO_unlikely(WTPreserveSnapshotHistoryIndefinitely.shouldFail())) {
        return;
    }

    // This mutex is not intended to synchronize updates to the oldest timestamp, but to ensure that
    // there are no races with pinning the oldest timestamp.
    stdx::lock_guard<Latch> lock(_oldestTimestampPinRequestsMutex);
    const Timestamp currOldestTimestamp = Timestamp(_oldestTimestamp.load());
    for (auto it : _oldestTimestampPinRequests) {
        invariant(it.second >= currOldestTimestamp);
        newOldestTimestamp = std::min(newOldestTimestamp, it.second);
    }

    if (force) {
        // The oldest timestamp should only be forced backwards during replication recovery in order
        // to do rollback via refetch. This refetching process invalidates any timestamped snapshots
        // until after it completes. Components that register a pinned timestamp must synchronize
        // with events that invalidate their snapshots, unpin themselves and either fail themselves,
        // or reacquire a new snapshot after the rollback event.
        //
        // Forcing the oldest timestamp forward -- potentially past a pin request raises the
        // question of whether the pin should be honored. For now we will invariant there is no pin,
        // but the invariant can be relaxed if there's a use-case to support.
        invariant(_oldestTimestampPinRequests.empty());
    }

    if (force) {
        auto oldestTSConfigString =
            "force=true,oldest_timestamp={0:x},durable_timestamp={0:x}"_format(
                newOldestTimestamp.asULL());
        invariantWTOK(_conn->set_timestamp(_conn, oldestTSConfigString.c_str()), nullptr);
        _oldestTimestamp.store(newOldestTimestamp.asULL());
        stdx::lock_guard<Latch> lk(_highestDurableTimestampMutex);
        _highestSeenDurableTimestamp = newOldestTimestamp.asULL();
        LOGV2_DEBUG(22342,
                    2,
                    "oldest_timestamp and durable_timestamp force set to {newOldestTimestamp}",
                    "newOldestTimestamp"_attr = newOldestTimestamp);
    } else {
        auto oldestTSConfigString = "oldest_timestamp={:x}"_format(newOldestTimestamp.asULL());
        invariantWTOK(_conn->set_timestamp(_conn, oldestTSConfigString.c_str()), nullptr);
        // set_timestamp above ignores backwards in time if 'force' is not set.
        if (_oldestTimestamp.load() < newOldestTimestamp.asULL())
            _oldestTimestamp.store(newOldestTimestamp.asULL());
        LOGV2_DEBUG(22343,
                    2,
                    "oldest_timestamp set to {newOldestTimestamp}",
                    "newOldestTimestamp"_attr = newOldestTimestamp);
    }
}

Timestamp WiredTigerKVEngine::_calculateHistoryLagFromStableTimestamp(Timestamp stableTimestamp) {
    // The oldest_timestamp should lag behind the stable_timestamp by
    // 'minSnapshotHistoryWindowInSeconds' seconds.

    if (_ephemeral && !TestingProctor::instance().isEnabled()) {
        // No history should be maintained for the inMemory engine because it is not used yet.
        invariant(minSnapshotHistoryWindowInSeconds.load() == 0);
    }

    if (stableTimestamp.getSecs() <
        static_cast<unsigned>(minSnapshotHistoryWindowInSeconds.load())) {
        // The history window is larger than the timestamp history thus far. We must wait for
        // the history to reach the window size before moving oldest_timestamp forward. This should
        // only happen in unit tests.
        return Timestamp();
    }

    Timestamp calculatedOldestTimestamp(stableTimestamp.getSecs() -
                                            minSnapshotHistoryWindowInSeconds.load(),
                                        stableTimestamp.getInc());

    if (calculatedOldestTimestamp.asULL() <= _oldestTimestamp.load()) {
        // The stable_timestamp is not far enough ahead of the oldest_timestamp for the
        // oldest_timestamp to be moved forward: the window is still too small.
        return Timestamp();
    }

    // The oldest timestamp cannot be set behind the `_initialDataTimestamp`.
    if (calculatedOldestTimestamp.asULL() <= _initialDataTimestamp.load()) {
        calculatedOldestTimestamp = Timestamp(_initialDataTimestamp.load());
    }

    return calculatedOldestTimestamp;
}

void WiredTigerKVEngine::setInitialDataTimestamp(Timestamp initialDataTimestamp) {
    LOGV2_DEBUG(22344,
                2,
                "Setting initial data timestamp. Value: {initialDataTimestamp}",
                "initialDataTimestamp"_attr = initialDataTimestamp);
    _initialDataTimestamp.store(initialDataTimestamp.asULL());
}

Timestamp WiredTigerKVEngine::getInitialDataTimestamp() const {
    return Timestamp(_initialDataTimestamp.load());
}

bool WiredTigerKVEngine::supportsRecoverToStableTimestamp() const {
    if (!_keepDataHistory) {
        return false;
    }
    return true;
}

bool WiredTigerKVEngine::supportsRecoveryTimestamp() const {
    return true;
}

bool WiredTigerKVEngine::_canRecoverToStableTimestamp() const {
    static const std::uint64_t allowUnstableCheckpointsSentinel =
        static_cast<std::uint64_t>(Timestamp::kAllowUnstableCheckpointsSentinel.asULL());
    const std::uint64_t initialDataTimestamp = _initialDataTimestamp.load();
    // Illegal to be called when the dataset is incomplete.
    invariant(initialDataTimestamp > allowUnstableCheckpointsSentinel);
    return _stableTimestamp.load() >= initialDataTimestamp;
}

StatusWith<Timestamp> WiredTigerKVEngine::recoverToStableTimestamp(OperationContext* opCtx) {
    if (!supportsRecoverToStableTimestamp()) {
        LOGV2_FATAL(50665, "WiredTiger is configured to not support recover to a stable timestamp");
    }

    if (!_canRecoverToStableTimestamp()) {
        Timestamp stableTS(_stableTimestamp.load());
        Timestamp initialDataTS(_initialDataTimestamp.load());
        return Status(ErrorCodes::UnrecoverableRollbackError,
                      str::stream()
                          << "No stable timestamp available to recover to. Initial data timestamp: "
                          << initialDataTS.toString()
                          << ", Stable timestamp: " << stableTS.toString());
    }

    LOGV2_FOR_ROLLBACK(
        23989, 2, "WiredTiger::RecoverToStableTimestamp syncing size storer to disk.");
    syncSizeInfo(true);

    const Timestamp stableTimestamp(_stableTimestamp.load());
    const Timestamp initialDataTimestamp(_initialDataTimestamp.load());

    LOGV2_FOR_ROLLBACK(23991,
                       0,
                       "Rolling back to the stable timestamp. StableTimestamp: {stableTimestamp} "
                       "Initial Data Timestamp: {initialDataTimestamp}",
                       "Rolling back to the stable timestamp",
                       "stableTimestamp"_attr = stableTimestamp,
                       "initialDataTimestamp"_attr = initialDataTimestamp);
    int ret = 0;

    // The rollback_to_stable operation requires all open cursors to be closed or reset before the
    // call, otherwise EBUSY will be returned. Occasionally, there could be an operation that hasn't
    // been killed yet, such as the CappedInsertNotifier for a yielded oplog getMore. We will retry
    // rollback_to_stable until the system quiesces.
    size_t attempts = 0;
    do {
        ret = _conn->rollback_to_stable(_conn, nullptr);
        if (ret != EBUSY) {
            break;
        }

        if (MONGO_unlikely(WTRollbackToStableReturnOnEBUSY.shouldFail())) {
            return wtRCToStatus(ret, nullptr);
        }

        LOGV2_FOR_ROLLBACK(
            6398900, 0, "Retrying rollback to stable due to EBUSY", "attempts"_attr = ++attempts);
        opCtx->sleepFor(Seconds(1));
    } while (ret == EBUSY);

    if (ret) {
        return {ErrorCodes::UnrecoverableRollbackError,
                str::stream() << "Error rolling back to stable. Err: " << wiredtiger_strerror(ret)};
    }

    {
        // Rollback the highest seen durable timestamp to the stable timestamp.
        stdx::lock_guard<Latch> lk(_highestDurableTimestampMutex);
        _highestSeenDurableTimestamp = stableTimestamp.asULL();
    }

    _sizeStorer = std::make_unique<WiredTigerSizeStorer>(_conn, _sizeStorerUri, _readOnly);

    return {stableTimestamp};
}

Timestamp WiredTigerKVEngine::getAllDurableTimestamp() const {
    auto ret = _fetchAllDurableValue(_conn);

    stdx::lock_guard<Latch> lk(_highestDurableTimestampMutex);
    if (ret < _highestSeenDurableTimestamp) {
        ret = _highestSeenDurableTimestamp;
    } else {
        _highestSeenDurableTimestamp = ret;
    }
    return Timestamp(ret);
}

boost::optional<Timestamp> WiredTigerKVEngine::getRecoveryTimestamp() const {
    if (!supportsRecoveryTimestamp()) {
        LOGV2_FATAL(50745,
                    "WiredTiger is configured to not support providing a recovery timestamp");
    }

    if (_recoveryTimestamp.isNull()) {
        return boost::none;
    }

    return _recoveryTimestamp;
}

boost::optional<Timestamp> WiredTigerKVEngine::getLastStableRecoveryTimestamp() const {
    if (_ephemeral) {
        Timestamp stable(_stableTimestamp.load());
        Timestamp initialData(_initialDataTimestamp.load());
        if (stable.isNull() || stable < initialData) {
            return boost::none;
        }
        return stable;
    }

    const auto ret = _getCheckpointTimestamp();
    if (ret) {
        return Timestamp(ret);
    }

    if (!_recoveryTimestamp.isNull()) {
        return _recoveryTimestamp;
    }

    return boost::none;
}

StatusWith<Timestamp> WiredTigerKVEngine::getOplogNeededForRollback() const {
    // Get the current stable timestamp and use it throughout this function, ignoring updates from
    // another thread.
    auto stableTimestamp = _stableTimestamp.load();

    // Only one thread can set or execute this callback.
    stdx::lock_guard<Latch> lk(_oldestActiveTransactionTimestampCallbackMutex);
    boost::optional<Timestamp> oldestActiveTransactionTimestamp;
    if (_oldestActiveTransactionTimestampCallback) {
        auto status = _oldestActiveTransactionTimestampCallback(Timestamp(stableTimestamp));
        if (status.isOK()) {
            oldestActiveTransactionTimestamp.swap(status.getValue());
        } else {
            LOGV2_DEBUG(22345,
                        1,
                        "getting oldest active transaction timestamp: {status_getStatus}",
                        "status_getStatus"_attr = status.getStatus());
            return status.getStatus();
        }
    }

    if (oldestActiveTransactionTimestamp) {
        return std::min(oldestActiveTransactionTimestamp.value(), Timestamp(stableTimestamp));
    } else {
        return Timestamp(stableTimestamp);
    }
}

boost::optional<Timestamp> WiredTigerKVEngine::getOplogNeededForCrashRecovery() const {
    if (_ephemeral) {
        return boost::none;
    }

    if (_readOnly) {
        return boost::none;
    }

    return Timestamp(_oplogNeededForCrashRecovery.load());
}

Timestamp WiredTigerKVEngine::getPinnedOplog() const {
    // The storage engine may have been told to keep oplog back to a certain timestamp.
    Timestamp pinned = Timestamp(_pinnedOplogTimestamp.load());

    {
        stdx::lock_guard<Latch> lock(_oplogPinnedByBackupMutex);
        if (!storageGlobalParams.allowOplogTruncation) {
            // If oplog truncation is not allowed, then return the min timestamp so that no history
            // is ever allowed to be deleted.
            return Timestamp::min();
        }
        if (_oplogPinnedByBackup) {
            // All the oplog since `_oplogPinnedByBackup` should remain intact during the backup.
            return std::min(_oplogPinnedByBackup.get(), pinned);
        }
    }

    auto oplogNeededForCrashRecovery = getOplogNeededForCrashRecovery();
    if (!_keepDataHistory) {
        // We use rollbackViaRefetch, so we only need to pin oplog for crash recovery.
        return std::min((oplogNeededForCrashRecovery.value_or(Timestamp::max())), pinned);
    }

    if (oplogNeededForCrashRecovery) {
        return std::min(oplogNeededForCrashRecovery.value(), pinned);
    }

    auto status = getOplogNeededForRollback();
    if (status.isOK()) {
        return std::min(status.getValue(), pinned);
    }

    // If getOplogNeededForRollback fails, don't truncate any oplog right now.
    return Timestamp::min();
}

StatusWith<Timestamp> WiredTigerKVEngine::pinOldestTimestamp(
    OperationContext* opCtx,
    const std::string& requestingServiceName,
    Timestamp requestedTimestamp,
    bool roundUpIfTooOld) {
    stdx::lock_guard<Latch> lock(_oldestTimestampPinRequestsMutex);
    Timestamp oldest = getOldestTimestamp();
    LOGV2(5380104,
          "Pin oldest timestamp request",
          "service"_attr = requestingServiceName,
          "requestedTs"_attr = requestedTimestamp,
          "roundUpIfTooOld"_attr = roundUpIfTooOld,
          "currOldestTs"_attr = oldest);

    const Timestamp previousTimestamp = [&]() -> Timestamp {
        auto tsIt = _oldestTimestampPinRequests.find(requestingServiceName);
        return tsIt != _oldestTimestampPinRequests.end() ? tsIt->second : Timestamp::min();
    }();

    auto swPinnedTimestamp =
        _pinOldestTimestamp(lock, requestingServiceName, requestedTimestamp, roundUpIfTooOld);
    if (!swPinnedTimestamp.isOK()) {
        return swPinnedTimestamp;
    }

    if (opCtx->lockState()->inAWriteUnitOfWork()) {
        // If we've moved the pin and are in a `WriteUnitOfWork`, assume the caller has a write that
        // should be atomic with this pin request. If the `WriteUnitOfWork` is rolled back, either
        // unpin the oldest timestamp or repin the previous value.
        opCtx->recoveryUnit()->onRollback(
            [this, svcName = requestingServiceName, previousTimestamp]() {
                if (previousTimestamp.isNull()) {
                    unpinOldestTimestamp(svcName);
                } else {
                    stdx::lock_guard<Latch> lock(_oldestTimestampPinRequestsMutex);
                    // When a write is updating the value from an earlier pin to a later one, use
                    // rounding to make a best effort to repin the earlier value.
                    invariant(_pinOldestTimestamp(lock, svcName, previousTimestamp, true).isOK());
                }
            });
    }

    return swPinnedTimestamp;
}

StatusWith<Timestamp> WiredTigerKVEngine::_pinOldestTimestamp(
    WithLock,
    const std::string& requestingServiceName,
    Timestamp requestedTimestamp,
    bool roundUpIfTooOld) {

    Timestamp oldest = getOldestTimestamp();
    if (requestedTimestamp < oldest) {
        if (roundUpIfTooOld) {
            requestedTimestamp = oldest;
        } else {
            return {ErrorCodes::SnapshotTooOld,
                    "Requested timestamp: {} Current oldest timestamp: {}"_format(
                        requestedTimestamp.toString(), oldest.toString())};
        }
    }

    _oldestTimestampPinRequests[requestingServiceName] = requestedTimestamp;
    return {requestedTimestamp};
}

void WiredTigerKVEngine::unpinOldestTimestamp(const std::string& requestingServiceName) {
    stdx::lock_guard<Latch> lock(_oldestTimestampPinRequestsMutex);
    auto it = _oldestTimestampPinRequests.find(requestingServiceName);
    if (it == _oldestTimestampPinRequests.end()) {
        LOGV2_DEBUG(5380105,
                    2,
                    "The requested service had nothing to unpin",
                    "service"_attr = requestingServiceName);
        return;
    }
    LOGV2(5380103,
          "Unpin oldest timestamp request",
          "service"_attr = requestingServiceName,
          "requestedTs"_attr = it->second);
    _oldestTimestampPinRequests.erase(it);
}

std::map<std::string, Timestamp> WiredTigerKVEngine::getPinnedTimestampRequests() {
    stdx::lock_guard<Latch> lock(_oldestTimestampPinRequestsMutex);
    return _oldestTimestampPinRequests;
}

void WiredTigerKVEngine::setPinnedOplogTimestamp(const Timestamp& pinnedTimestamp) {
    _pinnedOplogTimestamp.store(pinnedTimestamp.asULL());
}

bool WiredTigerKVEngine::supportsReadConcernSnapshot() const {
    return true;
}

bool WiredTigerKVEngine::supportsReadConcernMajority() const {
    return _keepDataHistory;
}

bool WiredTigerKVEngine::supportsOplogStones() const {
    return true;
}

void WiredTigerKVEngine::startOplogManager(OperationContext* opCtx,
                                           WiredTigerRecordStore* oplogRecordStore) {
    stdx::lock_guard<Latch> lock(_oplogManagerMutex);
    // Halt visibility thread if running on previous record store
    if (_oplogRecordStore) {
        _oplogManager->haltVisibilityThread();
    }

    _oplogManager->startVisibilityThread(opCtx, oplogRecordStore);
    _oplogRecordStore = oplogRecordStore;
}

void WiredTigerKVEngine::haltOplogManager(WiredTigerRecordStore* oplogRecordStore,
                                          bool shuttingDown) {
    stdx::unique_lock<Latch> lock(_oplogManagerMutex);
    // Halt the visibility thread if we're in shutdown or the request matches the current record
    // store.
    if (shuttingDown || _oplogRecordStore == oplogRecordStore) {
        _oplogManager->haltVisibilityThread();
        _oplogRecordStore = nullptr;
    }
}

Timestamp WiredTigerKVEngine::getStableTimestamp() const {
    return Timestamp(_stableTimestamp.load());
}

Timestamp WiredTigerKVEngine::getOldestTimestamp() const {
    return Timestamp(_oldestTimestamp.load());
}

Timestamp WiredTigerKVEngine::getCheckpointTimestamp() const {
    return Timestamp(_getCheckpointTimestamp());
}

std::uint64_t WiredTigerKVEngine::_getCheckpointTimestamp() const {
    char buf[(2 * 8 /*bytes in hex*/) + 1 /*nul terminator*/];
    invariantWTOK(_conn->query_timestamp(_conn, buf, "get=last_checkpoint"), nullptr);

    std::uint64_t tmp;
    fassert(50963, NumberParser().base(16)(buf, &tmp));
    return tmp;
}

void WiredTigerKVEngine::dump() const {
    int ret = _conn->debug_info(_conn, "cursors=true,handles=true,log=true,sessions=true,txn=true");
    auto status = wtRCToStatus(ret, nullptr, "WiredTigerKVEngine::dump()");
    if (status.isOK()) {
        LOGV2(6117700, "WiredTigerKVEngine::dump() completed successfully");
    } else {
        LOGV2(6117701, "WiredTigerKVEngine::dump() failed", "error"_attr = status);
    }
}

Status WiredTigerKVEngine::reconfigureLogging() {
    auto verboseConfig = WiredTigerUtil::generateWTVerboseConfiguration();
    return wtRCToStatus(_conn->reconfigure(_conn, verboseConfig.c_str()), nullptr);
}

}  // namespace mongo<|MERGE_RESOLUTION|>--- conflicted
+++ resolved
@@ -95,11 +95,8 @@
 #include "mongo/db/storage/storage_options.h"
 #include "mongo/db/storage/storage_parameters_gen.h"
 #include "mongo/db/storage/storage_repair_observer.h"
-<<<<<<< HEAD
+#include "mongo/db/storage/ticketholders.h"
 #include "mongo/db/storage/wiredtiger/wiredtiger_backup_cursor_hooks.h"
-=======
-#include "mongo/db/storage/ticketholders.h"
->>>>>>> cce0c09e
 #include "mongo/db/storage/wiredtiger/wiredtiger_cursor.h"
 #include "mongo/db/storage/wiredtiger/wiredtiger_customization_hooks.h"
 #include "mongo/db/storage/wiredtiger/wiredtiger_encryption_hooks.h"
@@ -420,8 +417,13 @@
                             "offset"_attr = offset,
                             "size"_attr = size,
                             "type"_attr = type);
-                backupBlocks.push_back(BackupBlock(
-                    opCtx, filePath.string(), checkpointTimestamp, offset, size, fileSize));
+                backupBlocks.push_back(BackupBlock(opCtx,
+                                                   filePath.string(),
+                                                   {} /* identToNamespaceAndUUIDMap */,
+                                                   checkpointTimestamp,
+                                                   offset,
+                                                   size,
+                                                   fileSize));
             }
 
             // If the file is unchanged, push a BackupBlock with offset=0 and length=0. This allows
@@ -430,6 +432,7 @@
             if (fileUnchangedFlag) {
                 backupBlocks.push_back(BackupBlock(opCtx,
                                                    filePath.string(),
+                                                   {} /* identToNamespaceAndUUIDMap */,
                                                    checkpointTimestamp,
                                                    0 /* offset */,
                                                    0 /* length */,
@@ -449,8 +452,13 @@
             // to an entire file. Full backups cannot open an incremental cursor, even if they
             // are the initial incremental backup.
             const std::uint64_t length = incrementalBackup ? fileSize : 0;
-            backupBlocks.push_back(BackupBlock(
-                opCtx, filePath.string(), checkpointTimestamp, 0 /* offset */, length, fileSize));
+            backupBlocks.push_back(BackupBlock(opCtx,
+                                               filePath.string(),
+                                               {} /* identToNamespaceAndUUIDMap */,
+                                               checkpointTimestamp,
+                                               0 /* offset */,
+                                               length,
+                                               fileSize));
         }
     }
 
