--- conflicted
+++ resolved
@@ -1053,13 +1053,9 @@
         quickExit(EXIT_SUCCESS);
     }
 
-<<<<<<< HEAD
     bool downgrade = false;
-    if (_fileVersion.shouldDowngrade(_readOnly, _inRepairMode, !_recoveryTimestamp.isNull())) {
+    if (_fileVersion.shouldDowngrade(_readOnly, !_recoveryTimestamp.isNull())) {
         downgrade = true;
-=======
-    if (_fileVersion.shouldDowngrade(_readOnly, !_recoveryTimestamp.isNull())) {
->>>>>>> efbb7b5f
         auto startTime = Date_t::now();
         LOGV2(22324,
               "Closing WiredTiger in preparation for reconfiguring",
