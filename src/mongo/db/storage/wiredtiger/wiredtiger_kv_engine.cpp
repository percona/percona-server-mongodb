--- conflicted
+++ resolved
@@ -440,7 +440,6 @@
 };
 }  // namespace
 
-<<<<<<< HEAD
 // Copy files and fill vectors for remove copied files and empty dirs
 // Following files are excluded:
 //   collection-*.wt
@@ -482,9 +481,8 @@
     if (empty)
         emptyDirs.push_back(from);
 }
-=======
+
 StringData WiredTigerKVEngine::kTableUriPrefix = "table:"_sd;
->>>>>>> 55e72b01
 
 WiredTigerKVEngine::WiredTigerKVEngine(const std::string& canonicalName,
                                        const std::string& path,
