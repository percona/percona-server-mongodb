--- conflicted
+++ resolved
@@ -1315,13 +1315,10 @@
 
 void WiredTigerKVEngine::cleanShutdown() {
     LOGV2(22317, "WiredTigerKVEngine shutting down");
-<<<<<<< HEAD
     // Ensure that key db is destroyed on exit
     ON_BLOCK_EXIT([&] { _encryptionKeyDB.reset(nullptr); });
-=======
     WiredTigerUtil::resetTableLoggingInfo();
 
->>>>>>> 15e73dc5
     if (!_readOnly)
         syncSizeInfo(true);
     if (!_conn) {
