--- conflicted
+++ resolved
@@ -980,12 +980,8 @@
 
 void WiredTigerKVEngine::cleanShutdown() {
     LOGV2(22317, "WiredTigerKVEngine shutting down");
-<<<<<<< HEAD
     // Ensure that key db is destroyed on exit
     ON_BLOCK_EXIT([&] { _encryptionKeyDB.reset(nullptr); });
-    WiredTigerUtil::resetTableLoggingInfo();
-=======
->>>>>>> 79cfcdd8
 
     if (!_conn) {
         return;
