--- conflicted
+++ resolved
@@ -2649,20 +2649,6 @@
     if (!_sizeStorer)
         return;
 
-<<<<<<< HEAD
-    try {
-        _sizeStorer->flush(sync);
-    } catch (const WriteConflictException&) {
-        // ignore, we'll try again later.
-    } catch (const AssertionException& ex) {
-        // re-throw exception if it's not WT_CACHE_FULL.
-        if (!_durable && ex.code() == ErrorCodes::ExceededMemoryLimit) {
-            LOGV2_ERROR(29000,
-                        "size storer failed to sync cache... ignoring: {ex_what}",
-                        "ex_what"_attr = ex.what());
-        } else {
-            throw;
-=======
     while (true) {
         try {
             return _sizeStorer->flush(sync);
@@ -2671,7 +2657,15 @@
                 // ignore, we'll try again later.
                 return;
             }
->>>>>>> 7b2cc382
+        } catch (const AssertionException& ex) {
+            // re-throw exception if it's not WT_CACHE_FULL
+            if (!_durable && ex.code() == ErrorCodes::ExceededMemoryLimit) {
+                LOGV2_ERROR(29000,
+                            "size storer failed to sync cache... ignoring: {ex_what}",
+                            "ex_what"_attr = ex.what());
+                return;
+            }
+            throw;
         }
     }
 }
