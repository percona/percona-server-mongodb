/**
 *    Copyright (C) 2018-present MongoDB, Inc.
 *
 *    This program is free software: you can redistribute it and/or modify
 *    it under the terms of the Server Side Public License, version 1,
 *    as published by MongoDB, Inc.
 *
 *    This program is distributed in the hope that it will be useful,
 *    but WITHOUT ANY WARRANTY; without even the implied warranty of
 *    MERCHANTABILITY or FITNESS FOR A PARTICULAR PURPOSE.  See the
 *    Server Side Public License for more details.
 *
 *    You should have received a copy of the Server Side Public License
 *    along with this program. If not, see
 *    <http://www.mongodb.com/licensing/server-side-public-license>.
 *
 *    As a special exception, the copyright holders give permission to link the
 *    code of portions of this program with the OpenSSL library under certain
 *    conditions as described in each individual source file and distribute
 *    linked combinations including the program with the OpenSSL library. You
 *    must comply with the Server Side Public License in all respects for
 *    all of the code used other than as permitted herein. If you modify file(s)
 *    with this exception, you may extend this exception to your version of the
 *    file(s), but you are not obligated to do so. If you do not wish to do so,
 *    delete this exception statement from your version. If you delete this
 *    exception statement from all source files in the program, then also delete
 *    it in the license file.
 */


#define LOGV2_FOR_RECOVERY(ID, DLEVEL, MESSAGE, ...) \
    LOGV2_DEBUG_OPTIONS(ID, DLEVEL, {logv2::LogComponent::kStorageRecovery}, MESSAGE, ##__VA_ARGS__)
#define LOGV2_FOR_ROLLBACK(ID, DLEVEL, MESSAGE, ...) \
    LOGV2_DEBUG_OPTIONS(                             \
        ID, DLEVEL, {logv2::LogComponent::kReplicationRollback}, MESSAGE, ##__VA_ARGS__)

#include "mongo/platform/basic.h"

#ifdef _WIN32
#define NVALGRIND
#endif

#include <fmt/format.h>
#include <iomanip>
#include <memory>
#include <regex>

#include "mongo/db/storage/wiredtiger/wiredtiger_kv_engine.h"

#include <boost/filesystem.hpp>
#include <boost/filesystem/fstream.hpp>
#include <boost/filesystem/operations.hpp>
#include <boost/filesystem/path.hpp>
#include <boost/system/error_code.hpp>
#include <fmt/format.h>
#include <libarchive/archive.h>
#include <libarchive/archive_entry.h>
#include <valgrind/valgrind.h>


#include <aws/core/Aws.h>
#include <aws/core/auth/AWSCredentialsProvider.h>
#include <aws/core/utils/logging/AWSLogging.h>
#include <aws/core/utils/logging/FormattedLogSystem.h>
#include <aws/s3/S3Client.h>
#include <aws/s3/model/AbortMultipartUploadRequest.h>
#include <aws/s3/model/CreateBucketRequest.h>
#include <aws/s3/model/CreateMultipartUploadRequest.h>
#include <aws/s3/model/ListObjectsRequest.h>
#include <aws/s3/model/PutObjectRequest.h>
#include <aws/transfer/TransferManager.h>

#include "mongo/base/error_codes.h"
#include "mongo/bson/bsonobjbuilder.h"
#include "mongo/db/bson/dotted_path_support.h"
#include "mongo/db/catalog/collection.h"
#include "mongo/db/catalog/collection_catalog.h"
#include "mongo/db/client.h"
#include "mongo/db/commands/server_status_metric.h"
#include "mongo/db/concurrency/exception_util.h"
#include "mongo/db/concurrency/locker.h"
#include "mongo/db/encryption/encryption_options.h"
#include "mongo/db/encryption/key.h"
#include "mongo/db/encryption/key_error.h"
#include "mongo/db/encryption/key_id.h"
#include "mongo/db/encryption/master_key_provider.h"
#include "mongo/db/global_settings.h"
#include "mongo/db/index/index_descriptor.h"
#include "mongo/db/mongod_options_storage_gen.h"
#include "mongo/db/repl/repl_settings.h"
#include "mongo/db/repl/replication_coordinator.h"
#include "mongo/db/server_options.h"
#include "mongo/db/server_recovery.h"
#include "mongo/db/service_context.h"
#include "mongo/db/snapshot_window_options_gen.h"
#include "mongo/db/storage/journal_listener.h"
#include "mongo/db/storage/key_format.h"
#include "mongo/db/storage/master_key_rotation_completed.h"
#include "mongo/db/storage/storage_file_util.h"
#include "mongo/db/storage/storage_options.h"
#include "mongo/db/storage/storage_parameters_gen.h"
#include "mongo/db/storage/storage_repair_observer.h"
<<<<<<< HEAD
#include "mongo/db/storage/ticketholders.h"
#include "mongo/db/storage/wiredtiger/encryption_keydb.h"
#include "mongo/db/storage/wiredtiger/wiredtiger_backup_cursor_hooks.h"
=======
>>>>>>> 574d60b4
#include "mongo/db/storage/wiredtiger/wiredtiger_column_store.h"
#include "mongo/db/storage/wiredtiger/wiredtiger_cursor.h"
#include "mongo/db/storage/wiredtiger/wiredtiger_customization_hooks.h"
#include "mongo/db/storage/wiredtiger/wiredtiger_encryption_hooks.h"
#include "mongo/db/storage/wiredtiger/wiredtiger_extensions.h"
#include "mongo/db/storage/wiredtiger/wiredtiger_global_options.h"
#include "mongo/db/storage/wiredtiger/wiredtiger_index.h"
#include "mongo/db/storage/wiredtiger/wiredtiger_parameters_gen.h"
#include "mongo/db/storage/wiredtiger/wiredtiger_record_store.h"
#include "mongo/db/storage/wiredtiger/wiredtiger_recovery_unit.h"
#include "mongo/db/storage/wiredtiger/wiredtiger_session_cache.h"
#include "mongo/db/storage/wiredtiger/wiredtiger_size_storer.h"
#include "mongo/db/storage/wiredtiger/wiredtiger_util.h"
#include "mongo/logv2/log.h"
#include "mongo/platform/atomic_word.h"
#include "mongo/util/background.h"
#include "mongo/util/concurrency/idle_thread_block.h"
#include "mongo/util/concurrency/ticketholder.h"
#include "mongo/util/debug_util.h"
#include "mongo/util/exit.h"
#include "mongo/util/exit_code.h"
#include "mongo/util/log_and_backoff.h"
#include "mongo/util/processinfo.h"
#include "mongo/util/quick_exit.h"
#include "mongo/util/scopeguard.h"
#include "mongo/util/stacktrace.h"
#include "mongo/util/testing_proctor.h"
#include "mongo/util/time_support.h"

#define MONGO_LOGV2_DEFAULT_COMPONENT ::mongo::logv2::LogComponent::kStorage


using namespace fmt::literals;

namespace mongo {

namespace {

MONGO_FAIL_POINT_DEFINE(WTPauseStableTimestamp);
MONGO_FAIL_POINT_DEFINE(WTPreserveSnapshotHistoryIndefinitely);
MONGO_FAIL_POINT_DEFINE(WTSetOldestTSToStableTS);
MONGO_FAIL_POINT_DEFINE(WTWriteConflictExceptionForImportCollection);
MONGO_FAIL_POINT_DEFINE(WTWriteConflictExceptionForImportIndex);
MONGO_FAIL_POINT_DEFINE(WTRollbackToStableReturnOnEBUSY);

const std::string kPinOldestTimestampAtStartupName = "_wt_startup";

#if !defined(__has_feature)
#define __has_feature(x) 0
#endif

#if __has_feature(address_sanitizer)
constexpr bool kAddressSanitizerEnabled = true;
#else
constexpr bool kAddressSanitizerEnabled = false;
#endif

#if __has_feature(thread_sanitizer)
constexpr bool kThreadSanitizerEnabled = true;
#else
constexpr bool kThreadSanitizerEnabled = false;
#endif

boost::filesystem::path getOngoingBackupPath() {
    return boost::filesystem::path(storageGlobalParams.dbpath) /
        WiredTigerBackup::kOngoingBackupFile;
}

}  // namespace

bool WiredTigerFileVersion::shouldDowngrade(bool hasRecoveryTimestamp) {
    const auto replCoord = repl::ReplicationCoordinator::get(getGlobalServiceContext());
    if (replCoord && replCoord->getMemberState().arbiter()) {
        // SERVER-35361: Arbiters will no longer downgrade their data files. To downgrade
        // binaries, the user must delete the dbpath. It's not particularly expensive for a
        // replica set to re-initialize an arbiter that comes online.
        return false;
    }

    if (!serverGlobalParams.featureCompatibility.isVersionInitialized()) {
        // If the FCV document hasn't been read, trust the WT compatibility. MongoD will
        // downgrade to the same compatibility it discovered on startup.
        return _startupVersion == StartupVersion::IS_44_FCV_42 ||
            _startupVersion == StartupVersion::IS_42;
    }

    // (Generic FCV reference): Only consider downgrading when FCV has been fully downgraded to last
    // continuous or last LTS. It's possible for WiredTiger to introduce a data format change in a
    // continuous release. This FCV gate must remain across binary version releases.
    const auto currentVersion = serverGlobalParams.featureCompatibility.getVersion();
    if (currentVersion != multiversion::GenericFCV::kLastContinuous &&
        currentVersion != multiversion::GenericFCV::kLastLTS) {
        return false;
    }

    if (getGlobalReplSettings().usingReplSets()) {
        // If this process is run with `--replSet`, it must have run any startup replication
        // recovery and downgrading at this point is safe.
        return true;
    }

    if (hasRecoveryTimestamp) {
        // If we're not running with `--replSet`, don't allow downgrades if the node needed to run
        // replication recovery. Having a recovery timestamp implies recovery must be run, but it
        // was not.
        return false;
    }

    // If there is no `recoveryTimestamp`, then the data should be consistent with the top of
    // oplog and downgrading can proceed. This is expected for standalone datasets that use FCV.
    return true;
}

std::string WiredTigerFileVersion::getDowngradeString() {
    if (!serverGlobalParams.featureCompatibility.isVersionInitialized()) {
        invariant(_startupVersion != StartupVersion::IS_44_FCV_44);

        switch (_startupVersion) {
            case StartupVersion::IS_44_FCV_42:
                return "compatibility=(release=3.3)";
            case StartupVersion::IS_42:
                return "compatibility=(release=3.3)";
            default:
                MONGO_UNREACHABLE;
        }
    }

    // With the introduction of continuous releases, there are two downgrade paths from kLatest.
    // Either to kLastContinuous or kLastLTS. It's possible for the data format to differ between
    // kLastContinuous and kLastLTS and we'll need to handle that appropriately here. We only
    // consider downgrading when FCV has been fully downgraded.
    const auto currentVersion = serverGlobalParams.featureCompatibility.getVersion();
    // (Generic FCV reference): This FCV check should exist across LTS binary versions because the
    // logic for keeping the WiredTiger release version compatible with the server FCV version will
    // be the same across different LTS binary versions.
    if (currentVersion == multiversion::GenericFCV::kLastContinuous) {
        // If the data format between kLatest and kLastContinuous differs, change the
        // 'kLastContinuousWTRelease' version.
        return kLastContinuousWTRelease;
        // (Generic FCV reference): This FCV check should exist across LTS binary versions because
        // the logic for keeping the WiredTiger release version compatible with the server FCV
        // version will be the same across different LTS binary versions.
    } else if (currentVersion == multiversion::GenericFCV::kLastLTS) {
        // If the data format between kLatest and kLastLTS differs, change the
        // 'kLastLTSWTRelease' version.
        return kLastLTSWTRelease;
    }

    // We're in a state that's not ready to downgrade. Use the latest WiredTiger version for this
    // binary.
    return kLatestWTRelease;
}

using std::set;
using std::string;

namespace dps = ::mongo::dotted_path_support;

class WiredTigerKVEngine::WiredTigerSessionSweeper : public BackgroundJob {
public:
    explicit WiredTigerSessionSweeper(WiredTigerSessionCache* sessionCache)
        : BackgroundJob(false /* deleteSelf */), _sessionCache(sessionCache) {}

    virtual string name() const {
        return "WTIdleSessionSweeper";
    }

    virtual void run() {
        ThreadClient tc(name(), getGlobalServiceContext());
        LOGV2_DEBUG(22303, 1, "starting {name} thread", "name"_attr = name());

        while (!_shuttingDown.load()) {
            {
                stdx::unique_lock<Latch> lock(_mutex);
                MONGO_IDLE_THREAD_BLOCK;
                // Check every 10 seconds or sooner in the debug builds
                _condvar.wait_for(lock, stdx::chrono::seconds(kDebugBuild ? 1 : 10));
            }

            _sessionCache->closeExpiredIdleSessions(gWiredTigerSessionCloseIdleTimeSecs.load() *
                                                    1000);
        }
        LOGV2_DEBUG(22304, 1, "stopping {name} thread", "name"_attr = name());
    }

    void shutdown() {
        _shuttingDown.store(true);
        {
            stdx::unique_lock<Latch> lock(_mutex);
            // Wake up the session sweeper thread early, we do not want the shutdown
            // to wait for us too long.
            _condvar.notify_one();
        }
        wait();
    }

private:
    WiredTigerSessionCache* _sessionCache;
    AtomicWord<bool> _shuttingDown{false};

    Mutex _mutex = MONGO_MAKE_LATCH("WiredTigerSessionSweeper::_mutex");  // protects _condvar
    // The session sweeper thread idles on this condition variable for a particular time duration
    // between cleaning up expired sessions. It can be triggered early to expediate shutdown.
    stdx::condition_variable _condvar;
};

std::string toString(const StorageEngine::OldestActiveTransactionTimestampResult& r) {
    if (r.isOK()) {
        if (r.getValue()) {
            // Timestamp.
            return r.getValue().value().toString();
        } else {
            // boost::none.
            return "null";
        }
    } else {
        return r.getStatus().toString();
    }
}

namespace {
constexpr auto keydbDir = "key.db";
constexpr auto rotationDir = "key.db.rotation";
constexpr auto keydbBackupDir = "key.db.rotated";
}  // namespace

// Copy files and fill vectors for remove copied files and empty dirs
// Following files are excluded:
//   collection-*.wt
//   index-*.wt
//   collection/*.wt
//   index/*.wt
// Can throw standard exceptions
static void copy_keydb_files(const boost::filesystem::path& from,
                             const boost::filesystem::path& to,
                             std::vector<boost::filesystem::path>& emptyDirs,
                             std::vector<boost::filesystem::path>& copiedFiles,
                             bool* parent_empty = nullptr) {
    namespace fs = boost::filesystem;
    bool checkTo = true;
    bool empty = true;

    for(auto& p: fs::directory_iterator(from)) {
        if (fs::is_directory(p.status())) {
            copy_keydb_files(p.path(), to / p.path().filename(), emptyDirs, copiedFiles, &empty);
        } else {
            static std::regex rex{"/(collection|index)[-/][^/]+\\.wt$"};
            std::smatch sm;
            if (std::regex_search(p.path().string(), sm, rex)) {
                empty = false;
                if (parent_empty)
                    *parent_empty = false;
            } else {
                if (checkTo) {
                    checkTo = false;
                    if (!fs::exists(to))
                        fs::create_directories(to);
                }
                fs::copy_file(p.path(), to / p.path().filename(), fs::copy_option::none);
                copiedFiles.push_back(p.path());
            }
        }
    }

    if (empty)
        emptyDirs.push_back(from);
}

namespace {

StatusWith<std::deque<BackupBlock>> getBackupBlocksFromBackupCursor(
    OperationContext* opCtx,
    boost::optional<Timestamp> checkpointTimestamp,
    WT_SESSION* session,
    WT_CURSOR* cursor,
    bool incrementalBackup,
    bool fullBackup,
    std::string dbPath,
    const char* statusPrefix) {
    int wtRet;
    std::deque<BackupBlock> backupBlocks;
    const char* filename;
    const auto directoryPath = boost::filesystem::path(dbPath);
    const auto wiredTigerLogFilePrefix = "WiredTigerLog";
    const auto isKeyDB = directoryPath.filename() == keydbDir;
    while ((wtRet = cursor->next(cursor)) == 0) {
        invariantWTOK(cursor->get_key(cursor, &filename), session);

        std::string name(filename);

        boost::filesystem::path filePath = directoryPath;
        // KeyDB is configured to keep log files in the base dir.
        if (!isKeyDB && name.find(wiredTigerLogFilePrefix) == 0) {
            // TODO SERVER-13455:replace `journal/` with the configurable journal path.
            filePath /= boost::filesystem::path("journal");
        }
        filePath /= name;

        boost::system::error_code errorCode;
        const std::uint64_t fileSize = boost::filesystem::file_size(filePath, errorCode);
        uassert(31403,
                "Failed to get a file's size. Filename: {} Error: {}"_format(filePath.string(),
                                                                             errorCode.message()),
                !errorCode);

        if (incrementalBackup && !fullBackup) {
            // For a subsequent incremental backup, each BackupBlock corresponds to changes
            // made to data files since the initial incremental backup. Each BackupBlock has a
            // maximum size of options.blockSizeMB.
            // For each file listed, open a duplicate backup cursor and get the blocks to copy.
            std::stringstream ss;
            ss << "incremental=(file=" << filename << ")";
            const std::string config = ss.str();
            WT_CURSOR* dupCursor;
            wtRet = session->open_cursor(session, nullptr, cursor, config.c_str(), &dupCursor);
            if (wtRet != 0) {
                return wtRCToStatus(wtRet, session);
            }

            bool fileUnchangedFlag = true;
            while ((wtRet = dupCursor->next(dupCursor)) == 0) {
                fileUnchangedFlag = false;
                uint64_t offset, size, type;
                invariantWTOK(dupCursor->get_key(dupCursor, &offset, &size, &type), session);
                LOGV2_DEBUG(22311,
                            2,
                            "Block to copy for incremental backup: filename: {filePath_string}, "
                            "offset: {offset}, size: {size}, type: {type}",
                            "filePath_string"_attr = filePath.string(),
                            "offset"_attr = offset,
                            "size"_attr = size,
                            "type"_attr = type);
                backupBlocks.push_back(BackupBlock(opCtx,
                                                   filePath.string(),
                                                   {} /* identToNamespaceAndUUIDMap */,
                                                   checkpointTimestamp,
                                                   offset,
                                                   size,
                                                   fileSize));
            }

            // If the file is unchanged, push a BackupBlock with offset=0 and length=0. This allows
            // us to distinguish between an unchanged file and a deleted file in an incremental
            // backup.
            if (fileUnchangedFlag) {
                backupBlocks.push_back(BackupBlock(opCtx,
                                                   filePath.string(),
                                                   {} /* identToNamespaceAndUUIDMap */,
                                                   checkpointTimestamp,
                                                   0 /* offset */,
                                                   0 /* length */,
                                                   fileSize));
            }

            if (wtRet != WT_NOTFOUND) {
                return wtRCToStatus(wtRet, session);
            }

            wtRet = dupCursor->close(dupCursor);
            if (wtRet != 0) {
                return wtRCToStatus(wtRet, session);
            }
        } else {
            // For a full backup or the initial incremental backup, each BackupBlock corresponds
            // to an entire file. Full backups cannot open an incremental cursor, even if they
            // are the initial incremental backup.
            const std::uint64_t length = incrementalBackup ? fileSize : 0;
            backupBlocks.push_back(BackupBlock(opCtx,
                                               filePath.string(),
                                               {} /* identToNamespaceAndUUIDMap */,
                                               checkpointTimestamp,
                                               0 /* offset */,
                                               length,
                                               fileSize));
        }
    }

    if (wtRet != WT_NOTFOUND) {
        return wtRCToStatus(wtRet, session, statusPrefix);
    }
    return backupBlocks;
}

void validateRotationIsPossible(const std::string& keyDbPath,
                                bool keyDbPathIsJustCreated,
                                bool vaultRotateMasterKey,
                                bool kmipRotateMasterKey) {
    const char* kDbPathMsg =
        "For opening an existing encrypted database, check correctness of the `--dbPath` command "
        "line option or the `storage.dbPath` configuration parameter";
    const char* kRemoveVaultRotatationMsg =
        "For creating a new empty encrypted database, remove the `--vaultRotateMasterKey` command "
        "line option and the `security.vault.rotateMasterKey` configuration parameter.";
    const char* kRemoveKmipRotationMsg =
        "For creating a new empty encrypted database, remove the `--kmipRotateMasterKey` command "
        "line option and the `security.kmip.rotateMasterKey` configuration parameter.";

    if (keyDbPathIsJustCreated && (vaultRotateMasterKey || kmipRotateMasterKey)) {
        std::array<const char*, 2u> actions = {
            {kDbPathMsg,
             (vaultRotateMasterKey ? kRemoveVaultRotatationMsg : kRemoveKmipRotationMsg)}};
        LOGV2_FATAL_NOTRACE(
            29114,
            "Master key rotation is in effect but there is no existing encryption key database.",
            "encryptionKeyDatabasePath"_attr = keyDbPath,
            "possibleRemediationActions"_attr = actions);
    }
}

}  // namespace

StringData WiredTigerKVEngine::kTableUriPrefix = "table:"_sd;

<<<<<<< HEAD
WiredTigerKVEngine::WiredTigerKVEngine(
    const std::string& canonicalName,
    const std::string& path,
    ClockSource* cs,
    const std::string& extraOpenOptions,
    size_t cacheSizeMB,
    size_t maxHistoryFileSizeMB,
    bool durable,
    bool ephemeral,
    bool repair,
    const encryption::MasterKeyProviderFactory& keyProviderFactory)
=======
WiredTigerKVEngine::WiredTigerKVEngine(const std::string& canonicalName,
                                       const std::string& path,
                                       ClockSource* cs,
                                       const std::string& extraOpenOptions,
                                       size_t cacheSizeMB,
                                       size_t maxHistoryFileSizeMB,
                                       bool ephemeral,
                                       bool repair)
>>>>>>> 574d60b4
    : _clockSource(cs),
      _oplogManager(std::make_unique<WiredTigerOplogManager>()),
      _canonicalName(canonicalName),
      _path(path),
      _sizeStorerSyncTracker(cs, 100000, Seconds(60)),
      _ephemeral(ephemeral),
      _inRepairMode(repair),
      _keepDataHistory(serverGlobalParams.enableMajorityReadConcern) {
    _pinnedOplogTimestamp.store(Timestamp::max().asULL());
    boost::filesystem::path journalPath = path;
    journalPath /= "journal";
    if (!_ephemeral) {
        if (!boost::filesystem::exists(journalPath)) {
            try {
                boost::filesystem::create_directory(journalPath);
            } catch (std::exception& e) {
                LOGV2_ERROR(22312,
                            "error creating journal dir {directory} {error}",
                            "Error creating journal directory",
                            "directory"_attr = journalPath.generic_string(),
                            "error"_attr = e.what());
                throw;
            }
        }
    }

    _previousCheckedDropsQueued.store(_clockSource->now().toMillisSinceEpoch());

    if (encryptionGlobalParams.enableEncryption) {
        namespace fs = boost::filesystem;
        bool just_created{false};
        fs::path keyDBPath = path;
        keyDBPath /= keydbDir;
        ScopeGuard keyDBPathGuard([&] {
            if (just_created)
                fs::remove_all(keyDBPath);
        });
        if (!fs::exists(keyDBPath)) {
            fs::path betaKeyDBPath = path;
            betaKeyDBPath /= "keydb";
            if (!fs::exists(betaKeyDBPath)) {
                try {
                    fs::create_directory(keyDBPath);
                    just_created = true;
                } catch (std::exception& e) {
                    LOGV2(29007, "error creating KeyDB dir {path} {what}",
                          "path"_attr = keyDBPath.string(),
                          "what"_attr = e.what());
                    throw;
                }
            } else if (!storageGlobalParams.directoryperdb) {
                // --directoryperdb is not specified - just rename
                try {
                    fs::rename(betaKeyDBPath, keyDBPath);
                } catch (std::exception& e) {
                    LOGV2(29008, "error renaming KeyDB directory from {path1} to {path2} {what}",
                          "path1"_attr = betaKeyDBPath.string(),
                          "path2"_attr = keyDBPath.string(),
                          "what"_attr = e.what());
                    throw;
                }
            } else {
                // --directoryperdb specified - there are chances betaKeyDBPath contains
                // user data from 'keydb' database
                // move everything except
                //   collection-*.wt
                //   index-*.wt
                //   collection/*.wt
                //   index/*.wt
                try {
                    std::vector<fs::path> emptyDirs;
                    std::vector<fs::path> copiedFiles;
                    copy_keydb_files(betaKeyDBPath, keyDBPath, emptyDirs, copiedFiles);
                    for (auto&& file : copiedFiles)
                        fs::remove(file);
                    for (auto&& dir : emptyDirs)
                        fs::remove(dir);
                } catch (std::exception& e) {
                    LOGV2(29009, "error moving KeyDB files from {path1} to {path2} {what}",
                          "path1"_attr = betaKeyDBPath.string(),
                          "path2"_attr = keyDBPath.string(),
                          "what"_attr = e.what());
                    throw;
                }
            }
        }

        validateRotationIsPossible(keyDBPath.string(),
                                   just_created,
                                   encryptionGlobalParams.vaultRotateMasterKey,
                                   encryptionGlobalParams.kmipRotateMasterKey);
        auto keyProvider =
            keyProviderFactory(encryptionGlobalParams, logv2::LogComponent::kStorage);
        auto encryptionKeyDB = EncryptionKeyDB::create(
            keyDBPath.string(),
            just_created ? keyProvider->obtainMasterKey().first : keyProvider->readMasterKey());
        keyDBPathGuard.dismiss();
        // do master key rotation if necessary
        if (encryptionGlobalParams.shouldRotateMasterKey()) {
            fs::path newKeyDBPath = path;
            newKeyDBPath /= rotationDir;
            if (fs::exists(newKeyDBPath)) {
                std::stringstream ss;
                ss << "Cannot do master key rotation. ";
                ss << "Rotation directory '" << newKeyDBPath << "' already exists.";
                throw std::runtime_error(ss.str());
            }
            try {
                fs::create_directory(newKeyDBPath);
            } catch (std::exception& e) {
                LOGV2(29010, "error creating rotation directory {path} {what}",
                      "path"_attr = newKeyDBPath.string(),
                      "what"_attr = e.what());
                throw;
            }

            std::unique_ptr<EncryptionKeyDB> rotationKeyDB;
            try {
                auto [masterKey, masterKeyId] = keyProvider->obtainMasterKey(
                    /* saveKey = */ false, /* raiseOnError = */ true);
                rotationKeyDB = encryptionKeyDB->clone(newKeyDBPath.string(), masterKey);
                if (!masterKeyId) {
                    keyProvider->saveMasterKey(masterKey);
                }
            } catch (const encryption::KeyError& e) {
                fs::remove_all(newKeyDBPath);
                LOGV2_FATAL_CONTINUE(29120,
                                     "Failed to rotate master encrypion key: key operation failed",
                                     "error"_attr = e);
                exitCleanly(EXIT_PERCONA_MASTER_KEY_ROTATION_ERROR);
            } catch (const std::runtime_error& e) {
                fs::remove_all(newKeyDBPath);
                LOGV2_FATAL_CONTINUE(
                    29121, "Failed to rotate master encrypion key", "reason"_attr = e.what());
                exitCleanly(EXIT_PERCONA_MASTER_KEY_ROTATION_ERROR);
            }
            // close key db instances and rename dirs
            encryptionKeyDB.reset(nullptr);
            rotationKeyDB.reset(nullptr);
            fs::path backupKeyDBPath = path;
            backupKeyDBPath /= keydbBackupDir;
            fs::remove_all(backupKeyDBPath);
            fs::rename(keyDBPath, backupKeyDBPath);
            fs::rename(newKeyDBPath, keyDBPath);
            throw MasterKeyRotationCompleted("master key rotation finished successfully");
        }
        _encryptionKeyDB = std::move(encryptionKeyDB);
        // add Percona encryption extension
        std::stringstream ss;
        ss << "local=(entry=percona_encryption_extension_init,early_load=true,config=(cipher=" << encryptionGlobalParams.encryptionCipherMode << "))";
        WiredTigerExtensions::get(getGlobalServiceContext())->addExtension(ss.str());
        // setup encryption hooks
        // WiredTigerEncryptionHooks instance should be created after EncryptionKeyDB (depends on it)
        if (encryptionGlobalParams.encryptionCipherMode == "AES256-CBC")
            EncryptionHooks::set(
                getGlobalServiceContext(),
                std::make_unique<WiredTigerEncryptionHooksCBC>(_encryptionKeyDB.get()));
        else // AES256-GCM
            EncryptionHooks::set(
                getGlobalServiceContext(),
                std::make_unique<WiredTigerEncryptionHooksGCM>(_encryptionKeyDB.get()));
    }

    std::stringstream ss;
    ss << "create,";
    ss << "cache_size=" << cacheSizeMB << "M,";
    ss << "session_max=33000,";
    ss << "eviction=(threads_min=4,threads_max=4),";

    if (gWiredTigerEvictionDirtyTargetGB)
        ss << "eviction_dirty_target="
           << static_cast<size_t>(gWiredTigerEvictionDirtyTargetGB * 1024) << "MB,";
    if (gWiredTigerEvictionDirtyMaxGB)
        ss << "eviction_dirty_trigger=" << static_cast<size_t>(gWiredTigerEvictionDirtyMaxGB * 1024)
           << "MB,";

    ss << "config_base=false,";
    ss << "statistics=(fast),";

    if (!WiredTigerSessionCache::isEngineCachingCursors()) {
        ss << "cache_cursors=false,";
    }

    if (_ephemeral) {
        // If we've requested an ephemeral instance we store everything into memory instead of
        // backing it onto disk. Logging is not supported in this instance, thus we also have to
        // disable it.
        ss << ",in_memory=true,log=(enabled=false),";
    } else {
        // In persistent mode we enable the journal and set the compression settings.
        ss << "log=(enabled=true,remove=true,path=journal,compressor=";
        ss << wiredTigerGlobalOptions.journalCompressor << "),";
        ss << "builtin_extension_config=(zstd=(compression_level="
           << wiredTigerGlobalOptions.zstdCompressorLevel << ")),";
    }

    ss << "file_manager=(close_idle_time=" << gWiredTigerFileHandleCloseIdleTime
       << ",close_scan_interval=" << gWiredTigerFileHandleCloseScanInterval
       << ",close_handle_minimum=" << gWiredTigerFileHandleCloseMinimum << "),";
    ss << "statistics_log=(wait=" << wiredTigerGlobalOptions.statisticsLogDelaySecs << "),";

    // Enable JSON output for errors and messages.
    ss << "json_output=(error,message),";

    // Generate the settings related to the verbose configuration.
    ss << WiredTigerUtil::generateWTVerboseConfiguration() << ",";

    if (kDebugBuild) {
        // Do not abort the process when corruption is found in debug builds, which supports
        // increased test coverage.
        ss << "debug_mode=(corruption_abort=false,";
        // For select debug builds, support enabling WiredTiger eviction debug mode. This uses
        // more aggressive eviction tactics, but may have a negative performance impact.
        if (gWiredTigerEvictionDebugMode) {
            ss << "eviction=true,";
        }
        ss << "),";
    }
    if (kAddressSanitizerEnabled || kThreadSanitizerEnabled) {
        // For applications using WT, advancing a cursor invalidates the data/memory that cursor was
        // pointing to. WT performs the optimization of managing its own memory. The unit of memory
        // allocation is a page. Walking a cursor from one key/value to the next often lands on the
        // same page, which has the effect of keeping the address of the prior key/value valid. For
        // a bug to occur, the cursor must move across pages, and the prior page must be
        // evicted. While rare, this can happen, resulting in reading random memory.
        //
        // The cursor copy debug mode will instead cause WT to malloc/free memory for each key/value
        // a cursor is positioned on. Thus, enabling when using with address sanitizer will catch
        // many cases of dereferencing invalid cursor positions. Note, there is a known caveat: a
        // free/malloc for roughly the same allocation size can often return the same memory
        // address. This is a scenario where the address sanitizer is not able to detect a
        // use-after-free error.
        //
        // Additionally, WT does not use the standard C thread model and thus TSAN can report false
        // data races when touching memory that was allocated within WT. The cursor_copy mode
        // alleviates this by copying all returned data to its own buffer before leaving the storage
        // engine.
        ss << "debug_mode=(cursor_copy=true),";
    }
    if (TestingProctor::instance().isEnabled()) {
        // Enable debug write-ahead logging for all tables when testing is enabled.
        //
        // If MongoDB startup fails, there may be clues from the previous run still left in the WT
        // log files that can provide some insight into how the system got into a bad state. When
        // testing is enabled, keep around some of these files for investigative purposes.
        ss << "debug_mode=(table_logging=true,checkpoint_retention=4),";
    }
    if (gWiredTigerStressConfig) {
        ss << "timing_stress_for_test=[history_store_checkpoint_delay,checkpoint_slow],";
    }

    ss << WiredTigerCustomizationHooks::get(getGlobalServiceContext())
              ->getTableCreateConfig("system");
    ss << WiredTigerExtensions::get(getGlobalServiceContext())->getOpenExtensionsConfig();
    ss << extraOpenOptions;

    if (WiredTigerUtil::willRestoreFromBackup()) {
        ss << WiredTigerUtil::generateRestoreConfig() << ",";
    }

    string config = ss.str();
    LOGV2(22315, "Opening WiredTiger", "config"_attr = config);
    auto startTime = Date_t::now();
    _openWiredTiger(path, config);
    LOGV2(4795906, "WiredTiger opened", "duration"_attr = Date_t::now() - startTime);
    _eventHandler.setStartupSuccessful();
    _wtOpenConfig = config;

    {
        char buf[(2 * 8 /*bytes in hex*/) + 1 /*nul terminator*/];
        invariantWTOK(_conn->query_timestamp(_conn, buf, "get=recovery"), nullptr);

        std::uint64_t tmp;
        fassert(50758, NumberParser().base(16)(buf, &tmp));
        _recoveryTimestamp = Timestamp(tmp);
        LOGV2_FOR_RECOVERY(23987,
                           0,
                           "WiredTiger recoveryTimestamp",
                           "recoveryTimestamp"_attr = _recoveryTimestamp);
    }

    {
        char buf[(2 * 8 /*bytes in hex*/) + 1 /*nul terminator*/];
        invariantWTOK(_conn->query_timestamp(_conn, buf, "get=oldest"), nullptr);
        std::uint64_t tmp;
        fassert(5380107, NumberParser().base(16)(buf, &tmp));

        if (tmp != 0) {
            LOGV2_FOR_RECOVERY(
                5380106, 0, "WiredTiger oldestTimestamp", "oldestTimestamp"_attr = Timestamp(tmp));
            // The oldest timestamp is set in WT. Only set the in-memory variable.
            _oldestTimestamp.store(tmp);
            setInitialDataTimestamp(Timestamp(tmp));
        }
    }

    // If there's no recovery timestamp, MDB has not produced a consistent snapshot of
    // data. `_oldestTimestamp` and `_initialDataTimestamp` are only meaningful when there's a
    // consistent snapshot of data.
    //
    // Note, this code is defensive (i.e: protects against a theorized, unobserved case) and is
    // primarily concerned with restarts of a process that was performing an eMRC=off rollback via
    // refetch.
    if (_recoveryTimestamp.isNull() && _oldestTimestamp.load() > 0) {
        LOGV2_FOR_RECOVERY(5380108, 0, "There is an oldestTimestamp without a recoveryTimestamp");
        _oldestTimestamp.store(0);
        _initialDataTimestamp.store(0);
    }

    _sessionCache.reset(new WiredTigerSessionCache(this));

    _sessionSweeper = std::make_unique<WiredTigerSessionSweeper>(_sessionCache.get());
    _sessionSweeper->go();

    // Until the Replication layer installs a real callback, prevent truncating the oplog.
    setOldestActiveTransactionTimestampCallback(
        [](Timestamp) { return StatusWith(boost::make_optional(Timestamp::min())); });

    if (!_ephemeral) {
        if (!_recoveryTimestamp.isNull()) {
            // If the oldest/initial data timestamps were unset (there was no persisted durable
            // history), initialize them to the recovery timestamp.
            if (_oldestTimestamp.load() == 0) {
                setInitialDataTimestamp(_recoveryTimestamp);
                // Communicate the oldest timestamp to WT.
                setOldestTimestamp(_recoveryTimestamp, false);
            }

            // Pin the oldest timestamp prior to calling `setStableTimestamp` as that attempts to
            // advance the oldest timestamp. We do this pinning to give features such as resharding
            // an opportunity to re-pin the oldest timestamp after a restart. The assumptions this
            // relies on are that:
            //
            // 1) The feature stores the desired pin timestamp in some local collection.
            // 2) This temporary pinning lasts long enough for the catalog to be loaded and
            //    accessed.
            {
                stdx::lock_guard<Latch> lk(_oldestTimestampPinRequestsMutex);
                uassertStatusOK(_pinOldestTimestamp(lk,
                                                    kPinOldestTimestampAtStartupName,
                                                    Timestamp(_oldestTimestamp.load()),
                                                    false));
            }

            setStableTimestamp(_recoveryTimestamp, false);

            _sessionCache->snapshotManager().setLastApplied(_recoveryTimestamp);
            {
                stdx::lock_guard<Latch> lk(_highestDurableTimestampMutex);
                _highestSeenDurableTimestamp = _recoveryTimestamp.asULL();
            }
        }
    }

    if (_ephemeral && !TestingProctor::instance().isEnabled()) {
        // We do not maintain any snapshot history for the ephemeral storage engine in production
        // because replication and sharded transactions do not currently run on the inMemory engine.
        // It is live in testing, however.
        minSnapshotHistoryWindowInSeconds.store(0);
    }

    _sizeStorerUri = _uri("sizeStorer");
    WiredTigerSession session(_conn);
    if (repair && _hasUri(session.getSession(), _sizeStorerUri)) {
        LOGV2(22316, "Repairing size cache");

        auto status = _salvageIfNeeded(_sizeStorerUri.c_str());
        if (status.code() != ErrorCodes::DataModifiedByRepair)
            fassertNoTrace(28577, status);
    }

    _sizeStorer = std::make_unique<WiredTigerSizeStorer>(_conn, _sizeStorerUri);
    _runTimeConfigParam.reset(makeServerParameter<WiredTigerEngineRuntimeConfigParameter>(
        "wiredTigerEngineRuntimeConfig", ServerParameterType::kRuntimeOnly));
    _runTimeConfigParam->_data.second = this;
}

WiredTigerKVEngine::~WiredTigerKVEngine() {
    // Remove server parameters that we added in the constructor, to enable unit tests to reload the
    // storage engine again in this same process.
    ServerParameterSet::getNodeParameterSet()->remove("wiredTigerEngineRuntimeConfig");

    cleanShutdown();

    _sessionCache.reset(nullptr);
    _encryptionKeyDB.reset(nullptr);
}

void WiredTigerKVEngine::notifyStartupComplete() {
    unpinOldestTimestamp(kPinOldestTimestampAtStartupName);
    WiredTigerUtil::notifyStartupComplete();
}

void WiredTigerKVEngine::appendGlobalStats(OperationContext* opCtx, BSONObjBuilder& b) {
    BSONObjBuilder bb(b.subobjStart("concurrentTransactions"));
    auto ticketHolder = TicketHolder::get(opCtx->getServiceContext());
    ticketHolder->appendStats(bb);
    bb.done();
}

/**
 * Table of MongoDB<->WiredTiger<->Log version numbers:
 *
 * |                MongoDB | WiredTiger | Log |
 * |------------------------+------------+-----|
 * |                 3.0.15 |      2.5.3 |   1 |
 * |                 3.2.20 |      2.9.2 |   1 |
 * |                 3.4.15 |      2.9.2 |   1 |
 * |                  3.6.4 |      3.0.1 |   2 |
 * |                 4.0.16 |      3.1.1 |   3 |
 * |                  4.2.1 |      3.2.2 |   3 |
 * |                  4.2.6 |      3.3.0 |   3 |
 * | 4.2.6 (blessed by 4.4) |      3.3.0 |   4 |
 * |                  4.4.0 |     10.0.0 |   5 |
 * |                  5.0.0 |     10.0.1 |   5 |
 * |                  5.1.0 |     10.0.1 |   5 |
 * |                  5.2.0 |     10.0.1 |   5 |
 */
void WiredTigerKVEngine::_openWiredTiger(const std::string& path, const std::string& wtOpenConfig) {
    // MongoDB 4.4 will always run in compatibility version 10.0.
    std::string configStr = wtOpenConfig + ",compatibility=(require_min=\"10.0.0\")";
    auto wtEventHandler = _eventHandler.getWtEventHandler();

    int ret = wiredtiger_open(path.c_str(), wtEventHandler, configStr.c_str(), &_conn);
    if (!ret) {
        _fileVersion = {WiredTigerFileVersion::StartupVersion::IS_44_FCV_44};
        return;
    }

    if (_eventHandler.isWtIncompatible()) {
        // WT 4.4+ will refuse to startup on datafiles left behind by 4.0 and earlier. This behavior
        // is enforced outside of `require_min`. This condition is detected via a specific error
        // message from WiredTiger.
        if (_inRepairMode) {
            // In case this process was started with `--repair`, remove the "repair incomplete"
            // file.
            StorageRepairObserver::get(getGlobalServiceContext())->onRepairDone(nullptr);
        }
        LOGV2_FATAL_NOTRACE(
            4671205,
            "This version of MongoDB is too recent to start up on the existing data files. "
            "Try MongoDB 4.2 or earlier.");
    }

    // MongoDB 4.4 doing clean shutdown in FCV 4.2 will use compatibility version 3.3.
    configStr = wtOpenConfig + ",compatibility=(require_min=\"3.3.0\")";
    ret = wiredtiger_open(path.c_str(), wtEventHandler, configStr.c_str(), &_conn);
    if (!ret) {
        _fileVersion = {WiredTigerFileVersion::StartupVersion::IS_44_FCV_42};
        return;
    }

    // MongoDB 4.2 uses compatibility version 3.2.
    configStr = wtOpenConfig + ",compatibility=(require_min=\"3.2.0\")";
    ret = wiredtiger_open(path.c_str(), wtEventHandler, configStr.c_str(), &_conn);
    if (!ret) {
        _fileVersion = {WiredTigerFileVersion::StartupVersion::IS_42};
        return;
    }

    LOGV2_WARNING(22347,
                  "Failed to start up WiredTiger under any compatibility version. This may be due "
                  "to an unsupported upgrade or downgrade.");
    if (ret == EINVAL) {
        fassertFailedNoTrace(28561);
    }

    if (ret == WT_TRY_SALVAGE) {
        LOGV2_WARNING(22348, "WiredTiger metadata corruption detected");
        if (!_inRepairMode) {
            LOGV2_FATAL_NOTRACE(50944, kWTRepairMsg);
        }
    }

    if (!_inRepairMode) {
        LOGV2_FATAL_NOTRACE(
            28595, "Terminating.", "reason"_attr = wtRCToStatus(ret, nullptr).reason());
    }

    // Always attempt to salvage metadata regardless of error code when in repair mode.
    LOGV2_WARNING(22349, "Attempting to salvage WiredTiger metadata");
    configStr = wtOpenConfig + ",salvage=true";
    ret = wiredtiger_open(path.c_str(), wtEventHandler, configStr.c_str(), &_conn);
    if (!ret) {
        StorageRepairObserver::get(getGlobalServiceContext())
            ->invalidatingModification("WiredTiger metadata salvaged");
        return;
    }

    LOGV2_FATAL_NOTRACE(50947,
                        "Failed to salvage WiredTiger metadata",
                        "details"_attr = wtRCToStatus(ret, nullptr).reason());
}

void WiredTigerKVEngine::cleanShutdown() {
    LOGV2(22317, "WiredTigerKVEngine shutting down");
    // Ensure that key db is destroyed on exit
    ON_BLOCK_EXIT([&] { _encryptionKeyDB.reset(nullptr); });
    WiredTigerUtil::resetTableLoggingInfo();

    if (!_conn) {
        return;
    }

    // these must be the last things we do before _conn->close();
    haltOplogManager(/*oplogRecordStore=*/nullptr, /*shuttingDown=*/true);
    if (_sessionSweeper) {
        LOGV2(22318, "Shutting down session sweeper thread");
        _sessionSweeper->shutdown();
        LOGV2(22319, "Finished shutting down session sweeper thread");
    }
    LOGV2_FOR_RECOVERY(23988,
                       2,
                       "Shutdown timestamps.",
                       "Stable Timestamp"_attr = Timestamp(_stableTimestamp.load()),
                       "Initial Data Timestamp"_attr = Timestamp(_initialDataTimestamp.load()),
                       "Oldest Timestamp"_attr = Timestamp(_oldestTimestamp.load()));

    _sessionCache->shuttingDown();

    syncSizeInfo(/*syncToDisk=*/true);

    // The size storer has to be destructed after the session cache has shut down. This sets the
    // shutdown flag internally in the session cache. As operations get interrupted during shutdown,
    // they release their session back to the session cache. If the shutdown flag has been set,
    // released sessions will skip flushing the size storer.
    _sizeStorer.reset();

    // We want WiredTiger to leak memory for faster shutdown except when we are running tools to
    // look for memory leaks.
    bool leak_memory = !kAddressSanitizerEnabled;
    std::string closeConfig = "";

    if (RUNNING_ON_VALGRIND) {
        leak_memory = false;
    }

    if (leak_memory) {
        closeConfig = "leak_memory=true,";
    }

    const Timestamp stableTimestamp = getStableTimestamp();
    const Timestamp initialDataTimestamp = getInitialDataTimestamp();
    if (gTakeUnstableCheckpointOnShutdown) {
        closeConfig += "use_timestamp=false,";
    } else if (!serverGlobalParams.enableMajorityReadConcern &&
               stableTimestamp < initialDataTimestamp) {
        // After a rollback via refetch, WT update chains for _id index keys can be logically
        // corrupt for read timestamps earlier than the `_initialDataTimestamp`. Because the stable
        // timestamp is really a read timestamp, we must avoid taking a stable checkpoint.
        //
        // If a stable timestamp is not set, there's no risk of reading corrupt history.
        LOGV2(22326,
              "Skipping checkpoint during clean shutdown because stableTimestamp is less than the "
              "initialDataTimestamp and enableMajorityReadConcern is false",
              "stableTimestamp"_attr = stableTimestamp,
              "initialDataTimestamp"_attr = initialDataTimestamp);
        quickExit(EXIT_SUCCESS);
    }

    bool downgrade = false;
    if (_fileVersion.shouldDowngrade(!_recoveryTimestamp.isNull())) {
        downgrade = true;
        auto startTime = Date_t::now();
        LOGV2(22324,
              "Closing WiredTiger in preparation for reconfiguring",
              "closeConfig"_attr = closeConfig);
        invariantWTOK(_conn->close(_conn, closeConfig.c_str()), nullptr);
        LOGV2(4795905, "WiredTiger closed", "duration"_attr = Date_t::now() - startTime);

        startTime = Date_t::now();
        invariantWTOK(
            wiredtiger_open(
                _path.c_str(), _eventHandler.getWtEventHandler(), _wtOpenConfig.c_str(), &_conn),
            nullptr);
        LOGV2(4795904, "WiredTiger re-opened", "duration"_attr = Date_t::now() - startTime);

        startTime = Date_t::now();
        LOGV2(22325, "Reconfiguring", "newConfig"_attr = _fileVersion.getDowngradeString());
        invariantWTOK(_conn->reconfigure(_conn, _fileVersion.getDowngradeString().c_str()),
                      nullptr);
        LOGV2(4795903, "Reconfigure complete", "duration"_attr = Date_t::now() - startTime);
    }

    auto startTime = Date_t::now();
    LOGV2(4795902, "Closing WiredTiger", "closeConfig"_attr = closeConfig);
    invariantWTOK(_conn->close(_conn, closeConfig.c_str()), nullptr);
    LOGV2(4795901, "WiredTiger closed", "duration"_attr = Date_t::now() - startTime);
    _conn = nullptr;

    if (_encryptionKeyDB && downgrade) {
        _encryptionKeyDB->reconfigure(_fileVersion.getDowngradeString().c_str());
    }
}

int64_t WiredTigerKVEngine::getIdentSize(OperationContext* opCtx, StringData ident) {
    WiredTigerSession* session = WiredTigerRecoveryUnit::get(opCtx)->getSession();
    return WiredTigerUtil::getIdentSize(session->getSession(), _uri(ident));
}

Status WiredTigerKVEngine::repairIdent(OperationContext* opCtx, StringData ident) {
    WiredTigerSession* session = WiredTigerRecoveryUnit::get(opCtx)->getSession();
    string uri = _uri(ident);
    session->closeAllCursors(uri);
    _sessionCache->closeAllCursors(uri);
    if (isEphemeral()) {
        return Status::OK();
    }
    _ensureIdentPath(ident);
    return _salvageIfNeeded(uri.c_str());
}

Status WiredTigerKVEngine::_salvageIfNeeded(const char* uri) {
    // Using a side session to avoid transactional issues
    WiredTigerSession sessionWrapper(_conn);
    WT_SESSION* session = sessionWrapper.getSession();

    int rc = (session->verify)(session, uri, nullptr);
    // WT may return EBUSY if the database contains dirty data. If we checkpoint and retry the
    // operation it will attempt to clean up the dirty elements during checkpointing, thus allowing
    // the operation to succeed if it was the only reason to fail.
    if (rc == EBUSY) {
        _checkpoint(session);
        rc = (session->verify)(session, uri, nullptr);
    }

    if (rc == 0) {
        LOGV2(22327, "Verify succeeded. Not salvaging.", "uri"_attr = uri);
        return Status::OK();
    }

    if (rc == ENOENT) {
        LOGV2_WARNING(22350,
                      "Data file is missing. Attempting to drop and re-create the collection.",
                      "uri"_attr = uri);

        return _rebuildIdent(session, uri);
    }

    LOGV2(22328, "Verify failed. Running a salvage operation.", "uri"_attr = uri);
    rc = session->salvage(session, uri, nullptr);
    // Same reasoning for handling EBUSY errors as above.
    if (rc == EBUSY) {
        _checkpoint(session);
        rc = session->salvage(session, uri, nullptr);
    }
    auto status = wtRCToStatus(rc, session, "Salvage failed:");
    if (status.isOK()) {
        return {ErrorCodes::DataModifiedByRepair, str::stream() << "Salvaged data for " << uri};
    }

    LOGV2_WARNING(22351,
                  "Salvage failed. The file will be moved out of "
                  "the way and a new ident will be created.",
                  "uri"_attr = uri,
                  "error"_attr = status);

    //  If the data is unsalvageable, we should completely rebuild the ident.
    return _rebuildIdent(session, uri);
}

Status WiredTigerKVEngine::_rebuildIdent(WT_SESSION* session, const char* uri) {
    invariant(_inRepairMode);

    invariant(std::string(uri).find(kTableUriPrefix.rawData()) == 0);

    const std::string identName(uri + kTableUriPrefix.size());
    auto filePath = getDataFilePathForIdent(identName);
    if (filePath) {
        const boost::filesystem::path corruptFile(filePath->string() + ".corrupt");
        LOGV2_WARNING(22352,
                      "Moving data file {file} to backup as {backup}",
                      "Moving data file to backup",
                      "file"_attr = filePath->generic_string(),
                      "backup"_attr = corruptFile.generic_string());

        auto status = fsyncRename(filePath.get(), corruptFile);
        if (!status.isOK()) {
            return status;
        }
    }

    LOGV2_WARNING(22353, "Rebuilding ident {ident}", "Rebuilding ident", "ident"_attr = identName);

    // This is safe to call after moving the file because it only reads from the metadata, and not
    // the data file itself.
    auto swMetadata = WiredTigerUtil::getMetadataCreate(session, uri);
    if (!swMetadata.isOK()) {
        auto status = swMetadata.getStatus();
        LOGV2_ERROR(22357,
                    "Failed to get metadata for {uri}",
                    "Rebuilding ident failed: failed to get metadata",
                    "uri"_attr = uri,
                    "error"_attr = status);
        return status;
    }

    int rc = session->drop(session, uri, nullptr);
    // WT may return EBUSY if the database contains dirty data. If we checkpoint and retry the
    // operation it will attempt to clean up the dirty elements during checkpointing, thus allowing
    // the operation to succeed if it was the only reason to fail.
    if (rc == EBUSY) {
        _checkpoint(session);
        rc = session->drop(session, uri, nullptr);
    }
    if (rc != 0) {
        auto status = wtRCToStatus(rc, session);
        LOGV2_ERROR(22358,
                    "Failed to drop {uri}",
                    "Rebuilding ident failed: failed to drop",
                    "uri"_attr = uri,
                    "error"_attr = status);
        return status;
    }

    rc = session->create(session, uri, swMetadata.getValue().c_str());
    if (rc != 0) {
        auto status = wtRCToStatus(rc, session);
        LOGV2_ERROR(22359,
                    "Failed to create {uri} with config: {config}",
                    "Rebuilding ident failed: failed to create with config",
                    "uri"_attr = uri,
                    "config"_attr = swMetadata.getValue(),
                    "error"_attr = status);
        return status;
    }
    LOGV2(22329, "Successfully re-created table", "uri"_attr = uri);
    return {ErrorCodes::DataModifiedByRepair,
            str::stream() << "Re-created empty data file for " << uri};
}

void WiredTigerKVEngine::flushAllFiles(OperationContext* opCtx, bool callerHoldsReadLock) {
    LOGV2_DEBUG(22330, 1, "WiredTigerKVEngine::flushAllFiles");
    if (_ephemeral) {
        return;
    }

    const Timestamp stableTimestamp = getStableTimestamp();
    const Timestamp initialDataTimestamp = getInitialDataTimestamp();
    uassert(
        5841000,
        "Cannot take checkpoints when the stable timestamp is less than the initial data timestamp",
        initialDataTimestamp == Timestamp::kAllowUnstableCheckpointsSentinel ||
            stableTimestamp >= initialDataTimestamp);

    // Immediately flush the size storer information to disk. When the node is fsync locked for
    // operations such as backup, it's imperative that we copy the most up-to-date data files.
    syncSizeInfo(true);

    // If there's no journal (ephemeral), we must checkpoint all of the data.
    WiredTigerSessionCache::Fsync fsyncType = !_ephemeral
        ? WiredTigerSessionCache::Fsync::kCheckpointStableTimestamp
        : WiredTigerSessionCache::Fsync::kCheckpointAll;

    // We will skip updating the journal listener if the caller holds read locks.
    // The JournalListener may do writes, and taking write locks would conflict with the read locks.
    WiredTigerSessionCache::UseJournalListener useListener = callerHoldsReadLock
        ? WiredTigerSessionCache::UseJournalListener::kSkip
        : WiredTigerSessionCache::UseJournalListener::kUpdate;

    _sessionCache->waitUntilDurable(opCtx, fsyncType, useListener);
}

Status WiredTigerKVEngine::beginBackup(OperationContext* opCtx) {
    invariant(!_backupSession);

    // The inMemory Storage Engine cannot create a backup cursor.
    if (_ephemeral) {
        return Status::OK();
    }

    // Persist the sizeStorer information to disk before opening the backup cursor.
    syncSizeInfo(true);

    // This cursor will be freed by the backupSession being closed as the session is uncached
    auto session = std::make_unique<WiredTigerSession>(_conn);
    WT_CURSOR* c = nullptr;
    WT_SESSION* s = session->getSession();
    int ret = WT_OP_CHECK(s->open_cursor(s, "backup:", nullptr, nullptr, &c));
    if (ret != 0) {
        return wtRCToStatus(ret, s);
    }
    _backupSession = std::move(session);
    return Status::OK();
}

void WiredTigerKVEngine::endBackup(OperationContext* opCtx) {
    if (_sessionCache->isShuttingDown()) {
        // There could be a race with clean shutdown which unconditionally closes all the sessions.
        _backupSession->_session = nullptr;  // Prevent calling _session->close() in destructor.
    }
    _backupSession.reset();
}

Status WiredTigerKVEngine::disableIncrementalBackup(OperationContext* opCtx) {
    // Opening an incremental backup cursor with the "force_stop=true" configuration option then
    // closing the cursor will set a flag in WiredTiger that causes it to release all incremental
    // information and resources.
    // Opening a subsequent incremental backup cursor will reset the flag in WiredTiger and
    // reinstate incremental backup history.
    uassert(31401, "Cannot open backup cursor with in-memory storage engine.", !isEphemeral());

    auto sessionRaii = std::make_unique<WiredTigerSession>(_conn);
    WT_CURSOR* cursor = nullptr;
    WT_SESSION* session = sessionRaii->getSession();
    int wtRet =
        session->open_cursor(session, "backup:", nullptr, "incremental=(force_stop=true)", &cursor);
    if (wtRet != 0) {
        LOGV2_ERROR(22360, "Could not open a backup cursor to disable incremental backups");
        return wtRCToStatus(wtRet, session);
    }

    return Status::OK();
}

namespace {

boost::filesystem::path constructFilePath(std::string path, std::string filename) {
    const auto directoryPath = boost::filesystem::path(path);
    const auto wiredTigerLogFilePrefix = "WiredTigerLog";

    boost::filesystem::path filePath = directoryPath;
    if (filename.find(wiredTigerLogFilePrefix) == 0) {
        // TODO SERVER-13455: Replace `journal/` with the configurable journal path.
        filePath /= boost::filesystem::path("journal");
    }
    filePath /= filename;

    return filePath;
}

std::deque<std::string> getUniqueFiles(const std::vector<std::string>& files,
                                       const std::set<std::string>& referenceFiles) {
    std::deque<std::string> result;
    for (auto& file : files) {
        if (referenceFiles.find(file) == referenceFiles.end()) {
            result.push_back(file);
        }
    }
    return result;
}

class StreamingCursorImpl : public StorageEngine::StreamingCursor {
public:
    StreamingCursorImpl() = delete;
    explicit StreamingCursorImpl(WT_SESSION* session,
                                 std::string path,
                                 boost::optional<Timestamp> checkpointTimestamp,
                                 StorageEngine::BackupOptions options,
                                 WiredTigerBackup* wtBackup)
        : StorageEngine::StreamingCursor(options),
          _session(session),
          _path(path),
          _checkpointTimestamp(checkpointTimestamp),
          _wtBackup(wtBackup){};

    ~StreamingCursorImpl() = default;

    StatusWith<std::deque<BackupBlock>> getNextBatch(OperationContext* opCtx,
                                                     const std::size_t batchSize) {
        int wtRet = 0;
        std::deque<BackupBlock> backupBlocks;

        stdx::lock_guard<Latch> backupCursorLk(_wtBackup->wtBackupCursorMutex);
        while (backupBlocks.size() < batchSize) {
            stdx::lock_guard<Latch> backupDupCursorLk(_wtBackup->wtBackupDupCursorMutex);

            // We may still have backup blocks to retrieve for the existing file that
            // _wtBackup->cursor is open on if _wtBackup->dupCursor exists. In this case, do not
            // call next() on _wtBackup->cursor.
            if (!_wtBackup->dupCursor) {
                wtRet = (_wtBackup->cursor)->next(_wtBackup->cursor);
                if (wtRet != 0) {
                    break;
                }
            }

            const char* filename;
            invariantWTOK((_wtBackup->cursor)->get_key(_wtBackup->cursor, &filename),
                          _wtBackup->cursor->session);
            const boost::filesystem::path filePath = constructFilePath(_path, {filename});

            const auto wiredTigerLogFilePrefix = "WiredTigerLog";
            if (std::string(filename).find(wiredTigerLogFilePrefix) == 0) {
                // If extendBackupCursor() is called prior to the StreamingCursor running into log
                // files, we must ensure that subsequent calls to getNextBatch() do not return
                // duplicate files.
                if ((_wtBackup->logFilePathsSeenByExtendBackupCursor).find(filePath.string()) !=
                    (_wtBackup->logFilePathsSeenByExtendBackupCursor).end()) {
                    break;
                }
                (_wtBackup->logFilePathsSeenByGetNextBatch).insert(filePath.string());
            }

            boost::system::error_code errorCode;
            const std::uint64_t fileSize = boost::filesystem::file_size(filePath, errorCode);
            uassert(31403,
                    "Failed to get a file's size. Filename: {} Error: {}"_format(
                        filePath.string(), errorCode.message()),
                    !errorCode);

            if (options.incrementalBackup && options.srcBackupName) {
                // For a subsequent incremental backup, each BackupBlock corresponds to changes
                // made to data files since the initial incremental backup. Each BackupBlock has a
                // maximum size of options.blockSizeMB. Incremental backups open a duplicate cursor,
                // which is stored in _wtBackup->dupCursor.
                //
                // 'backupBlocks' is an out parameter.
                Status status = _getNextIncrementalBatchForFile(
                    opCtx, filename, filePath, fileSize, batchSize, &backupBlocks);

                if (!status.isOK()) {
                    return status;
                }
            } else {
                // For a full backup or the initial incremental backup, each BackupBlock corresponds
                // to an entire file. Full backups cannot open an incremental cursor, even if they
                // are the initial incremental backup.
                const std::uint64_t length = options.incrementalBackup ? fileSize : 0;
                backupBlocks.push_back(BackupBlock(opCtx,
                                                   filePath.string(),
                                                   _wtBackup->identToNamespaceAndUUIDMap,
                                                   _checkpointTimestamp,
                                                   0 /* offset */,
                                                   length,
                                                   fileSize));
            }
        }

        if (wtRet && wtRet != WT_NOTFOUND && backupBlocks.size() != batchSize) {
            return wtRCToStatus(wtRet, _session);
        }

        return backupBlocks;
    }

private:
    Status _getNextIncrementalBatchForFile(OperationContext* opCtx,
                                           const char* filename,
                                           boost::filesystem::path filePath,
                                           const std::uint64_t fileSize,
                                           const std::size_t batchSize,
                                           std::deque<BackupBlock>* backupBlocks) {
        // For each file listed, open a duplicate backup cursor and get the blocks to copy.
        std::stringstream ss;
        ss << "incremental=(file=" << filename << ")";
        const std::string config = ss.str();

        int wtRet;
        bool fileUnchangedFlag = false;
        if (!_wtBackup->dupCursor) {
            wtRet = (_session)->open_cursor(
                _session, nullptr, _wtBackup->cursor, config.c_str(), &_wtBackup->dupCursor);
            if (wtRet != 0) {
                return wtRCToStatus(wtRet, _session);
            }
            fileUnchangedFlag = true;
        }

        while (backupBlocks->size() < batchSize) {
            wtRet = (_wtBackup->dupCursor)->next(_wtBackup->dupCursor);
            if (wtRet == WT_NOTFOUND) {
                break;
            }
            invariantWTOK(wtRet, _wtBackup->dupCursor->session);
            fileUnchangedFlag = false;

            uint64_t offset, size, type;
            invariantWTOK(
                (_wtBackup->dupCursor)->get_key(_wtBackup->dupCursor, &offset, &size, &type),
                _wtBackup->dupCursor->session);
            LOGV2_DEBUG(22311,
                        2,
                        "Block to copy for incremental backup: filename: {filePath_string}, "
                        "offset: {offset}, size: {size}, type: {type}",
                        "filePath_string"_attr = filePath.string(),
                        "offset"_attr = offset,
                        "size"_attr = size,
                        "type"_attr = type);
            backupBlocks->push_back(BackupBlock(opCtx,
                                                filePath.string(),
                                                _wtBackup->identToNamespaceAndUUIDMap,
                                                _checkpointTimestamp,
                                                offset,
                                                size,
                                                fileSize));
        }

        // If the file is unchanged, push a BackupBlock with offset=0 and length=0. This allows us
        // to distinguish between an unchanged file and a deleted file in an incremental backup.
        if (fileUnchangedFlag) {
            backupBlocks->push_back(BackupBlock(opCtx,
                                                filePath.string(),
                                                _wtBackup->identToNamespaceAndUUIDMap,
                                                _checkpointTimestamp,
                                                0 /* offset */,
                                                0 /* length */,
                                                fileSize));
        }

        // If the duplicate backup cursor has been exhausted, close it and set
        // _wtBackup->dupCursor=nullptr.
        if (wtRet != 0) {
            if (wtRet != WT_NOTFOUND ||
                (wtRet = (_wtBackup->dupCursor)->close(_wtBackup->dupCursor)) != 0) {
                return wtRCToStatus(wtRet, _session);
            }
            _wtBackup->dupCursor = nullptr;
            (_wtBackup->wtBackupDupCursorCV).notify_one();
        }

        return Status::OK();
    }

    WT_SESSION* _session;
    std::string _path;
    boost::optional<Timestamp> _checkpointTimestamp;
    WiredTigerBackup* _wtBackup;  // '_wtBackup' is an out parameter.
};

}  // namespace

// Similar to beginNonBlockingBackup but
// - don't disable oplog truncation
// - don't call syncSizeInfo
// - returns empty list of files
// Similar to disableIncrementalBackup() above but persists session and cursor to _backupSession and
// _backupCursor
StatusWith<std::unique_ptr<StorageEngine::StreamingCursor>>
WiredTigerKVEngine::_disableIncrementalBackup() {
    // This cursor will be freed by the backupSession being closed as the session is uncached
    auto sessionRaii = std::make_unique<WiredTigerSession>(_conn);
    WT_CURSOR* cursor = nullptr;
    WT_SESSION* session = sessionRaii->getSession();
    int wtRet =
        session->open_cursor(session, "backup:", nullptr, "incremental=(force_stop=true)", &cursor);
    if (wtRet != 0) {
        LOGV2_ERROR(22360, "Could not open a backup cursor to disable incremental backups");
        return wtRCToStatus(wtRet, session);
    }

    _backupSession = std::move(sessionRaii);
    _wtBackup.cursor = cursor;

    return std::unique_ptr<StorageEngine::StreamingCursor>();
}

StatusWith<std::unique_ptr<StorageEngine::StreamingCursor>>
WiredTigerKVEngine::beginNonBlockingBackup(OperationContext* opCtx,
                                           boost::optional<Timestamp> checkpointTimestamp,
                                           const StorageEngine::BackupOptions& options) {
    uassert(51034, "Cannot open backup cursor with in-memory mode.", !isEphemeral());

    // incrementalBackup and disableIncrementalBackup are mutually exclusive
    // this is guaranteed by checks in DocumentSourceBackupCursor::createFromBson
    if (options.disableIncrementalBackup) {
        return _disableIncrementalBackup();
    }

    std::stringstream ss;
    if (options.incrementalBackup) {
        invariant(options.thisBackupName);
        ss << "incremental=(enabled=true,force_stop=false,";
        ss << "granularity=" << options.blockSizeMB << "MB,";
        ss << "this_id=" << std::quoted(str::escape(*options.thisBackupName)) << ",";

        if (options.srcBackupName) {
            ss << "src_id=" << std::quoted(str::escape(*options.srcBackupName)) << ",";
        }

        ss << ")";
    }

    stdx::lock_guard<Latch> backupCursorLk(_wtBackup.wtBackupCursorMutex);

    // Create ongoingBackup.lock file to signal recovery that it should delete WiredTiger.backup if
    // we have an unclean shutdown with the cursor still open.
    { boost::filesystem::ofstream ongoingBackup(getOngoingBackupPath()); }

    // Oplog truncation thread won't remove oplog since the checkpoint pinned by the backup cursor.
    stdx::lock_guard<Latch> lock(_oplogPinnedByBackupMutex);
    _oplogPinnedByBackup = Timestamp(_oplogNeededForCrashRecovery.load());
    ScopeGuard pinOplogGuard([&] { _oplogPinnedByBackup = boost::none; });

    // Persist the sizeStorer information to disk before opening the backup cursor. We aren't
    // guaranteed to have the most up-to-date size information after the backup as writes can still
    // occur during a nonblocking backup.
    syncSizeInfo(true);

    // This cursor will be freed by the backupSession being closed as the session is uncached
    auto sessionRaii = std::make_unique<WiredTigerSession>(_conn);
    WT_CURSOR* cursor = nullptr;
    WT_SESSION* session = sessionRaii->getSession();
    const std::string config = ss.str();
    int wtRet = session->open_cursor(session, "backup:", nullptr, config.c_str(), &cursor);
    if (wtRet != 0) {
        boost::filesystem::remove(getOngoingBackupPath());
        return wtRCToStatus(wtRet, session);
    }

    // A nullptr indicates that no duplicate cursor is open during an incremental backup.
    stdx::lock_guard<Latch> backupDupCursorLk(_wtBackup.wtBackupDupCursorMutex);
    _wtBackup.dupCursor = nullptr;

    invariant(_wtBackup.logFilePathsSeenByExtendBackupCursor.empty());
    invariant(_wtBackup.logFilePathsSeenByGetNextBatch.empty());
    invariant(_wtBackup.identToNamespaceAndUUIDMap.empty());

    // Fetching the catalog entries requires reading from the storage engine. During cache pressure,
    // this read could be rolled back. In that case, we need to clear the map.
    ScopeGuard clearGuard([&] { _wtBackup.identToNamespaceAndUUIDMap.clear(); });

    {
        Lock::GlobalLock lk(opCtx, MODE_IS);
        DurableCatalog* catalog = DurableCatalog::get(opCtx);
        std::vector<DurableCatalog::Entry> catalogEntries = catalog->getAllCatalogEntries(opCtx);
        for (const DurableCatalog::Entry& e : catalogEntries) {
            // Populate the collection ident with its namespace and UUID.
            UUID uuid = catalog->getMetaData(opCtx, e.catalogId)->options.uuid.get();
            _wtBackup.identToNamespaceAndUUIDMap.emplace(e.ident, std::make_pair(e.nss, uuid));

            // Populate the collection's index idents with the collection's namespace and UUID.
            std::vector<std::string> idxIdents = catalog->getIndexIdents(opCtx, e.catalogId);
            for (const std::string& idxIdent : idxIdents) {
                _wtBackup.identToNamespaceAndUUIDMap.emplace(idxIdent, std::make_pair(e.nss, uuid));
            }
        }
    }

    auto streamingCursor = std::make_unique<StreamingCursorImpl>(
        session, _path, checkpointTimestamp, options, &_wtBackup);

    clearGuard.dismiss();
    pinOplogGuard.dismiss();
    _backupSession = std::move(sessionRaii);
    _wtBackup.cursor = cursor;

    return streamingCursor;
}

void WiredTigerKVEngine::endNonBlockingBackup(OperationContext* opCtx) {
    stdx::lock_guard<Latch> backupCursorLk(_wtBackup.wtBackupCursorMutex);
    stdx::lock_guard<Latch> backupDupCursorLk(_wtBackup.wtBackupDupCursorMutex);
    _backupSession.reset();
    {
        // Oplog truncation thread can now remove the pinned oplog.
        stdx::lock_guard<Latch> lock(_oplogPinnedByBackupMutex);
        _oplogPinnedByBackup = boost::none;
    }
    _wtBackup.cursor = nullptr;
    _wtBackup.dupCursor = nullptr;
    _wtBackup.logFilePathsSeenByExtendBackupCursor = {};
    _wtBackup.logFilePathsSeenByGetNextBatch = {};
    _wtBackup.identToNamespaceAndUUIDMap = {};

    boost::filesystem::remove(getOngoingBackupPath());
}

StatusWith<std::deque<std::string>> WiredTigerKVEngine::extendBackupCursor(
    OperationContext* opCtx) {
    uassert(51033, "Cannot extend backup cursor with in-memory mode.", !isEphemeral());
    invariant(_wtBackup.cursor);
    stdx::unique_lock<Latch> backupDupCursorLk(_wtBackup.wtBackupDupCursorMutex);

    MONGO_IDLE_THREAD_BLOCK;
    _wtBackup.wtBackupDupCursorCV.wait(backupDupCursorLk, [&] { return !_wtBackup.dupCursor; });

    // Persist the sizeStorer information to disk before extending the backup cursor.
    syncSizeInfo(true);

    // The "target=(\"log:\")" configuration string for the cursor will ensure that we only see the
    // log files when iterating on the cursor.
    WT_CURSOR* cursor = nullptr;
    WT_SESSION* session = _backupSession->getSession();
    int wtRet =
        session->open_cursor(session, nullptr, _wtBackup.cursor, "target=(\"log:\")", &cursor);
    if (wtRet != 0) {
        return wtRCToStatus(wtRet, session);
    }

    const char* filename;
    std::vector<std::string> filePaths;

    while ((wtRet = cursor->next(cursor)) == 0) {
        invariantWTOK(cursor->get_key(cursor, &filename), cursor->session);
        std::string name(filename);
        const boost::filesystem::path filePath = constructFilePath(_path, name);
        filePaths.push_back(filePath.string());
        _wtBackup.logFilePathsSeenByExtendBackupCursor.insert(filePath.string());
    }

    if (wtRet != WT_NOTFOUND) {
        return wtRCToStatus(wtRet, session);
    }

    wtRet = cursor->close(cursor);
    if (wtRet != 0) {
        return wtRCToStatus(wtRet, session);
    }

    // Once all the backup cursors have been opened on a sharded cluster, we need to ensure that the
    // data being copied from each shard is at the same point-in-time across the entire cluster to
    // have a consistent view of the data. For shards that opened their backup cursor before the
    // established point-in-time for backup, they will need to create a full copy of the additional
    // journal files returned by this method to ensure a consistent backup of the data is taken.
    return getUniqueFiles(filePaths, _wtBackup.logFilePathsSeenByGetNextBatch);
}

// Similar to beginNonBlockingBackup but
// - returns empty list of files
StatusWith<std::deque<BackupBlock>> EncryptionKeyDB::_disableIncrementalBackup() {
    // This cursor will be freed by the backupSession being closed as the session is uncached
    auto sessionRaii = std::make_unique<WiredTigerSession>(_conn);
    WT_CURSOR* cursor = nullptr;
    WT_SESSION* session = sessionRaii->getSession();
    int wtRet =
        session->open_cursor(session, "backup:", nullptr, "incremental=(force_stop=true)", &cursor);
    if (wtRet != 0) {
        LOGV2_ERROR(22360, "Could not open a backup cursor to disable incremental backups");
        return wtRCToStatus(wtRet, session);
    }

    _backupSession = std::move(sessionRaii);
    _backupCursor = cursor;

    return std::deque<BackupBlock>();
}

StatusWith<std::deque<BackupBlock>> EncryptionKeyDB::beginNonBlockingBackup(
    OperationContext* opCtx,
    boost::optional<Timestamp> checkpointTimestamp,
    const StorageEngine::BackupOptions& options) {
    // incrementalBackup and disableIncrementalBackup are mutually exclusive
    // this is guaranteed by checks in DocumentSourceBackupCursor::createFromBson
    if (options.disableIncrementalBackup) {
        return _disableIncrementalBackup();
    }

    std::stringstream ss;
    if (options.incrementalBackup) {
        invariant(options.thisBackupName);
        ss << "incremental=(enabled=true,force_stop=false,";
        ss << "granularity=" << options.blockSizeMB << "MB,";
        ss << "this_id=" << std::quoted(str::escape(*options.thisBackupName)) << ",";

        if (options.srcBackupName) {
            ss << "src_id=" << std::quoted(str::escape(*options.srcBackupName)) << ",";
        }

        ss << ")";
    }

    // This cursor will be freed by the backupSession being closed as the session is uncached
    auto sessionRaii = std::make_unique<WiredTigerSession>(_conn);
    WT_CURSOR* cursor = nullptr;
    WT_SESSION* session = sessionRaii->getSession();
    const std::string config = ss.str();
    int wtRet = session->open_cursor(session, "backup:", nullptr, config.c_str(), &cursor);
    if (wtRet != 0) {
        return wtRCToStatus(wtRet, session);
    }

    const bool fullBackup = !options.srcBackupName;
    auto swBackupBlocks = getBackupBlocksFromBackupCursor(opCtx,
                                                          checkpointTimestamp,
                                                          session,
                                                          cursor,
                                                          options.incrementalBackup,
                                                          fullBackup,
                                                          _path,
                                                          "Error opening backup cursor.");

    if (!swBackupBlocks.isOK()) {
        return swBackupBlocks;
    }

    _backupSession = std::move(sessionRaii);
    _backupCursor = cursor;

    return swBackupBlocks;
}

Status EncryptionKeyDB::endNonBlockingBackup(OperationContext* opCtx) {
    _backupSession.reset();
    _backupCursor = nullptr;
    return Status::OK();
}

StatusWith<std::deque<std::string>> EncryptionKeyDB::extendBackupCursor(OperationContext* opCtx) {
    invariant(_backupCursor);

    // The "target=(\"log:\")" configuration string for the cursor will ensure that we only see the
    // log files when iterating on the cursor.
    WT_CURSOR* cursor = nullptr;
    WT_SESSION* session = _backupSession->getSession();
    int wtRet = session->open_cursor(session, nullptr, _backupCursor, "target=(\"log:\")", &cursor);
    if (wtRet != 0) {
        return wtRCToStatus(wtRet, session);
    }

    auto swBackupBlocks = getBackupBlocksFromBackupCursor(opCtx,
                                                          boost::none,
                                                          session,
                                                          cursor,
                                                          /*incrementalBackup=*/false,
                                                          /*fullBackup=*/true,
                                                          _path,
                                                          "Error extending backup cursor.");

    wtRet = cursor->close(cursor);
    if (wtRet != 0) {
        return wtRCToStatus(wtRet, session);
    }

    if (!swBackupBlocks.isOK()) {
        return swBackupBlocks.getStatus();
    }

    // Once all the backup cursors have been opened on a sharded cluster, we need to ensure that the
    // data being copied from each shard is at the same point-in-time across the entire cluster to
    // have a consistent view of the data. For shards that opened their backup cursor before the
    // established point-in-time for backup, they will need to create a full copy of the additional
    // journal files returned by this method to ensure a consistent backup of the data is taken.
    std::deque<std::string> filenames;
    for (const auto& entry : swBackupBlocks.getValue()) {
        filenames.push_back(entry.filePath());
    }

    return {filenames};
}

// Can throw standard exceptions
static void copy_file_size(OperationContext* opCtx,
                           const boost::filesystem::path& srcFile,
                           const boost::filesystem::path& destFile,
                           boost::uintmax_t fsize,
                           ProgressMeterHolder& progressMeter) {
    constexpr int bufsize = 8 * 1024;
    auto buf = std::make_unique<char[]>(bufsize);
    auto bufptr = buf.get();
    constexpr auto samplerate = 128;
    auto sampler = 1;

    std::ifstream src{};
    src.exceptions(std::ios::failbit | std::ios::badbit);
    src.open(srcFile.string(), std::ios::binary);

    std::ofstream dst{};
    dst.exceptions(std::ios::failbit | std::ios::badbit);
    dst.open(destFile.string(), std::ios::binary);

    while (fsize > 0) {
        if (--sampler == 0) {
            opCtx->checkForInterrupt();
            sampler = samplerate;
        }
        boost::uintmax_t cnt = bufsize;
        if (fsize < bufsize)
            cnt = fsize;
        src.read(bufptr, cnt);
        dst.write(bufptr, cnt);
        fsize -= cnt;
        progressMeter.hit(cnt);
    }
}

Status WiredTigerKVEngine::_hotBackupPopulateLists(OperationContext* opCtx,
                                                   const std::string& path,
                                                   std::vector<DBTuple>& dbList,
                                                   std::vector<FileTuple>& filesList,
                                                   boost::uintmax_t& totalfsize) {
    // Nothing to backup for non-durable engine.
    if (!_durable) {
        return EngineExtension::hotBackup(opCtx, path);
    }

    namespace fs = boost::filesystem;
    int ret;

    const char* journalDir = "journal";
    fs::path destPath{path};

    // Prevent any DB writes between two backup cursors
    std::unique_ptr<Lock::GlobalRead> global;
    if (_encryptionKeyDB) {
        global = std::make_unique<decltype(global)::element_type>(opCtx);
    }

    // Open backup cursor in new session, the session will kill the
    // cursor upon closing.
    {
        auto session = std::make_shared<WiredTigerSession>(_conn);
        WT_SESSION* s = session->getSession();
        ret = s->log_flush(s, "sync=off");
        if (ret != 0) {
            return wtRCToStatus(ret, s);
        }
        WT_CURSOR* c = nullptr;
        ret = s->open_cursor(s, "backup:", nullptr, nullptr, &c);
        if (ret != 0) {
            return wtRCToStatus(ret, s);
        }
        dbList.emplace_back(_path, destPath, session, c);
    }

    // Open backup cursor for keyDB
    if (_encryptionKeyDB) {
        auto session = std::make_shared<WiredTigerSession>(_encryptionKeyDB->getConnection());
        WT_SESSION* s = session->getSession();
        ret = s->log_flush(s, "sync=off");
        if (ret != 0) {
            return wtRCToStatus(ret, s);
        }
        WT_CURSOR* c = nullptr;
        ret = s->open_cursor(s, "backup:", nullptr, nullptr, &c);
        if (ret != 0) {
            return wtRCToStatus(ret, s);
        }
        dbList.emplace_back(fs::path{_path} / keydbDir, destPath / keydbDir, session, c);
    }

    // Populate list of files to copy
    for (auto&& db : dbList) {
        fs::path srcPath = std::get<0>(db);
        fs::path destPath = std::get<1>(db);
        WT_CURSOR* c = std::get<WT_CURSOR*>(db);

        const char* filename = NULL;
        while ((ret = c->next(c)) == 0 && (ret = c->get_key(c, &filename)) == 0) {
            fs::path srcFile{srcPath / filename};
            fs::path destFile{destPath / filename};

            if (fs::exists(srcFile)) {
                auto fsize = fs::file_size(srcFile);
                totalfsize += fsize;
                filesList.emplace_back(srcFile, destFile, fsize, fs::last_write_time(srcFile));
            } else {
                // WT-999: check journal folder.
                srcFile = srcPath / journalDir / filename;
                destFile = destPath / journalDir / filename;
                if (fs::exists(srcFile)) {
                    auto fsize = fs::file_size(srcFile);
                    totalfsize += fsize;
                    filesList.emplace_back(srcFile, destFile, fsize, fs::last_write_time(srcFile));
                } else {
                    return Status(ErrorCodes::InvalidPath,
                                  str::stream() << "Cannot find source file for backup :" << filename << ", source path: " << srcPath.string());
                }
            }
        }
        if (ret == WT_NOTFOUND)
            ret = 0;
        else
            return wtRCToStatus(ret, nullptr);
    }
    // We also need to backup storage engine metadata
    {
        const char* storageMetadata = "storage.bson";
        fs::path srcFile{fs::path{_path} / storageMetadata};
        fs::path destFile{destPath / storageMetadata};
        auto fsize = fs::file_size(srcFile);
        totalfsize += fsize;
        filesList.emplace_back(srcFile, destFile, fsize, fs::last_write_time(srcFile));
    }

    // Release global lock (if it was created)
    global.reset();

    return wtRCToStatus(ret, nullptr);
}

static void setupHotBackupProgressMeter(OperationContext* opCtx,
                                        ProgressMeterHolder& progressMeter,
                                        boost::uintmax_t totalfsize) {
    constexpr auto curopMessage = "Hot Backup: copying data bytes"_sd;
    stdx::unique_lock<Client> lk(*opCtx->getClient());
    progressMeter.set(CurOp::get(opCtx)->setProgress_inlock(curopMessage));
    progressMeter->reset(totalfsize, 10, 512);
}

namespace {

// Define log redirector for AWS SDK
class MongoLogSystem : public Aws::Utils::Logging::FormattedLogSystem
{
public:

    using Base = FormattedLogSystem;

    MongoLogSystem() :
        Base(Aws::Utils::Logging::LogLevel::Info)
    {}

    virtual ~MongoLogSystem() {}

protected:

    virtual void ProcessFormattedStatement(Aws::String&& statement) override {
        LOGV2(29011, "{statement}", "statement"_attr = statement);
    }

    virtual void Flush() override {}
};

// Special version of filebuf to read exact number of bytes from the input file
// It works with TransferManager because TransferManager uses seekg/tellg
// in its CreateUploadFileHandle method to get file length and then does not
// try to read after acquired length value.
class AWS_CORE_API SizedFileBuf : public std::filebuf
{
public:
    SizedFileBuf(std::size_t lengthToRead) : _lengthToRead(lengthToRead) {}

protected:
    pos_type seekoff(off_type off, std::ios_base::seekdir dir,
                     std::ios_base::openmode which = std::ios_base::in | std::ios_base::out) override {
        if (dir == std::ios_base::end)
            return std::filebuf::seekpos(_lengthToRead + off);
        return std::filebuf::seekoff(off, dir, which);
    }

private:
    const std::size_t _lengthToRead;

};

// Subclass Aws::IOStream to manage SizedFileBuf's lifetime
class AWS_CORE_API SizedFileStream : public Aws::IOStream
{
public:
    SizedFileStream(std::size_t lengthToRead, const std::string &filename, ios_base::openmode mode = ios_base::in)
        : _filebuf(lengthToRead) {
        init(&_filebuf);

        if (!_filebuf.open(filename, mode)) {
            setstate(failbit);
        }
    }

private:
    SizedFileBuf _filebuf;
};

// Subclass AsyncCallerContext
class UploadContext : public Aws::Client::AsyncCallerContext {
public:
    UploadContext(std::shared_ptr<SizedFileStream>& stream)
        : _stream(stream) {}

    const std::shared_ptr<SizedFileStream>& GetStream() const { return _stream; }

    bool ShouldRetry() const { return _retry_cnt-- > 0; }

    void doProgress(ProgressMeterHolder& progressMeter, uint64_t bytes_transferred) const {
        if (bytes_transferred > _bytes_reported) {
            progressMeter.hit(bytes_transferred - _bytes_reported);
            _bytes_reported = bytes_transferred;
        }
    }

private:
    std::shared_ptr<SizedFileStream> _stream;
    mutable int _retry_cnt = 5;
    mutable uint64_t _bytes_reported = 0;
};

}

//TODO: (15) consider replacing s3params with BSONObj and moving parse code from backup_commands.cpp
Status WiredTigerKVEngine::hotBackup(OperationContext* opCtx, const percona::S3BackupParameters& s3params) {
    WiredTigerHotBackupGuard backupGuard{opCtx};
    // list of DBs to backup
    std::vector<DBTuple> dbList;
    // list of files to backup
    std::vector<FileTuple> filesList;
    // total size of files to backup
    boost::uintmax_t totalfsize = 0;

    auto status = _hotBackupPopulateLists(opCtx, s3params.path, dbList, filesList, totalfsize);
    if (!status.isOK()) {
        return status;
    }

    ProgressMeterHolder progressMeter;
    setupHotBackupProgressMeter(opCtx, progressMeter, totalfsize);

    // stream files to S3-compatible storage
    Aws::SDKOptions options;
    Aws::InitAPI(options);
    ON_BLOCK_EXIT([&] { Aws::ShutdownAPI(options); });
    Aws::Utils::Logging::InitializeAWSLogging(Aws::MakeShared<MongoLogSystem>("AWS"));
    ON_BLOCK_EXIT([&] { Aws::Utils::Logging::ShutdownAWSLogging(); });

    Aws::Client::ClientConfiguration config;
    config.endpointOverride = s3params.endpoint; // for example "127.0.0.1:9000"
    config.scheme = Aws::Http::SchemeMapper::FromString(s3params.scheme.c_str());
    if (!s3params.region.empty())
        config.region = s3params.region;

    std::shared_ptr<Aws::Auth::AWSCredentialsProvider> credentialsProvider;
    if (!s3params.accessKeyId.empty()) {
        credentialsProvider = Aws::MakeShared<Aws::Auth::SimpleAWSCredentialsProvider>("AWS",
                                                                                       s3params.accessKeyId,
                                                                                       s3params.secretAccessKey);
    } else {
        // using ProfileConfigFileAWSCredentialsProvider to allow loading of non-default profile
        credentialsProvider = s3params.profile.empty()
            ? Aws::MakeShared<Aws::Auth::ProfileConfigFileAWSCredentialsProvider>("AWS", 1000 * 3600)
            : Aws::MakeShared<Aws::Auth::ProfileConfigFileAWSCredentialsProvider>("AWS", s3params.profile.c_str(), 1000 * 3600);
    }
    auto s3_client = Aws::MakeShared<Aws::S3::S3Client>("AWS", credentialsProvider, config, Aws::Client::AWSAuthV4Signer::PayloadSigningPolicy::Never, s3params.useVirtualAddressing);

    // check if bucket already exists and skip create if it does
    bool bucketExists{false};
    {
        auto outcome = s3_client->ListBuckets();
        if (!outcome.IsSuccess()) {
            return Status(ErrorCodes::InternalError,
                          str::stream() << "Cannot list buckets on storage server"
                                        << " : " << outcome.GetError().GetExceptionName()
                                        << " : " << outcome.GetError().GetMessage());
        }
        for (auto&& bucket : outcome.GetResult().GetBuckets()) {
            if (bucket.GetName() == s3params.bucket) {
                bucketExists = true;
            }
        }
    }

    // create bucket for the backup
    if (!bucketExists) {
        Aws::S3::Model::CreateBucketRequest request;
        request.SetBucket(s3params.bucket);

        auto outcome = s3_client->CreateBucket(request);
        if (!outcome.IsSuccess()) {
            return Status(ErrorCodes::InvalidPath,
                          str::stream() << "Cannot create '" << s3params.bucket << "' bucket for the backup"
                                        << " : " << outcome.GetError().GetExceptionName()
                                        << " : " << outcome.GetError().GetMessage());
        }
        LOGV2(29012, "Successfully created bucket for backup: {bucket}",
              "bucket"_attr = s3params.bucket);
    }

    // check if target location is empty, fail if not
    if (bucketExists) {
        Aws::S3::Model::ListObjectsRequest request;
        request.SetBucket(s3params.bucket);
        if (!s3params.path.empty())
            request.SetPrefix(s3params.path);

        auto outcome = s3_client->ListObjects(request);
        if (!outcome.IsSuccess()) {
            return Status(ErrorCodes::InvalidPath,
                          str::stream() << "Cannot list objects in the target location"
                                        << " : " << outcome.GetError().GetExceptionName()
                                        << " : " << outcome.GetError().GetMessage());
        }
        const auto root = s3params.path + '/';
        Aws::Vector<Aws::S3::Model::Object> object_list = outcome.GetResult().GetContents();
        for (auto const &s3_object : object_list) {
            if (s3_object.GetKey() != root) {
                return Status(ErrorCodes::InvalidPath,
                              str::stream() << "Target location is not empty"
                                            << " : " << s3params.bucket << '/' << s3params.path);
            }
        }
    }

    // multipart uploads do not work with GCP/GCS
    // so we need to check if we can start multipart upload before
    // trying to use TransferManager
    bool multipart_supported = true;
    {
        boost::filesystem::path key{s3params.path};
        key /= "multipart_upload_probe";
        auto outcome = s3_client->CreateMultipartUpload(
                Aws::S3::Model::CreateMultipartUploadRequest()
                .WithBucket(s3params.bucket)
                .WithKey(key.string())
                .WithContentType("application/octet-stream"));
        
        if (!outcome.IsSuccess()) {
            auto e = outcome.GetError();
            if (e.GetResponseCode() == Aws::Http::HttpResponseCode::BAD_REQUEST
                && e.GetErrorType() == Aws::S3::S3Errors::UNKNOWN) {
                multipart_supported = false;
            } else {
                return Status(ErrorCodes::InternalError,
                              str::stream() << "Unexpected error while trying to probe multipart upload support."
                                            << " Response code: " << int(e.GetResponseCode())
                                            << " Error type: " << int(e.GetErrorType()));
            }
        } else {
            // cancel test upload
            auto upload_id = outcome.GetResult().GetUploadId();
            auto outcome2 = s3_client->AbortMultipartUpload(
                    Aws::S3::Model::AbortMultipartUploadRequest()
                    .WithBucket(s3params.bucket)
                    .WithKey(key.string())
                    .WithUploadId(upload_id));
            if (!outcome2.IsSuccess()) {
                return Status(ErrorCodes::InternalError,
                              str::stream() << "Cannot abort test multipart upload"
                                            << " : " << upload_id);
            }
        }
    }

    if (multipart_supported) {
        // stream files using TransferManager
        using namespace Aws::Transfer;

        const size_t poolSize = s3params.threadPoolSize;
        auto executor = Aws::MakeShared<Aws::Utils::Threading::PooledThreadExecutor>("PooledThreadExecutor", poolSize);

        TransferManagerConfiguration trManConf(executor.get());
        trManConf.s3Client = s3_client;
        trManConf.computeContentMD5 = true;

        // by default part size is 5MB and number of parts is limited by 10000
        // if we have files bigger than 50GB we need to increase bufferSize
        // and transferBufferMaxHeapSize
        {
            // s3 object maximum size is 5TB
            constexpr size_t maxS3Object = (1ull << 40) * 5;
            // find biggest file
            size_t biggestFile = 0;
            for (auto&& file : filesList) {
                auto fsize{std::get<2>(file)};
                if (fsize > maxS3Object) {
                    boost::filesystem::path srcFile{std::get<0>(file)};
                    return Status(ErrorCodes::InvalidPath,
                                  str::stream() << "Cannot upload '" << srcFile.string() << "' to s3 "
                                                << "because its size is over maximum s3 object size (5TB)");
                }
                if (fsize > biggestFile) {
                    biggestFile = fsize;
                }
            }
            // find minimum chunk size and round it to MB
            size_t minChunkSizeMB = ((biggestFile / 10000) + (1 << 20) - 1) >> 20;
            if (minChunkSizeMB << 20 > trManConf.bufferSize) {
                LOGV2_DEBUG(29075, 2, "setting multipart upload's chunk size to {minChunkSizeMB}MB", "minChunkSizeMB"_attr = minChunkSizeMB);
                trManConf.bufferSize = minChunkSizeMB << 20;
                trManConf.transferBufferMaxHeapSize = poolSize * trManConf.bufferSize;
            }
        }

        // cancellation indicator
        AtomicWord<bool> backupCancelled(false);
        // error message set when backupCancelled was set to true
        synchronized_value<std::string> cancelMessage;

        // upload callback
        trManConf.uploadProgressCallback = [&](const TransferManager* trMan, const std::shared_ptr<const TransferHandle>& h) {
            if (backupCancelled.load()) {
                if (h->IsMultipart()) {
                    const_cast<TransferManager*>(trMan)->AbortMultipartUpload(
                            std::const_pointer_cast<TransferHandle>(h));
                } else {
                    std::const_pointer_cast<TransferHandle>(h)->Cancel();
                }
            }
            auto uploadContext = std::static_pointer_cast<const UploadContext>(h->GetContext());
            uploadContext->doProgress(progressMeter, h->GetBytesTransferred());
            opCtx->checkForInterrupt();
        };

        // error callback
        trManConf.errorCallback = [](const TransferManager*, const std::shared_ptr<const TransferHandle>& h, const Aws::Client::AWSError<Aws::S3::S3Errors>& e) {
            LOGV2(29076, "errorCallback",
                  "IsMultipart"_attr = h->IsMultipart(),
                  "Id"_attr = h->GetId(),
                  "Key"_attr = h->GetKey(),
                  "MultiPartId"_attr = h->GetMultiPartId(),
                  "VersionId"_attr = h->GetVersionId());
            LOGV2(29077, "errorcallback error",
                  "ErrorType"_attr = static_cast<int>(e.GetErrorType()),
                  "ExceptionName"_attr = e.GetExceptionName(),
                  "Message"_attr = e.GetMessage(),
                  "RemoteHostIpAddress"_attr = e.GetRemoteHostIpAddress(),
                  "RequestId"_attr = e.GetRequestId(),
                  "ResponseCode"_attr = static_cast<int>(e.GetResponseCode()),
                  "ShouldRetry"_attr = e.ShouldRetry());
            // response headers 
            std::stringstream ss;
            for (auto&& header : e.GetResponseHeaders()) {
                ss << header.first << " = " << header.second << ";";
            }
            LOGV2(29078, "errorCallback response headers",
                  "headers"_attr = ss.str());
        };

        // transfer status update callback
        trManConf.transferStatusUpdatedCallback = [&](const TransferManager* trMan, const std::shared_ptr<const TransferHandle>& h) {
            const char* status = "nullptr";
            switch (h->GetStatus()) {
            //this value is only used for directory synchronization
            case TransferStatus::EXACT_OBJECT_ALREADY_EXISTS:
                status = "EXACT_OBJECT_ALREADY_EXISTS"; break;
            //Operation is still queued and has not begun processing
            case TransferStatus::NOT_STARTED:
                status = "NOT_STARTED"; break;
            //Operation is now running
            case TransferStatus::IN_PROGRESS:
                status = "IN_PROGRESS"; break;
            //Operation was canceled. A Canceled operation can still be retried
            case TransferStatus::CANCELED:
                status = "CANCELED"; break;
            //Operation failed, A failed operaton can still be retried.
            case TransferStatus::FAILED:
                status = "FAILED"; break;
            //Operation was successful
            case TransferStatus::COMPLETED:
                status = "COMPLETED"; break;
            //Operation either failed or was canceled and a user deleted the multi-part upload from S3.
            case TransferStatus::ABORTED:
                status = "ABORTED"; break;
            }
            LOGV2_DEBUG(29079, 2, "transferStatusUpdatedCallback",
                        "status"_attr = status,
                        "Id"_attr = h->GetId());
            if (h->GetStatus() == TransferStatus::FAILED) {
                auto uploadContext = std::static_pointer_cast<const UploadContext>(h->GetContext());
                auto err = h->GetLastError();
                LOGV2_WARNING(29080, "Error uploading",
                              "Key"_attr = h->GetKey(),
                              "errmsg"_attr = err.GetMessage());
                if (err.ShouldRetry() && uploadContext->ShouldRetry()) {
                    LOGV2(29081, "Retrying upload",
                          "Key"_attr = h->GetKey());
                    const_cast<TransferManager*>(trMan)->RetryUpload(
                            uploadContext->GetStream(), std::const_pointer_cast<TransferHandle>(h));
                } else {
                    LOGV2_ERROR(29082, "Unrecoverable error occured or retry count exhausted. Cancelling backup");
                    cancelMessage = err.GetMessage();
                    backupCancelled.store(true);
                    if (h->IsMultipart()) {
                        const_cast<TransferManager*>(trMan)->AbortMultipartUpload(
                                std::const_pointer_cast<TransferHandle>(h));
                    } else {
                        std::const_pointer_cast<TransferHandle>(h)->Cancel();
                    }
                }
            }
        };

        auto trMan = TransferManager::Create(trManConf);

        bool failed = false;

        // create code block to run ON_BLOCK_EXIT before
        // checking failed flag value
        {
            std::vector<std::shared_ptr<TransferHandle>> trHandles;
            ON_BLOCK_EXIT([&] {
                for (auto&& h : trHandles) {
                    h->WaitUntilFinished();
                    if (h->GetStatus() != TransferStatus::COMPLETED)
                        failed = true;
                }
            });

            try {
                for (auto&& file : filesList) {
                    boost::filesystem::path srcFile{std::get<0>(file)};
                    boost::filesystem::path destFile{std::get<1>(file)};
                    auto fsize{std::get<2>(file)};

                    LOGV2_DEBUG(29083, 2, "uploading",
                                "fileName"_attr = srcFile.string(),
                                "Key"_attr = destFile.string());

                    auto fileStream = Aws::MakeShared<SizedFileStream>("AWS", static_cast<std::size_t>(fsize),
                            srcFile.string(), std::ios_base::in | std::ios_base::binary);
                    if (!fileStream->good()) {
                        auto eno = errno;
                        // cancel all uploads
                        cancelMessage = str::stream()
                            << "Cannot open file '" << srcFile.string() << "' for upload. "
                            << "Error is: " << errorMessage(systemError(eno));
                        backupCancelled.store(true);
                        break;
                    }

                    trHandles.push_back(
                        trMan->UploadFile(fileStream,
                                          s3params.bucket,
                                          destFile.string(),
                                          "application/octet-stream",
                                          Aws::Map<Aws::String, Aws::String>(),
                                          Aws::MakeShared<UploadContext>("AWS", fileStream)));
                }
            } catch (const std::exception& ex) {
                // set backupCancelled on any exception
                cancelMessage = ex.what();
                backupCancelled.store(true);
            } 
        }

        if (failed) {
            auto msg = cancelMessage.get();
            if (!msg.empty())
                return Status(ErrorCodes::CommandFailed, cancelMessage.get());
            return Status(ErrorCodes::CommandFailed,
                          "Backup failed. See server log for detailed error messages.");
        }

        return Status::OK();
    }

    // upload files without TransferManager (for those servers which have no 
    // multipart upload support)
    // TODO: for GCP/GCS it is possible to use 'compose' operations

    // reconfigure progressMeter since in this case we will call hit() once per file
    progressMeter->reset(totalfsize, 10, 1);

    for (auto&& file : filesList) {
        boost::filesystem::path srcFile{std::get<0>(file)};
        boost::filesystem::path destFile{std::get<1>(file)};
        auto fsize{std::get<2>(file)};

        LOGV2_DEBUG(29002, 2, "uploading file: {srcFile}", "srcFile"_attr = srcFile.string());
        LOGV2_DEBUG(29003, 2, "      key name: {destFile}", "destFile"_attr = destFile.string());

        Aws::S3::Model::PutObjectRequest request;
        request.SetBucket(s3params.bucket);
        request.SetKey(destFile.string());
        request.SetContentLength(fsize);
        request.SetContentType("application/octet-stream");

        auto fileToUpload = Aws::MakeShared<Aws::FStream>("AWS", srcFile.string(), std::ios_base::in | std::ios_base::binary);
        if (!fileToUpload) {
            return Status(ErrorCodes::InvalidPath,
                          str::stream() << "Cannot open file '" << srcFile.string() << "' for backup"
                                        << " : " << strerror(errno));
        }
        request.SetBody(fileToUpload);

        auto outcome = s3_client->PutObject(request);
        if (!outcome.IsSuccess()) {
            return Status(ErrorCodes::InternalError,
                          str::stream() << "Cannot backup '" << srcFile.string() << "'"
                                        << " : " << outcome.GetError().GetExceptionName()
                                        << " : " << outcome.GetError().GetMessage());
        }
        progressMeter.hit(fsize);
        LOGV2_DEBUG(29004, 2, "Successfully uploaded file: {destFile}",
                    "destFile"_attr = destFile.string());
        opCtx->checkForInterrupt();
    }

    return Status::OK();
}

Status WiredTigerKVEngine::hotBackup(OperationContext* opCtx, const std::string& path) {
    namespace fs = boost::filesystem;

    WiredTigerHotBackupGuard backupGuard{opCtx};
    // list of DBs to backup
    std::vector<DBTuple> dbList;
    // list of files to backup
    std::vector<FileTuple> filesList;
    // total size of files to backup
    boost::uintmax_t totalfsize = 0;

    auto status = _hotBackupPopulateLists(opCtx, path, dbList, filesList, totalfsize);
    if (!status.isOK()) {
        return status;
    }

    ProgressMeterHolder progressMeter;
    setupHotBackupProgressMeter(opCtx, progressMeter, totalfsize);

    // We assume destination dir exists - it is created during command validation
    fs::path destPath{path};
    std::set<fs::path> existDirs{destPath};

    // Do copy files
    for (auto&& file : filesList) {
        fs::path srcFile{std::get<0>(file)};
        fs::path destFile{std::get<1>(file)};
        auto fsize{std::get<2>(file)};

        try {
            // Try creating destination directories if needed.
            const fs::path destDir(destFile.parent_path());
            if (!existDirs.count(destDir)) {
                fs::create_directories(destDir);
                existDirs.insert(destDir);
            }
            // fs::copy_file(srcFile, destFile, fs::copy_option::none);
            // copy_file cannot copy part of file so we need to use
            // more fine-grained copy
            copy_file_size(opCtx, srcFile, destFile, fsize, progressMeter);
        } catch (const fs::filesystem_error& ex) {
            return Status(ErrorCodes::InvalidPath, ex.what());
        } catch (const std::exception& ex) {
            return Status(ErrorCodes::InternalError, ex.what());
        }

    }

    return Status::OK();
}

namespace {

template<typename T1, typename T2>
void a_assert_eq(struct archive *a, T1 r1, T2 r2) {
    if (r1 != r2) {
        std::stringstream ss;
        ss << "libarchive error " << archive_errno(a);
        ss << ": " << archive_error_string(a);
        throw std::runtime_error(ss.str());
    }
}

} // namespace

Status WiredTigerKVEngine::hotBackupTar(OperationContext* opCtx, const std::string& path) {
    namespace fs = boost::filesystem;

    WiredTigerHotBackupGuard backupGuard{opCtx};
    // list of DBs to backup
    std::vector<DBTuple> dbList;
    // list of files to backup
    std::vector<FileTuple> filesList;
    // total size of files to backup
    boost::uintmax_t totalfsize = 0;

    auto status = _hotBackupPopulateLists(opCtx, "", dbList, filesList, totalfsize);
    if (!status.isOK()) {
        return status;
    }

    ProgressMeterHolder progressMeter;
    setupHotBackupProgressMeter(opCtx, progressMeter, totalfsize);

    // Write tar archive
    try {
        struct archive *a{archive_write_new()};
        if (a == nullptr)
            throw std::runtime_error("cannot create archive");
        ON_BLOCK_EXIT([&] { archive_write_free(a);});
        a_assert_eq(a, 0, archive_write_set_format_pax_restricted(a));
        a_assert_eq(a, 0, archive_write_open_filename(a, path.c_str()));

        struct archive_entry *entry{archive_entry_new()};
        if (entry == nullptr)
            throw std::runtime_error("cannot create archive entry");
        ON_BLOCK_EXIT([&] { archive_entry_free(entry);});

        constexpr int bufsize = 8 * 1024;
        auto buf = std::make_unique<char[]>(bufsize);
        auto bufptr = buf.get();
        constexpr auto samplerate = 128;
        auto sampler = 1;

        for (auto&& file : filesList) {
            fs::path srcFile{std::get<0>(file)};
            fs::path destFile{std::get<1>(file)};
            auto fsize{std::get<2>(file)};
            auto fmtime{std::get<3>(file)};

            LOGV2_DEBUG(29005, 2, "backup of file: {srcFile}",
                        "srcFile"_attr = srcFile.string());
            LOGV2_DEBUG(29006, 2, "    storing as: {destFile}",
                        "destFile"_attr = destFile.string());

            archive_entry_clear(entry);
            archive_entry_set_pathname(entry, destFile.string().c_str());
            archive_entry_set_size(entry, fsize);
            archive_entry_set_filetype(entry, AE_IFREG);
            archive_entry_set_perm(entry, 0660);
            archive_entry_set_mtime(entry, fmtime, 0);
            a_assert_eq(a, 0, archive_write_header(a, entry));

            std::ifstream src{};
            src.exceptions(std::ios::failbit | std::ios::badbit);
            src.open(srcFile.string(), std::ios::binary);

            while (fsize > 0) {
                if (--sampler == 0) {
                    opCtx->checkForInterrupt();
                    sampler = samplerate;
                }
                auto cnt = bufsize;
                if (fsize < bufsize)
                    cnt = fsize;
                src.read(bufptr, cnt);
                a_assert_eq(a, cnt, archive_write_data(a, bufptr, cnt));
                fsize -= cnt;
                progressMeter.hit(cnt);
            }
        }
    } catch (const fs::filesystem_error& ex) {
        return Status(ErrorCodes::InvalidPath, ex.what());
    } catch (const std::exception& ex) {
        return Status(ErrorCodes::InternalError, ex.what());
    }

    return Status::OK();
}

void WiredTigerKVEngine::syncSizeInfo(bool sync) const {
    if (!_sizeStorer)
        return;

    try {
        _sizeStorer->flush(sync);
    } catch (const WriteConflictException&) {
        // ignore, we'll try again later.
    } catch (const AssertionException& ex) {
        // re-throw exception if it's not WT_CACHE_FULL.
        if (!_durable && ex.code() == ErrorCodes::ExceededMemoryLimit) {
            LOGV2_ERROR(29000,
                        "size storer failed to sync cache... ignoring: {ex_what}",
                        "ex_what"_attr = ex.what());
        } else {
            throw;
        }
    }
}

void WiredTigerKVEngine::setOldestActiveTransactionTimestampCallback(
    StorageEngine::OldestActiveTransactionTimestampCallback callback) {
    stdx::lock_guard<Latch> lk(_oldestActiveTransactionTimestampCallbackMutex);
    _oldestActiveTransactionTimestampCallback = std::move(callback);
};

RecoveryUnit* WiredTigerKVEngine::newRecoveryUnit() {
    return new WiredTigerRecoveryUnit(_sessionCache.get());
}

void WiredTigerKVEngine::setRecordStoreExtraOptions(const std::string& options) {
    _rsOptions = options;
}

void WiredTigerKVEngine::setSortedDataInterfaceExtraOptions(const std::string& options) {
    _indexOptions = options;
}

Status WiredTigerKVEngine::createRecordStore(OperationContext* opCtx,
                                             const NamespaceString& nss,
                                             StringData ident,
                                             const CollectionOptions& options,
                                             KeyFormat keyFormat) {
    _ensureIdentPath(ident);
    WiredTigerSession session(_conn);

    StatusWith<std::string> result =
        WiredTigerRecordStore::generateCreateString(_canonicalName,
                                                    nss,
                                                    ident,
                                                    options,
                                                    _rsOptions,
                                                    keyFormat,
                                                    WiredTigerUtil::useTableLogging(nss));

    if (options.clusteredIndex) {
        // A clustered collection requires both CollectionOptions.clusteredIndex and
        // KeyFormat::String. For a clustered record store that is not associated with a clustered
        // collection KeyFormat::String is sufficient.
        uassert(6144100,
                "RecordStore with CollectionOptions.clusteredIndex requires KeyFormat::String",
                keyFormat == KeyFormat::String);
    }

    if (!result.isOK()) {
        return result.getStatus();
    }
    std::string config = result.getValue();

    string uri = _uri(ident);
    WT_SESSION* s = session.getSession();
    LOGV2_DEBUG(22331,
                2,
                "WiredTigerKVEngine::createRecordStore ns: {namespace} uri: {uri} config: {config}",
                logAttrs(nss),
                "uri"_attr = uri,
                "config"_attr = config);
    return wtRCToStatus(s->create(s, uri.c_str(), config.c_str()), s);
}

Status WiredTigerKVEngine::importRecordStore(OperationContext* opCtx,
                                             StringData ident,
                                             const BSONObj& storageMetadata,
                                             const ImportOptions& importOptions) {
    _ensureIdentPath(ident);
    WiredTigerSession session(_conn);

    if (MONGO_unlikely(WTWriteConflictExceptionForImportCollection.shouldFail())) {
        LOGV2(6177300,
              "Failpoint WTWriteConflictExceptionForImportCollection enabled. Throwing "
              "WriteConflictException",
              "ident"_attr = ident);
        throwWriteConflictException();
    }

    std::string config = uassertStatusOK(
        WiredTigerUtil::generateImportString(ident, storageMetadata, importOptions));

    string uri = _uri(ident);
    WT_SESSION* s = session.getSession();
    LOGV2_DEBUG(5095102,
                2,
                "WiredTigerKVEngine::importRecordStore",
                "uri"_attr = uri,
                "config"_attr = config);

    return wtRCToStatus(s->create(s, uri.c_str(), config.c_str()), s);
}

Status WiredTigerKVEngine::recoverOrphanedIdent(OperationContext* opCtx,
                                                const NamespaceString& nss,
                                                StringData ident,
                                                const CollectionOptions& options) {
#ifdef _WIN32
    return {ErrorCodes::CommandNotSupported, "Orphan file recovery is not supported on Windows"};
#else
    invariant(_inRepairMode);

    // Moves the data file to a temporary name so that a new RecordStore can be created with the
    // same ident name. We will delete the new empty collection and rename the data file back so it
    // can be salvaged.

    boost::optional<boost::filesystem::path> identFilePath = getDataFilePathForIdent(ident);
    if (!identFilePath) {
        return {ErrorCodes::UnknownError, "Data file for ident " + ident + " not found"};
    }

    boost::system::error_code ec;
    invariant(boost::filesystem::exists(*identFilePath, ec));

    boost::filesystem::path tmpFile{*identFilePath};
    tmpFile += ".tmp";

    LOGV2(22332,
          "Renaming data file {file} to temporary file {temporary}",
          "Renaming data file to temporary",
          "file"_attr = identFilePath->generic_string(),
          "temporary"_attr = tmpFile.generic_string());
    auto status = fsyncRename(identFilePath.get(), tmpFile);
    if (!status.isOK()) {
        return status;
    }

    LOGV2(22333,
          "Creating new RecordStore for collection {namespace} with UUID: {uuid}",
          "Creating new RecordStore",
          "namespace"_attr = nss,
          "uuid"_attr = options.uuid);

    status = createRecordStore(opCtx, nss, ident, options);
    if (!status.isOK()) {
        return status;
    }

    LOGV2(22334, "Restoring orphaned data file", "file"_attr = identFilePath->generic_string());

    boost::filesystem::remove(*identFilePath, ec);
    if (ec) {
        return {ErrorCodes::UnknownError, "Error deleting empty data file: " + ec.message()};
    }
    status = fsyncParentDirectory(*identFilePath);
    if (!status.isOK()) {
        return status;
    }

    status = fsyncRename(tmpFile, identFilePath.get());
    if (!status.isOK()) {
        return status;
    }

    auto start = Date_t::now();
    LOGV2(22335, "Salvaging ident {ident}", "Salvaging ident", "ident"_attr = ident);

    WiredTigerSession sessionWrapper(_conn);
    WT_SESSION* session = sessionWrapper.getSession();
    status = wtRCToStatus(
        session->salvage(session, _uri(ident).c_str(), nullptr), session, "Salvage failed: ");
    LOGV2(4795907, "Salvage complete", "duration"_attr = Date_t::now() - start);
    if (status.isOK()) {
        return {ErrorCodes::DataModifiedByRepair,
                str::stream() << "Salvaged data for ident " << ident};
    }
    LOGV2_WARNING(22354,
                  "Could not salvage data. Rebuilding ident: {status_reason}",
                  "Could not salvage data. Rebuilding ident",
                  "ident"_attr = ident,
                  "error"_attr = status.reason());

    //  If the data is unsalvageable, we should completely rebuild the ident.
    return _rebuildIdent(session, _uri(ident).c_str());
#endif
}

std::unique_ptr<RecordStore> WiredTigerKVEngine::getRecordStore(OperationContext* opCtx,
                                                                const NamespaceString& nss,
                                                                StringData ident,
                                                                const CollectionOptions& options) {

    bool isLogged;
    if (nss.size() == 0) {
        fassert(8423353, ident.startsWith("internal-"));
        isLogged = !getGlobalReplSettings().usingReplSets() &&
            !repl::ReplSettings::shouldRecoverFromOplogAsStandalone();
    } else {
        isLogged = WiredTigerUtil::useTableLogging(nss);
    }

    WiredTigerRecordStore::Params params;
    params.nss = nss;
    params.ident = ident.toString();
    params.engineName = _canonicalName;
    params.isCapped = options.capped;
    params.keyFormat = (options.clusteredIndex) ? KeyFormat::String : KeyFormat::Long;
    // Record stores for clustered collections need to guarantee uniqueness by preventing
    // overwrites.
    params.overwrite = options.clusteredIndex ? false : true;
    params.isEphemeral = _ephemeral;
    params.isLogged = isLogged;
    params.cappedCallback = nullptr;
    params.sizeStorer = _sizeStorer.get();
    params.tracksSizeAdjustments = true;
    params.forceUpdateWithFullDocument = options.timeseries != boost::none;

    if (nss.isOplog()) {
        // The oplog collection must have a size provided.
        invariant(options.cappedSize > 0);
        params.oplogMaxSize = options.cappedSize;
    }

    std::unique_ptr<WiredTigerRecordStore> ret;
    ret = std::make_unique<StandardWiredTigerRecordStore>(this, opCtx, params);
    ret->postConstructorInit(opCtx);

    // Sizes should always be checked when creating a collection during rollback or replication
    // recovery. This is in case the size storer information is no longer accurate. This may be
    // necessary if capped deletes are rolled-back, if rollback occurs across a collection rename,
    // or when collection creation is not part of a stable checkpoint.
    const auto replCoord = repl::ReplicationCoordinator::get(getGlobalServiceContext());
    const bool inRollback = replCoord && replCoord->getMemberState().rollback();
    if (inRollback || inReplicationRecovery(getGlobalServiceContext())) {
        ret->checkSize(opCtx);
    }

    return std::move(ret);
}

string WiredTigerKVEngine::_uri(StringData ident) const {
    invariant(ident.find(kTableUriPrefix) == string::npos);
    return kTableUriPrefix + ident.toString();
}

Status WiredTigerKVEngine::createSortedDataInterface(OperationContext* opCtx,
                                                     const NamespaceString& nss,
                                                     const CollectionOptions& collOptions,
                                                     StringData ident,
                                                     const IndexDescriptor* desc) {
    _ensureIdentPath(ident);

    std::string collIndexOptions;

    if (auto storageEngineOptions = collOptions.indexOptionDefaults.getStorageEngine()) {
        collIndexOptions =
            dps::extractElementAtPath(*storageEngineOptions, _canonicalName + ".configString")
                .str();
    }
    // Some unittests use a OperationContextNoop that can't support such lookups.
    StatusWith<std::string> result =
        WiredTigerIndex::generateCreateString(_canonicalName,
                                              _indexOptions,
                                              collIndexOptions,
                                              nss,
                                              *desc,
                                              WiredTigerUtil::useTableLogging(nss));
    if (!result.isOK()) {
        return result.getStatus();
    }

    std::string config = result.getValue();

    LOGV2_DEBUG(
        22336,
        2,
        "WiredTigerKVEngine::createSortedDataInterface uuid: {collection_uuid} ident: {ident} "
        "config: {config}",
        "collection_uuid"_attr = collOptions.uuid,
        "ident"_attr = ident,
        "config"_attr = config);
    return WiredTigerIndex::create(opCtx, _uri(ident), config);
}

Status WiredTigerKVEngine::importSortedDataInterface(OperationContext* opCtx,
                                                     StringData ident,
                                                     const BSONObj& storageMetadata,
                                                     const ImportOptions& importOptions) {
    _ensureIdentPath(ident);

    if (MONGO_unlikely(WTWriteConflictExceptionForImportIndex.shouldFail())) {
        LOGV2(6177301,
              "Failpoint WTWriteConflictExceptionForImportIndex enabled. Throwing "
              "WriteConflictException",
              "ident"_attr = ident);
        throwWriteConflictException();
    }

    std::string config = uassertStatusOK(
        WiredTigerUtil::generateImportString(ident, storageMetadata, importOptions));

    LOGV2_DEBUG(5095103,
                2,
                "WiredTigerKVEngine::importSortedDataInterface",
                "ident"_attr = ident,
                "config"_attr = config);
    return WiredTigerIndex::create(opCtx, _uri(ident), config);
}

Status WiredTigerKVEngine::dropSortedDataInterface(OperationContext* opCtx, StringData ident) {
    return WiredTigerIndex::Drop(opCtx, _uri(ident));
}

std::unique_ptr<SortedDataInterface> WiredTigerKVEngine::getSortedDataInterface(
    OperationContext* opCtx,
    const NamespaceString& nss,
    const CollectionOptions& collOptions,
    StringData ident,
    const IndexDescriptor* desc) {
    if (desc->isIdIndex()) {
        invariant(!collOptions.clusteredIndex);
        return std::make_unique<WiredTigerIdIndex>(
            opCtx, _uri(ident), ident, desc, WiredTigerUtil::useTableLogging(nss));
    }
    auto keyFormat = (collOptions.clusteredIndex) ? KeyFormat::String : KeyFormat::Long;
    if (desc->unique()) {
        return std::make_unique<WiredTigerIndexUnique>(
            opCtx, _uri(ident), ident, keyFormat, desc, WiredTigerUtil::useTableLogging(nss));
    }

    return std::make_unique<WiredTigerIndexStandard>(
        opCtx, _uri(ident), ident, keyFormat, desc, WiredTigerUtil::useTableLogging(nss));
}

Status WiredTigerKVEngine::createColumnStore(OperationContext* opCtx,
                                             const NamespaceString& ns,
                                             const CollectionOptions& collOptions,
                                             StringData ident,
                                             const IndexDescriptor* desc) {
    _ensureIdentPath(ident);
    invariant(desc->getIndexType() == IndexType::INDEX_COLUMN);

    StatusWith<std::string> result =
        WiredTigerColumnStore::generateCreateString(_canonicalName, ns, *desc);
    if (!result.isOK()) {
        return result.getStatus();
    }

    std::string config = std::move(result.getValue());

    LOGV2_DEBUG(6738400,
                2,
                "WiredTigerKVEngine::createColumnStore",
                "collection_uuid"_attr = collOptions.uuid,
                "ident"_attr = ident,
                "config"_attr = config);
    return WiredTigerColumnStore::create(opCtx, _uri(ident), config);
}

std::unique_ptr<ColumnStore> WiredTigerKVEngine::getColumnStore(
    OperationContext* opCtx,
    const NamespaceString& nss,
    const CollectionOptions& collOptions,
    StringData ident,
    const IndexDescriptor* descriptor) {
    // TODO SERVER-66098 readOnly support.
    const bool readOnly = false;
    return std::make_unique<WiredTigerColumnStore>(opCtx, _uri(ident), ident, descriptor, readOnly);
}

std::unique_ptr<RecordStore> WiredTigerKVEngine::makeTemporaryRecordStore(OperationContext* opCtx,
                                                                          StringData ident,
                                                                          KeyFormat keyFormat) {
    _ensureIdentPath(ident);
    WiredTigerSession wtSession(_conn);

    // We don't log writes to temporary record stores.
    const bool isLogged = false;
    StatusWith<std::string> swConfig =
        WiredTigerRecordStore::generateCreateString(_canonicalName,
                                                    NamespaceString("") /* internal table */,
                                                    ident,
                                                    CollectionOptions(),
                                                    _rsOptions,
                                                    keyFormat,
                                                    isLogged);
    uassertStatusOK(swConfig.getStatus());

    std::string config = swConfig.getValue();

    std::string uri = _uri(ident);
    WT_SESSION* session = wtSession.getSession();
    LOGV2_DEBUG(22337,
                2,
                "WiredTigerKVEngine::makeTemporaryRecordStore",
                "uri"_attr = uri,
                "config"_attr = config);
    uassertStatusOK(wtRCToStatus(session->create(session, uri.c_str(), config.c_str()), session));

    WiredTigerRecordStore::Params params;
    params.nss = NamespaceString("");
    params.ident = ident.toString();
    params.engineName = _canonicalName;
    params.isCapped = false;
    params.keyFormat = keyFormat;
    params.overwrite = true;
    params.isEphemeral = _ephemeral;
    params.isLogged = isLogged;
    params.cappedCallback = nullptr;
    // Temporary collections do not need to persist size information to the size storer.
    params.sizeStorer = nullptr;
    // Temporary collections do not need to reconcile collection size/counts.
    params.tracksSizeAdjustments = false;
    params.forceUpdateWithFullDocument = false;

    std::unique_ptr<WiredTigerRecordStore> rs;
    rs = std::make_unique<StandardWiredTigerRecordStore>(this, opCtx, params);
    rs->postConstructorInit(opCtx);

    return std::move(rs);
}

void WiredTigerKVEngine::alterIdentMetadata(OperationContext* opCtx,
                                            StringData ident,
                                            const IndexDescriptor* desc,
                                            bool isForceUpdateMetadata) {
    std::string uri = _uri(ident);
    if (!isForceUpdateMetadata) {
        // Explicitly disallows metadata change, specifically index data format change, on indexes
        // of version 11 and 12. This is extra defensive and can be reconsidered if we expand the
        // use of 'alterIdentMetadata()' to also modify non-data-format properties.
        invariant(!WiredTigerUtil::checkApplicationMetadataFormatVersion(
                       opCtx,
                       uri,
                       kDataFormatV3KeyStringV0UniqueIndexVersionV1,
                       kDataFormatV4KeyStringV1UniqueIndexVersionV2)
                       .isOK());
    }

    // Make the alter call to update metadata without taking exclusive lock to avoid conflicts with
    // concurrent operations.
    std::string alterString =
        WiredTigerIndex::generateAppMetadataString(*desc) + "exclusive_refreshed=false,";
    auto status = alterMetadata(uri, alterString);
    invariantStatusOK(status);
}

Status WiredTigerKVEngine::alterMetadata(StringData uri, StringData config) {
    // Use a dedicated session in an alter operation to avoid transaction issues.
    WiredTigerSession session(_conn);
    auto sessionPtr = session.getSession();

    auto uriNullTerminated = uri.toString();
    auto configNullTerminated = config.toString();

    auto ret =
        sessionPtr->alter(sessionPtr, uriNullTerminated.c_str(), configNullTerminated.c_str());
    // WT may return EBUSY if the database contains dirty data. If we checkpoint and retry the
    // operation it will attempt to clean up the dirty elements during checkpointing, thus allowing
    // the operation to succeed if it was the only reason to fail.
    if (ret == EBUSY) {
        _checkpoint(sessionPtr);
        ret =
            sessionPtr->alter(sessionPtr, uriNullTerminated.c_str(), configNullTerminated.c_str());
    }

    return wtRCToStatus(ret, sessionPtr);
}

Status WiredTigerKVEngine::dropIdent(RecoveryUnit* ru,
                                     StringData ident,
                                     StorageEngine::DropIdentCallback&& onDrop) {
    string uri = _uri(ident);

    WiredTigerRecoveryUnit* wtRu = checked_cast<WiredTigerRecoveryUnit*>(ru);
    wtRu->getSessionNoTxn()->closeAllCursors(uri);
    _sessionCache->closeAllCursors(uri);

    WiredTigerSession session(_conn);

    int ret = session.getSession()->drop(
        session.getSession(), uri.c_str(), "force,checkpoint_wait=false");
    LOGV2_DEBUG(22338, 1, "WT drop", "uri"_attr = uri, "ret"_attr = ret);

    if (ret == EBUSY) {
        // this is expected, queue it up
        {
            stdx::lock_guard<Latch> lk(_identToDropMutex);
            _identToDrop.push_front({std::move(uri), std::move(onDrop)});
        }
        _sessionCache->closeCursorsForQueuedDrops();
        return Status::OK();
    }

    if (onDrop) {
        onDrop();
    }

    if (ret == ENOENT) {
        return Status::OK();
    }

    invariantWTOK(ret, session.getSession());
    return Status::OK();
}

void WiredTigerKVEngine::dropIdentForImport(OperationContext* opCtx, StringData ident) {
    const std::string uri = _uri(ident);

    WiredTigerSession session(_conn);

    // Don't wait for the global checkpoint lock to be obtained in WiredTiger as it can take a
    // substantial amount of time to be obtained if there is a concurrent checkpoint running. We
    // will wait until we obtain exclusive access to the underlying table file though. As it isn't
    // user visible at this stage in the import it should be readily available unless a backup
    // cursor is open. In short, using "checkpoint_wait=false" and "lock_wait=true" means that we
    // can potentially be waiting for a short period of time for WT_SESSION::drop() to run, but
    // would rather get EBUSY than wait a long time for a checkpoint to complete.
    const std::string config = "force=true,checkpoint_wait=false,lock_wait=true,remove_files=false";
    int ret = 0;
    size_t attempt = 0;
    do {
        Status status = opCtx->checkForInterruptNoAssert();
        if (status.code() == ErrorCodes::InterruptedAtShutdown) {
            return;
        }

        ++attempt;

        ret = session.getSession()->drop(session.getSession(), uri.c_str(), config.c_str());
        logAndBackoff(5114600,
                      ::mongo::logv2::LogComponent::kStorage,
                      logv2::LogSeverity::Debug(1),
                      attempt,
                      "WiredTiger dropping ident for import",
                      "uri"_attr = uri,
                      "config"_attr = config,
                      "ret"_attr = ret);
    } while (ret == EBUSY);
    invariantWTOK(ret, session.getSession());
}

void WiredTigerKVEngine::keydbDropDatabase(const DatabaseName& dbName) {
    if (_encryptionKeyDB) {
        int res = _encryptionKeyDB->delete_key_by_id(dbName.toString());
        if (res) {
            // we cannot throw exceptions here because we are inside WUOW::commit
            // every other part of DB is already dropped so we just log error message
            LOGV2_ERROR(29001, "failed to delete encryption key for db", logAttrs(dbName));
        }
    }
}

std::list<WiredTigerCachedCursor> WiredTigerKVEngine::filterCursorsWithQueuedDrops(
    std::list<WiredTigerCachedCursor>* cache) {
    std::list<WiredTigerCachedCursor> toDrop;

    stdx::lock_guard<Latch> lk(_identToDropMutex);
    if (_identToDrop.empty())
        return toDrop;

    for (auto i = cache->begin(); i != cache->end();) {
        if (!i->_cursor ||
            std::find_if(_identToDrop.begin(), _identToDrop.end(), [i](const auto& identToDrop) {
                return identToDrop.uri == std::string(i->_cursor->uri);
            }) == _identToDrop.end()) {
            ++i;
            continue;
        }
        toDrop.push_back(*i);
        i = cache->erase(i);
    }

    return toDrop;
}

bool WiredTigerKVEngine::haveDropsQueued() const {
    Date_t now = _clockSource->now();
    Milliseconds delta = now - Date_t::fromMillisSinceEpoch(_previousCheckedDropsQueued.load());

    if (_sizeStorerSyncTracker.intervalHasElapsed()) {
        _sizeStorerSyncTracker.resetLastTime();
        syncSizeInfo(false);
    }

    // We only want to check the queue max once per second or we'll thrash
    if (delta < Milliseconds(1000))
        return false;

    _previousCheckedDropsQueued.store(now.toMillisSinceEpoch());

    // Don't wait for the mutex: if we can't get it, report that no drops are queued.
    stdx::unique_lock<Latch> lk(_identToDropMutex, stdx::defer_lock);
    return lk.try_lock() && !_identToDrop.empty();
}

void WiredTigerKVEngine::dropSomeQueuedIdents() {
    int numInQueue;

    WiredTigerSession session(_conn);

    {
        stdx::lock_guard<Latch> lk(_identToDropMutex);
        numInQueue = _identToDrop.size();
    }

    int numToDelete = 10;
    int tenPercentQueue = numInQueue * 0.1;
    if (tenPercentQueue > 10)
        numToDelete = tenPercentQueue;

    LOGV2_DEBUG(22339,
                1,
                "WT Queue: attempting to drop tables",
                "numInQueue"_attr = numInQueue,
                "numToDelete"_attr = numToDelete);
    for (int i = 0; i < numToDelete; i++) {
        IdentToDrop identToDrop;
        {
            stdx::lock_guard<Latch> lk(_identToDropMutex);
            if (_identToDrop.empty())
                break;
            identToDrop = std::move(_identToDrop.front());
            _identToDrop.pop_front();
        }
        int ret = session.getSession()->drop(
            session.getSession(), identToDrop.uri.c_str(), "force,checkpoint_wait=false");
        LOGV2_DEBUG(22340, 1, "WT queued drop", "uri"_attr = identToDrop.uri, "ret"_attr = ret);

        if (ret == EBUSY) {
            stdx::lock_guard<Latch> lk(_identToDropMutex);
            _identToDrop.push_back(std::move(identToDrop));
        } else {
            invariantWTOK(ret, session.getSession());
            if (identToDrop.callback) {
                identToDrop.callback();
            }
        }
    }
}

bool WiredTigerKVEngine::supportsDirectoryPerDB() const {
    return true;
}

void WiredTigerKVEngine::_checkpoint(WT_SESSION* session) {
    // Ephemeral WiredTiger instances cannot do a checkpoint to disk as there is no disk backing
    // the data.
    if (_ephemeral) {
        return;
    }
    // TODO: SERVER-64507: Investigate whether we can smartly rely on one checkpointer if two or
    // more threads checkpoint at the same time.
    stdx::lock_guard lk(_checkpointMutex);

    const Timestamp stableTimestamp = getStableTimestamp();
    const Timestamp initialDataTimestamp = getInitialDataTimestamp();

    // The amount of oplog to keep is primarily dictated by a user setting. However, in unexpected
    // cases, durable, recover to a timestamp storage engines may need to play forward from an oplog
    // entry that would otherwise be truncated by the user setting. Furthermore, the entries in
    // prepared or large transactions can refer to previous entries in the same transaction.
    //
    // Live (replication) rollback will replay the oplog from exactly the stable timestamp. With
    // prepared or large transactions, it may require some additional entries prior to the stable
    // timestamp. These requirements are summarized in getOplogNeededForRollback. Truncating the
    // oplog at this point is sufficient for in-memory configurations, but could cause an
    // unrecoverable scenario if the node crashed and has to play from the last stable checkpoint.
    //
    // By recording the oplog needed for rollback "now", then taking a stable checkpoint, we can
    // safely assume that the oplog needed for crash recovery has caught up to the recorded value.
    // After the checkpoint, this value will be published such that actors which truncate the oplog
    // can read an updated value.
    try {
        // Three cases:
        //
        // First, initialDataTimestamp is Timestamp(0, 1) -> Take full checkpoint. This is when
        // there is no consistent view of the data (e.g: during initial sync).
        //
        // Second, stableTimestamp < initialDataTimestamp: Skip checkpoints. The data on disk is
        // prone to being rolled back. Hold off on checkpoints.  Hope that the stable timestamp
        // surpasses the data on disk, allowing storage to persist newer copies to disk.
        //
        // Third, stableTimestamp >= initialDataTimestamp: Take stable checkpoint. Steady state
        // case.
        if (initialDataTimestamp.asULL() <= 1) {
            invariantWTOK(session->checkpoint(session, "use_timestamp=false"), session);
            LOGV2_FOR_RECOVERY(5576602,
                               2,
                               "Completed unstable checkpoint.",
                               "initialDataTimestamp"_attr = initialDataTimestamp.toString());
        } else if (stableTimestamp < initialDataTimestamp) {
            LOGV2_FOR_RECOVERY(
                23985,
                2,
                "Stable timestamp is behind the initial data timestamp, skipping a checkpoint.",
                "stableTimestamp"_attr = stableTimestamp.toString(),
                "initialDataTimestamp"_attr = initialDataTimestamp.toString());
        } else {
            auto oplogNeededForRollback = getOplogNeededForRollback();

            LOGV2_FOR_RECOVERY(23986,
                               2,
                               "Performing stable checkpoint.",
                               "stableTimestamp"_attr = stableTimestamp,
                               "oplogNeededForRollback"_attr = toString(oplogNeededForRollback));

            invariantWTOK(session->checkpoint(session, "use_timestamp=true"), session);

            if (oplogNeededForRollback.isOK()) {
                // Now that the checkpoint is durable, publish the oplog needed to recover from it.
                _oplogNeededForCrashRecovery.store(oplogNeededForRollback.getValue().asULL());
            }
        }
        // Do KeysDB checkpoint
        auto encryptionKeyDB = _sessionCache->getKVEngine()->getEncryptionKeyDB();
        if (encryptionKeyDB) {
            std::unique_ptr<WiredTigerSession> sess = std::make_unique<WiredTigerSession>(encryptionKeyDB->getConnection());
            WT_SESSION* s = sess->getSession();
            invariantWTOK(s->checkpoint(s, "use_timestamp=false"), s);
        }
    } catch (const WriteConflictException&) {
        LOGV2_WARNING(22346, "Checkpoint encountered a write conflict exception.");
    } catch (const AssertionException& exc) {
        invariant(ErrorCodes::isShutdownError(exc.code()), exc.what());
    }
}

void WiredTigerKVEngine::checkpoint() {
    UniqueWiredTigerSession session = _sessionCache->getSession();
    WT_SESSION* s = session->getSession();
    return _checkpoint(s);
}

bool WiredTigerKVEngine::hasIdent(OperationContext* opCtx, StringData ident) const {
    return _hasUri(WiredTigerRecoveryUnit::get(opCtx)->getSession()->getSession(), _uri(ident));
}

bool WiredTigerKVEngine::_hasUri(WT_SESSION* session, const std::string& uri) const {
    // can't use WiredTigerCursor since this is called from constructor.
    WT_CURSOR* c = nullptr;
    // No need for a metadata:create cursor, since it gathers extra information and is slower.
    int ret = session->open_cursor(session, "metadata:", nullptr, nullptr, &c);
    if (ret == ENOENT)
        return false;
    invariantWTOK(ret, session);
    ON_BLOCK_EXIT([&] { c->close(c); });

    c->set_key(c, uri.c_str());
    return c->search(c) == 0;
}

std::vector<std::string> WiredTigerKVEngine::getAllIdents(OperationContext* opCtx) const {
    std::vector<std::string> all;
    int ret;
    // No need for a metadata:create cursor, since it gathers extra information and is slower.
    WiredTigerCursor cursor("metadata:", WiredTigerSession::kMetadataTableId, false, opCtx);
    WT_CURSOR* c = cursor.get();
    if (!c)
        return all;

    while ((ret = c->next(c)) == 0) {
        const char* raw;
        c->get_key(c, &raw);
        StringData key(raw);
        size_t idx = key.find(':');
        if (idx == string::npos)
            continue;
        StringData type = key.substr(0, idx);
        if (type != "table")
            continue;

        StringData ident = key.substr(idx + 1);
        if (ident == "sizeStorer")
            continue;

        all.push_back(ident.toString());
    }

    fassert(50663, ret == WT_NOTFOUND);

    return all;
}

boost::optional<boost::filesystem::path> WiredTigerKVEngine::getDataFilePathForIdent(
    StringData ident) const {
    boost::filesystem::path identPath = _path;
    identPath /= ident.toString() + ".wt";

    boost::system::error_code ec;
    if (!boost::filesystem::exists(identPath, ec)) {
        return boost::none;
    }
    return identPath;
}

int WiredTigerKVEngine::reconfigure(const char* str) {
    return _conn->reconfigure(_conn, str);
}

void WiredTigerKVEngine::_ensureIdentPath(StringData ident) {
    size_t start = 0;
    size_t idx;
    while ((idx = ident.find('/', start)) != string::npos) {
        StringData dir = ident.substr(0, idx);

        boost::filesystem::path subdir = _path;
        subdir /= dir.toString();
        if (!boost::filesystem::exists(subdir)) {
            LOGV2_DEBUG(22341, 1, "creating subdirectory: {dir}", "dir"_attr = dir);
            try {
                boost::filesystem::create_directory(subdir);
            } catch (const std::exception& e) {
                LOGV2_ERROR(22361,
                            "error creating path {directory} {error}",
                            "Error creating directory",
                            "directory"_attr = subdir.string(),
                            "error"_attr = e.what());
                throw;
            }
        }

        start = idx + 1;
    }
}

void WiredTigerKVEngine::setJournalListener(JournalListener* jl) {
    return _sessionCache->setJournalListener(jl);
}

namespace {
uint64_t _fetchAllDurableValue(WT_CONNECTION* conn) {
    // Fetch the latest all_durable value from the storage engine. This value will be a timestamp
    // that has no holes (uncommitted transactions with lower timestamps) behind it.
    char buf[(2 * 8 /*bytes in hex*/) + 1 /*nul terminator*/];
    invariantWTOK(conn->query_timestamp(conn, buf, "get=all_durable"), nullptr);

    uint64_t tmp;
    fassert(38002, NumberParser().base(16)(buf, &tmp));
    if (tmp == 0) {
        // Treat this as lowest possible timestamp; we need to see all preexisting data but no new
        // (timestamped) data.
        return StorageEngine::kMinimumTimestamp;
    }

    return tmp;
}
}  // namespace

void WiredTigerKVEngine::setStableTimestamp(Timestamp stableTimestamp, bool force) {
    if (MONGO_unlikely(WTPauseStableTimestamp.shouldFail())) {
        return;
    }

    if (stableTimestamp.isNull()) {
        return;
    }

    // Do not set the stable timestamp backward, unless 'force' is set.
    Timestamp prevStable(_stableTimestamp.load());
    if ((stableTimestamp < prevStable) && !force) {
        return;
    }

    // Communicate to WiredTiger what the "stable timestamp" is. Timestamp-aware checkpoints will
    // only persist to disk transactions committed with a timestamp earlier than the "stable
    // timestamp".
    //
    // After passing the "stable timestamp" to WiredTiger, communicate it to the
    // `CheckpointThread`. It's not obvious a stale stable timestamp in the `CheckpointThread` is
    // safe. Consider the following arguments:
    //
    // Setting the "stable timestamp" is only meaningful when the "initial data timestamp" is real
    // (i.e: not `kAllowUnstableCheckpointsSentinel`). In this normal case, the `stableTimestamp`
    // input must be greater than the current value. The only effect this can have in the
    // `CheckpointThread` is to transition it from a state of not taking any checkpoints, to
    // taking "stable checkpoints". In the transitioning case, it's imperative for the "stable
    // timestamp" to have first been communicated to WiredTiger.
    std::string stableTSConfigString;
    auto ts = stableTimestamp.asULL();
    if (force) {
        stableTSConfigString =
            "force=true,oldest_timestamp={0:x},durable_timestamp={0:x},stable_timestamp={0:x}"_format(
                ts);
        stdx::lock_guard<Latch> lk(_highestDurableTimestampMutex);
        _highestSeenDurableTimestamp = ts;
    } else {
        stableTSConfigString = "stable_timestamp={:x}"_format(ts);
    }
    invariantWTOK(_conn->set_timestamp(_conn, stableTSConfigString.c_str()), nullptr);

    // After publishing a stable timestamp to WT, we can record the updated stable timestamp value
    // for the necessary oplog to keep.
    _stableTimestamp.store(stableTimestamp.asULL());

    // If 'force' is set, then we have already set the oldest timestamp equal to the stable
    // timestamp, so there is nothing left to do.
    if (force) {
        return;
    }

    // Forward the oldest timestamp so that WiredTiger can clean up earlier timestamp data.
    setOldestTimestampFromStable();
}

void WiredTigerKVEngine::setOldestTimestampFromStable() {
    Timestamp stableTimestamp(_stableTimestamp.load());

    // Set the oldest timestamp to the stable timestamp to ensure that there is no lag window
    // between the two.
    if (MONGO_unlikely(WTSetOldestTSToStableTS.shouldFail())) {
        setOldestTimestamp(stableTimestamp, false);
        return;
    }

    // Calculate what the oldest_timestamp should be from the stable_timestamp. The oldest
    // timestamp should lag behind stable by 'minSnapshotHistoryWindowInSeconds' to create a
    // window of available snapshots. If the lag window is not yet large enough, we will not
    // update/forward the oldest_timestamp yet and instead return early.
    Timestamp newOldestTimestamp = _calculateHistoryLagFromStableTimestamp(stableTimestamp);
    if (newOldestTimestamp.isNull()) {
        return;
    }

    setOldestTimestamp(newOldestTimestamp, false);
}

void WiredTigerKVEngine::setOldestTimestamp(Timestamp newOldestTimestamp, bool force) {
    if (MONGO_unlikely(WTPreserveSnapshotHistoryIndefinitely.shouldFail())) {
        return;
    }

    // This mutex is not intended to synchronize updates to the oldest timestamp, but to ensure that
    // there are no races with pinning the oldest timestamp.
    stdx::lock_guard<Latch> lock(_oldestTimestampPinRequestsMutex);
    const Timestamp currOldestTimestamp = Timestamp(_oldestTimestamp.load());
    for (auto it : _oldestTimestampPinRequests) {
        invariant(it.second >= currOldestTimestamp);
        newOldestTimestamp = std::min(newOldestTimestamp, it.second);
    }

    if (force) {
        // The oldest timestamp should only be forced backwards during replication recovery in order
        // to do rollback via refetch. This refetching process invalidates any timestamped snapshots
        // until after it completes. Components that register a pinned timestamp must synchronize
        // with events that invalidate their snapshots, unpin themselves and either fail themselves,
        // or reacquire a new snapshot after the rollback event.
        //
        // Forcing the oldest timestamp forward -- potentially past a pin request raises the
        // question of whether the pin should be honored. For now we will invariant there is no pin,
        // but the invariant can be relaxed if there's a use-case to support.
        invariant(_oldestTimestampPinRequests.empty());
    }

    if (force) {
        auto oldestTSConfigString =
            "force=true,oldest_timestamp={0:x},durable_timestamp={0:x}"_format(
                newOldestTimestamp.asULL());
        invariantWTOK(_conn->set_timestamp(_conn, oldestTSConfigString.c_str()), nullptr);
        _oldestTimestamp.store(newOldestTimestamp.asULL());
        stdx::lock_guard<Latch> lk(_highestDurableTimestampMutex);
        _highestSeenDurableTimestamp = newOldestTimestamp.asULL();
        LOGV2_DEBUG(22342,
                    2,
                    "oldest_timestamp and durable_timestamp force set to {newOldestTimestamp}",
                    "newOldestTimestamp"_attr = newOldestTimestamp);
    } else {
        auto oldestTSConfigString = "oldest_timestamp={:x}"_format(newOldestTimestamp.asULL());
        invariantWTOK(_conn->set_timestamp(_conn, oldestTSConfigString.c_str()), nullptr);
        // set_timestamp above ignores backwards in time if 'force' is not set.
        if (_oldestTimestamp.load() < newOldestTimestamp.asULL())
            _oldestTimestamp.store(newOldestTimestamp.asULL());
        LOGV2_DEBUG(22343,
                    2,
                    "oldest_timestamp set to {newOldestTimestamp}",
                    "newOldestTimestamp"_attr = newOldestTimestamp);
    }
}

Timestamp WiredTigerKVEngine::_calculateHistoryLagFromStableTimestamp(Timestamp stableTimestamp) {
    // The oldest_timestamp should lag behind the stable_timestamp by
    // 'minSnapshotHistoryWindowInSeconds' seconds.

    if (_ephemeral && !TestingProctor::instance().isEnabled()) {
        // No history should be maintained for the inMemory engine because it is not used yet.
        invariant(minSnapshotHistoryWindowInSeconds.load() == 0);
    }

    if (stableTimestamp.getSecs() <
        static_cast<unsigned>(minSnapshotHistoryWindowInSeconds.load())) {
        // The history window is larger than the timestamp history thus far. We must wait for
        // the history to reach the window size before moving oldest_timestamp forward. This should
        // only happen in unit tests.
        return Timestamp();
    }

    Timestamp calculatedOldestTimestamp(stableTimestamp.getSecs() -
                                            minSnapshotHistoryWindowInSeconds.load(),
                                        stableTimestamp.getInc());

    if (calculatedOldestTimestamp.asULL() <= _oldestTimestamp.load()) {
        // The stable_timestamp is not far enough ahead of the oldest_timestamp for the
        // oldest_timestamp to be moved forward: the window is still too small.
        return Timestamp();
    }

    // The oldest timestamp cannot be set behind the `_initialDataTimestamp`.
    if (calculatedOldestTimestamp.asULL() <= _initialDataTimestamp.load()) {
        calculatedOldestTimestamp = Timestamp(_initialDataTimestamp.load());
    }

    return calculatedOldestTimestamp;
}

void WiredTigerKVEngine::setInitialDataTimestamp(Timestamp initialDataTimestamp) {
    LOGV2_DEBUG(22344,
                2,
                "Setting initial data timestamp. Value: {initialDataTimestamp}",
                "initialDataTimestamp"_attr = initialDataTimestamp);
    _initialDataTimestamp.store(initialDataTimestamp.asULL());
}

Timestamp WiredTigerKVEngine::getInitialDataTimestamp() const {
    return Timestamp(_initialDataTimestamp.load());
}

bool WiredTigerKVEngine::supportsRecoverToStableTimestamp() const {
    if (!_keepDataHistory) {
        return false;
    }
    return true;
}

bool WiredTigerKVEngine::supportsRecoveryTimestamp() const {
    return true;
}

bool WiredTigerKVEngine::_canRecoverToStableTimestamp() const {
    static const std::uint64_t allowUnstableCheckpointsSentinel =
        static_cast<std::uint64_t>(Timestamp::kAllowUnstableCheckpointsSentinel.asULL());
    const std::uint64_t initialDataTimestamp = _initialDataTimestamp.load();
    // Illegal to be called when the dataset is incomplete.
    invariant(initialDataTimestamp > allowUnstableCheckpointsSentinel);
    return _stableTimestamp.load() >= initialDataTimestamp;
}

StatusWith<Timestamp> WiredTigerKVEngine::recoverToStableTimestamp(OperationContext* opCtx) {
    if (!supportsRecoverToStableTimestamp()) {
        LOGV2_FATAL(50665, "WiredTiger is configured to not support recover to a stable timestamp");
    }

    if (!_canRecoverToStableTimestamp()) {
        Timestamp stableTS(_stableTimestamp.load());
        Timestamp initialDataTS(_initialDataTimestamp.load());
        return Status(ErrorCodes::UnrecoverableRollbackError,
                      str::stream()
                          << "No stable timestamp available to recover to. Initial data timestamp: "
                          << initialDataTS.toString()
                          << ", Stable timestamp: " << stableTS.toString());
    }

    LOGV2_FOR_ROLLBACK(
        23989, 2, "WiredTiger::RecoverToStableTimestamp syncing size storer to disk.");
    syncSizeInfo(true);

    const Timestamp stableTimestamp(_stableTimestamp.load());
    const Timestamp initialDataTimestamp(_initialDataTimestamp.load());

    LOGV2_FOR_ROLLBACK(23991,
                       0,
                       "Rolling back to the stable timestamp. StableTimestamp: {stableTimestamp} "
                       "Initial Data Timestamp: {initialDataTimestamp}",
                       "Rolling back to the stable timestamp",
                       "stableTimestamp"_attr = stableTimestamp,
                       "initialDataTimestamp"_attr = initialDataTimestamp);
    int ret = 0;

    // The rollback_to_stable operation requires all open cursors to be closed or reset before the
    // call, otherwise EBUSY will be returned. Occasionally, there could be an operation that hasn't
    // been killed yet, such as the CappedInsertNotifier for a yielded oplog getMore. We will retry
    // rollback_to_stable until the system quiesces.
    size_t attempts = 0;
    do {
        ret = _conn->rollback_to_stable(_conn, nullptr);
        if (ret != EBUSY) {
            break;
        }

        if (MONGO_unlikely(WTRollbackToStableReturnOnEBUSY.shouldFail())) {
            return wtRCToStatus(ret, nullptr);
        }

        LOGV2_FOR_ROLLBACK(
            6398900, 0, "Retrying rollback to stable due to EBUSY", "attempts"_attr = ++attempts);
        opCtx->sleepFor(Seconds(1));
    } while (ret == EBUSY);

    if (ret) {
        return {ErrorCodes::UnrecoverableRollbackError,
                str::stream() << "Error rolling back to stable. Err: " << wiredtiger_strerror(ret)};
    }

    {
        // Rollback the highest seen durable timestamp to the stable timestamp.
        stdx::lock_guard<Latch> lk(_highestDurableTimestampMutex);
        _highestSeenDurableTimestamp = stableTimestamp.asULL();
    }

    _sizeStorer = std::make_unique<WiredTigerSizeStorer>(_conn, _sizeStorerUri);

    return {stableTimestamp};
}

Timestamp WiredTigerKVEngine::getAllDurableTimestamp() const {
    auto ret = _fetchAllDurableValue(_conn);

    stdx::lock_guard<Latch> lk(_highestDurableTimestampMutex);
    if (ret < _highestSeenDurableTimestamp) {
        ret = _highestSeenDurableTimestamp;
    } else {
        _highestSeenDurableTimestamp = ret;
    }
    return Timestamp(ret);
}

boost::optional<Timestamp> WiredTigerKVEngine::getRecoveryTimestamp() const {
    if (!supportsRecoveryTimestamp()) {
        LOGV2_FATAL(50745,
                    "WiredTiger is configured to not support providing a recovery timestamp");
    }

    if (_recoveryTimestamp.isNull()) {
        return boost::none;
    }

    return _recoveryTimestamp;
}

boost::optional<Timestamp> WiredTigerKVEngine::getLastStableRecoveryTimestamp() const {
    if (_ephemeral) {
        Timestamp stable(_stableTimestamp.load());
        Timestamp initialData(_initialDataTimestamp.load());
        if (stable.isNull() || stable < initialData) {
            return boost::none;
        }
        return stable;
    }

    const auto ret = _getCheckpointTimestamp();
    if (ret) {
        return Timestamp(ret);
    }

    if (!_recoveryTimestamp.isNull()) {
        return _recoveryTimestamp;
    }

    return boost::none;
}

StatusWith<Timestamp> WiredTigerKVEngine::getOplogNeededForRollback() const {
    // Get the current stable timestamp and use it throughout this function, ignoring updates from
    // another thread.
    auto stableTimestamp = _stableTimestamp.load();

    // Only one thread can set or execute this callback.
    stdx::lock_guard<Latch> lk(_oldestActiveTransactionTimestampCallbackMutex);
    boost::optional<Timestamp> oldestActiveTransactionTimestamp;
    if (_oldestActiveTransactionTimestampCallback) {
        auto status = _oldestActiveTransactionTimestampCallback(Timestamp(stableTimestamp));
        if (status.isOK()) {
            oldestActiveTransactionTimestamp.swap(status.getValue());
        } else {
            LOGV2_DEBUG(22345,
                        1,
                        "getting oldest active transaction timestamp: {status_getStatus}",
                        "status_getStatus"_attr = status.getStatus());
            return status.getStatus();
        }
    }

    if (oldestActiveTransactionTimestamp) {
        return std::min(oldestActiveTransactionTimestamp.value(), Timestamp(stableTimestamp));
    } else {
        return Timestamp(stableTimestamp);
    }
}

boost::optional<Timestamp> WiredTigerKVEngine::getOplogNeededForCrashRecovery() const {
    if (_ephemeral) {
        return boost::none;
    }

    return Timestamp(_oplogNeededForCrashRecovery.load());
}

Timestamp WiredTigerKVEngine::getPinnedOplog() const {
    // The storage engine may have been told to keep oplog back to a certain timestamp.
    Timestamp pinned = Timestamp(_pinnedOplogTimestamp.load());

    {
        stdx::lock_guard<Latch> lock(_oplogPinnedByBackupMutex);
        if (!storageGlobalParams.allowOplogTruncation) {
            // If oplog truncation is not allowed, then return the min timestamp so that no history
            // is ever allowed to be deleted.
            return Timestamp::min();
        }
        if (_oplogPinnedByBackup) {
            // All the oplog since `_oplogPinnedByBackup` should remain intact during the backup.
            return std::min(_oplogPinnedByBackup.get(), pinned);
        }
    }

    auto oplogNeededForCrashRecovery = getOplogNeededForCrashRecovery();
    if (!_keepDataHistory) {
        // We use rollbackViaRefetch, so we only need to pin oplog for crash recovery.
        return std::min((oplogNeededForCrashRecovery.value_or(Timestamp::max())), pinned);
    }

    if (oplogNeededForCrashRecovery) {
        return std::min(oplogNeededForCrashRecovery.value(), pinned);
    }

    auto status = getOplogNeededForRollback();
    if (status.isOK()) {
        return std::min(status.getValue(), pinned);
    }

    // If getOplogNeededForRollback fails, don't truncate any oplog right now.
    return Timestamp::min();
}

StatusWith<Timestamp> WiredTigerKVEngine::pinOldestTimestamp(
    OperationContext* opCtx,
    const std::string& requestingServiceName,
    Timestamp requestedTimestamp,
    bool roundUpIfTooOld) {
    stdx::lock_guard<Latch> lock(_oldestTimestampPinRequestsMutex);
    Timestamp oldest = getOldestTimestamp();
    LOGV2(5380104,
          "Pin oldest timestamp request",
          "service"_attr = requestingServiceName,
          "requestedTs"_attr = requestedTimestamp,
          "roundUpIfTooOld"_attr = roundUpIfTooOld,
          "currOldestTs"_attr = oldest);

    const Timestamp previousTimestamp = [&]() -> Timestamp {
        auto tsIt = _oldestTimestampPinRequests.find(requestingServiceName);
        return tsIt != _oldestTimestampPinRequests.end() ? tsIt->second : Timestamp::min();
    }();

    auto swPinnedTimestamp =
        _pinOldestTimestamp(lock, requestingServiceName, requestedTimestamp, roundUpIfTooOld);
    if (!swPinnedTimestamp.isOK()) {
        return swPinnedTimestamp;
    }

    if (opCtx->lockState()->inAWriteUnitOfWork()) {
        // If we've moved the pin and are in a `WriteUnitOfWork`, assume the caller has a write that
        // should be atomic with this pin request. If the `WriteUnitOfWork` is rolled back, either
        // unpin the oldest timestamp or repin the previous value.
        opCtx->recoveryUnit()->onRollback(
            [this, svcName = requestingServiceName, previousTimestamp]() {
                if (previousTimestamp.isNull()) {
                    unpinOldestTimestamp(svcName);
                } else {
                    stdx::lock_guard<Latch> lock(_oldestTimestampPinRequestsMutex);
                    // When a write is updating the value from an earlier pin to a later one, use
                    // rounding to make a best effort to repin the earlier value.
                    invariant(_pinOldestTimestamp(lock, svcName, previousTimestamp, true).isOK());
                }
            });
    }

    return swPinnedTimestamp;
}

StatusWith<Timestamp> WiredTigerKVEngine::_pinOldestTimestamp(
    WithLock,
    const std::string& requestingServiceName,
    Timestamp requestedTimestamp,
    bool roundUpIfTooOld) {

    Timestamp oldest = getOldestTimestamp();
    if (requestedTimestamp < oldest) {
        if (roundUpIfTooOld) {
            requestedTimestamp = oldest;
        } else {
            return {ErrorCodes::SnapshotTooOld,
                    "Requested timestamp: {} Current oldest timestamp: {}"_format(
                        requestedTimestamp.toString(), oldest.toString())};
        }
    }

    _oldestTimestampPinRequests[requestingServiceName] = requestedTimestamp;
    return {requestedTimestamp};
}

void WiredTigerKVEngine::unpinOldestTimestamp(const std::string& requestingServiceName) {
    stdx::lock_guard<Latch> lock(_oldestTimestampPinRequestsMutex);
    auto it = _oldestTimestampPinRequests.find(requestingServiceName);
    if (it == _oldestTimestampPinRequests.end()) {
        LOGV2_DEBUG(5380105,
                    2,
                    "The requested service had nothing to unpin",
                    "service"_attr = requestingServiceName);
        return;
    }
    LOGV2(5380103,
          "Unpin oldest timestamp request",
          "service"_attr = requestingServiceName,
          "requestedTs"_attr = it->second);
    _oldestTimestampPinRequests.erase(it);
}

std::map<std::string, Timestamp> WiredTigerKVEngine::getPinnedTimestampRequests() {
    stdx::lock_guard<Latch> lock(_oldestTimestampPinRequestsMutex);
    return _oldestTimestampPinRequests;
}

void WiredTigerKVEngine::setPinnedOplogTimestamp(const Timestamp& pinnedTimestamp) {
    _pinnedOplogTimestamp.store(pinnedTimestamp.asULL());
}

bool WiredTigerKVEngine::supportsReadConcernSnapshot() const {
    return true;
}

bool WiredTigerKVEngine::supportsReadConcernMajority() const {
    return _keepDataHistory;
}

bool WiredTigerKVEngine::supportsOplogStones() const {
    return true;
}

void WiredTigerKVEngine::startOplogManager(OperationContext* opCtx,
                                           WiredTigerRecordStore* oplogRecordStore) {
    stdx::lock_guard<Latch> lock(_oplogManagerMutex);
    // Halt visibility thread if running on previous record store
    if (_oplogRecordStore) {
        _oplogManager->haltVisibilityThread();
    }

    _oplogManager->startVisibilityThread(opCtx, oplogRecordStore);
    _oplogRecordStore = oplogRecordStore;
}

void WiredTigerKVEngine::haltOplogManager(WiredTigerRecordStore* oplogRecordStore,
                                          bool shuttingDown) {
    stdx::unique_lock<Latch> lock(_oplogManagerMutex);
    // Halt the visibility thread if we're in shutdown or the request matches the current record
    // store.
    if (shuttingDown || _oplogRecordStore == oplogRecordStore) {
        _oplogManager->haltVisibilityThread();
        _oplogRecordStore = nullptr;
    }
}

Timestamp WiredTigerKVEngine::getStableTimestamp() const {
    return Timestamp(_stableTimestamp.load());
}

Timestamp WiredTigerKVEngine::getOldestTimestamp() const {
    return Timestamp(_oldestTimestamp.load());
}

Timestamp WiredTigerKVEngine::getCheckpointTimestamp() const {
    return Timestamp(_getCheckpointTimestamp());
}

std::uint64_t WiredTigerKVEngine::_getCheckpointTimestamp() const {
    char buf[(2 * 8 /*bytes in hex*/) + 1 /*nul terminator*/];
    invariantWTOK(_conn->query_timestamp(_conn, buf, "get=last_checkpoint"), nullptr);

    std::uint64_t tmp;
    fassert(50963, NumberParser().base(16)(buf, &tmp));
    return tmp;
}

void WiredTigerKVEngine::dump() const {
    int ret = _conn->debug_info(_conn, "cursors=true,handles=true,log=true,sessions=true,txn=true");
    auto status = wtRCToStatus(ret, nullptr, "WiredTigerKVEngine::dump()");
    if (status.isOK()) {
        LOGV2(6117700, "WiredTigerKVEngine::dump() completed successfully");
    } else {
        LOGV2(6117701, "WiredTigerKVEngine::dump() failed", "error"_attr = status);
    }
}

Status WiredTigerKVEngine::reconfigureLogging() {
    auto verboseConfig = WiredTigerUtil::generateWTVerboseConfiguration();
    return wtRCToStatus(_conn->reconfigure(_conn, verboseConfig.c_str()), nullptr);
}

StatusWith<BSONObj> WiredTigerKVEngine::getStorageMetadata(StringData ident) const {
    auto session = _sessionCache->getSession();

    auto tableMetadata =
        WiredTigerUtil::getMetadata(session->getSession(), "table:{}"_format(ident));
    if (!tableMetadata.isOK()) {
        return tableMetadata.getStatus();
    }

    auto fileMetadata =
        WiredTigerUtil::getMetadata(session->getSession(), "file:{}.wt"_format(ident));
    if (!fileMetadata.isOK()) {
        return fileMetadata.getStatus();
    }

    return BSON("tableMetadata" << tableMetadata.getValue() << "fileMetadata"
                                << fileMetadata.getValue());
}

}  // namespace mongo<|MERGE_RESOLUTION|>--- conflicted
+++ resolved
@@ -100,12 +100,8 @@
 #include "mongo/db/storage/storage_options.h"
 #include "mongo/db/storage/storage_parameters_gen.h"
 #include "mongo/db/storage/storage_repair_observer.h"
-<<<<<<< HEAD
-#include "mongo/db/storage/ticketholders.h"
 #include "mongo/db/storage/wiredtiger/encryption_keydb.h"
 #include "mongo/db/storage/wiredtiger/wiredtiger_backup_cursor_hooks.h"
-=======
->>>>>>> 574d60b4
 #include "mongo/db/storage/wiredtiger/wiredtiger_column_store.h"
 #include "mongo/db/storage/wiredtiger/wiredtiger_cursor.h"
 #include "mongo/db/storage/wiredtiger/wiredtiger_customization_hooks.h"
@@ -519,7 +515,6 @@
 
 StringData WiredTigerKVEngine::kTableUriPrefix = "table:"_sd;
 
-<<<<<<< HEAD
 WiredTigerKVEngine::WiredTigerKVEngine(
     const std::string& canonicalName,
     const std::string& path,
@@ -527,20 +522,9 @@
     const std::string& extraOpenOptions,
     size_t cacheSizeMB,
     size_t maxHistoryFileSizeMB,
-    bool durable,
     bool ephemeral,
     bool repair,
     const encryption::MasterKeyProviderFactory& keyProviderFactory)
-=======
-WiredTigerKVEngine::WiredTigerKVEngine(const std::string& canonicalName,
-                                       const std::string& path,
-                                       ClockSource* cs,
-                                       const std::string& extraOpenOptions,
-                                       size_t cacheSizeMB,
-                                       size_t maxHistoryFileSizeMB,
-                                       bool ephemeral,
-                                       bool repair)
->>>>>>> 574d60b4
     : _clockSource(cs),
       _oplogManager(std::make_unique<WiredTigerOplogManager>()),
       _canonicalName(canonicalName),
@@ -1912,8 +1896,8 @@
                                                    std::vector<DBTuple>& dbList,
                                                    std::vector<FileTuple>& filesList,
                                                    boost::uintmax_t& totalfsize) {
-    // Nothing to backup for non-durable engine.
-    if (!_durable) {
+    // Nothing to backup for ephemeral engine.
+    if (_ephemeral) {
         return EngineExtension::hotBackup(opCtx, path);
     }
 
@@ -2659,7 +2643,7 @@
         // ignore, we'll try again later.
     } catch (const AssertionException& ex) {
         // re-throw exception if it's not WT_CACHE_FULL.
-        if (!_durable && ex.code() == ErrorCodes::ExceededMemoryLimit) {
+        if (_ephemeral && ex.code() == ErrorCodes::ExceededMemoryLimit) {
             LOGV2_ERROR(29000,
                         "size storer failed to sync cache... ignoring: {ex_what}",
                         "ex_what"_attr = ex.what());
