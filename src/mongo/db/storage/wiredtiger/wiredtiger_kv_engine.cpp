// wiredtiger_kv_engine.cpp

/**
 *    Copyright (C) 2014 MongoDB Inc.
 *
 *    This program is free software: you can redistribute it and/or  modify
 *    it under the terms of the GNU Affero General Public License, version 3,
 *    as published by the Free Software Foundation.
 *
 *
 *    This program is distributed in the hope that it will be useful,
 *    but WITHOUT ANY WARRANTY; without even the implied warranty of
 *    MERCHANTABILITY or FITNESS FOR A PARTICULAR PURPOSE.  See the
 *    GNU Affero General Public License for more details.
 *
 *    You should have received a copy of the GNU Affero General Public License
 *    along with this program.  If not, see <http://www.gnu.org/licenses/>.
 *
 *    As a special exception, the copyright holders give permission to link the
 *    code of portions of this program with the OpenSSL library under certain
 *    conditions as described in each individual source file and distribute
 *    linked combinations including the program with the OpenSSL library. You
 *    must comply with the GNU Affero General Public License in all respects for
 *    all of the code used other than as permitted herein. If you modify file(s)
 *    with this exception, you may extend this exception to your version of the
 *    file(s), but you are not obligated to do so. If you do not wish to do so,
 *    delete this exception statement from your version. If you delete this
 *    exception statement from all source files in the program, then also delete
 *    it in the license file.
 */

#define MONGO_LOG_DEFAULT_COMPONENT ::mongo::logger::LogComponent::kStorage

#ifdef _WIN32
#define NVALGRIND
#endif

#include "mongo/db/storage/wiredtiger/wiredtiger_kv_engine.h"

#include <boost/filesystem.hpp>
#include <boost/filesystem/operations.hpp>
#include <valgrind/valgrind.h>

#include "mongo/base/error_codes.h"
#include "mongo/bson/bsonobjbuilder.h"
#include "mongo/db/catalog/collection_catalog_entry.h"
#include "mongo/db/client.h"
#include "mongo/db/concurrency/locker.h"
#include "mongo/db/concurrency/write_conflict_exception.h"
#include "mongo/db/commands/server_status_metric.h"
#include "mongo/db/index/index_descriptor.h"
#include "mongo/db/server_parameters.h"
#include "mongo/db/service_context.h"
#include "mongo/db/storage/journal_listener.h"
#include "mongo/db/storage/wiredtiger/wiredtiger_customization_hooks.h"
#include "mongo/db/storage/wiredtiger/wiredtiger_global_options.h"
#include "mongo/db/storage/wiredtiger/wiredtiger_index.h"
#include "mongo/db/storage/wiredtiger/wiredtiger_record_store.h"
#include "mongo/db/storage/wiredtiger/wiredtiger_recovery_unit.h"
#include "mongo/db/storage/wiredtiger/wiredtiger_session_cache.h"
#include "mongo/db/storage/wiredtiger/wiredtiger_size_storer.h"
#include "mongo/db/storage/wiredtiger/wiredtiger_util.h"
#include "mongo/db/storage/storage_options.h"
#include "mongo/util/log.h"
#include "mongo/util/background.h"
#include "mongo/util/concurrency/ticketholder.h"
#include "mongo/util/exit.h"
#include "mongo/util/processinfo.h"
#include "mongo/util/scopeguard.h"
#include "mongo/util/time_support.h"

#if !defined(__has_feature)
#define __has_feature(x) 0
#endif

namespace mongo {

using std::set;
using std::string;

class WiredTigerKVEngine::WiredTigerJournalFlusher : public BackgroundJob {
public:
    explicit WiredTigerJournalFlusher(WiredTigerSessionCache* sessionCache)
        : BackgroundJob(false /* deleteSelf */), _sessionCache(sessionCache) {}

    virtual string name() const {
        return "WTJournalFlusher";
    }

    virtual void run() {
        Client::initThread(name().c_str());

        LOG(1) << "starting " << name() << " thread";

        while (!_shuttingDown.load()) {
            try {
                _sessionCache->waitUntilDurable(false);
            } catch (const UserException& e) {
                invariant(e.getCode() == ErrorCodes::ShutdownInProgress);
            }

            int ms = storageGlobalParams.journalCommitIntervalMs;
            if (!ms) {
                ms = 100;
            }

            sleepmillis(ms);
        }
        LOG(1) << "stopping " << name() << " thread";
    }

    void shutdown() {
        _shuttingDown.store(true);
        wait();
    }

private:
    WiredTigerSessionCache* _sessionCache;
    std::atomic<bool> _shuttingDown{false};  // NOLINT
};

namespace {

class TicketServerParameter : public ServerParameter {
    MONGO_DISALLOW_COPYING(TicketServerParameter);

public:
    TicketServerParameter(TicketHolder* holder, const std::string& name)
        : ServerParameter(ServerParameterSet::getGlobal(), name, true, true), _holder(holder) {}

    virtual void append(OperationContext* txn, BSONObjBuilder& b, const std::string& name) {
        b.append(name, _holder->outof());
    }

    virtual Status set(const BSONElement& newValueElement) {
        if (!newValueElement.isNumber())
            return Status(ErrorCodes::BadValue, str::stream() << name() << " has to be a number");
        return _set(newValueElement.numberInt());
    }

    virtual Status setFromString(const std::string& str) {
        int num = 0;
        Status status = parseNumberFromString(str, &num);
        if (!status.isOK())
            return status;
        return _set(num);
    }

    Status _set(int newNum) {
        if (newNum <= 0) {
            return Status(ErrorCodes::BadValue, str::stream() << name() << " has to be > 0");
        }

        return _holder->resize(newNum);
    }

private:
    TicketHolder* _holder;
};

TicketHolder openWriteTransaction(128);
TicketServerParameter openWriteTransactionParam(&openWriteTransaction,
                                                "wiredTigerConcurrentWriteTransactions");

TicketHolder openReadTransaction(128);
TicketServerParameter openReadTransactionParam(&openReadTransaction,
                                               "wiredTigerConcurrentReadTransactions");

}  // namespace

WiredTigerKVEngine::WiredTigerKVEngine(const std::string& canonicalName,
                                       const std::string& path,
                                       const std::string& extraOpenOptions,
                                       size_t cacheSizeGB,
                                       bool durable,
                                       bool ephemeral,
                                       bool repair,
<<<<<<< HEAD
                                       bool cacheInMB /*= false*/)
=======
                                       bool readOnly)
>>>>>>> 1eedf75b
    : _eventHandler(WiredTigerUtil::defaultEventHandlers()),
      _canonicalName(canonicalName),
      _path(path),
      _sizeStorerSyncTracker(100000, 60 * 1000),
      _durable(durable),
      _ephemeral(ephemeral),
      _readOnly(readOnly) {
    boost::filesystem::path journalPath = path;
    journalPath /= "journal";
    if (_durable) {
        if (!boost::filesystem::exists(journalPath)) {
            try {
                boost::filesystem::create_directory(journalPath);
            } catch (std::exception& e) {
                log() << "error creating journal dir " << journalPath.string() << ' ' << e.what();
                throw;
            }
        }
    }

    _previousCheckedDropsQueued = Date_t::now();

    std::stringstream ss;
    ss << "create,";
    ss << "cache_size=" << cacheSizeGB << (cacheInMB ? "M, " : "G,");
    ss << "session_max=20000,";
    ss << "eviction=(threads_max=4),";
    ss << "config_base=false,";
    ss << "statistics=(fast),";
    // The setting may have a later setting override it if not using the journal.  We make it
    // unconditional here because even nojournal may need this setting if it is a transition
    // from using the journal.
    if (!_readOnly) {
        // If we're readOnly skip all WAL-related settings.
        ss << "log=(enabled=true,archive=true,path=journal,compressor=";
        ss << wiredTigerGlobalOptions.journalCompressor << "),";
        ss << "file_manager=(close_idle_time=100000),";  //~28 hours, will put better fix in 3.1.x
        ss << "checkpoint=(wait=" << wiredTigerGlobalOptions.checkpointDelaySecs;
        ss << ",log_size=2GB),";
        ss << "statistics_log=(wait=" << wiredTigerGlobalOptions.statisticsLogDelaySecs << "),";
    }
    ss << WiredTigerCustomizationHooks::get(getGlobalServiceContext())->getOpenConfig("system");
    ss << extraOpenOptions;
    if (_readOnly) {
        invariant(!_durable);
        ss << "readonly=true,";
    }
    if (!_durable && !_readOnly) {
        // If we started without the journal, but previously used the journal then open with the
        // WT log enabled to perform any unclean shutdown recovery and then close and reopen in
        // the normal path without the journal.
        if (boost::filesystem::exists(journalPath)) {
            string config = ss.str();
            log() << "Detected WT journal files.  Running recovery from last checkpoint.";
            log() << "journal to nojournal transition config: " << config;
            int ret = wiredtiger_open(path.c_str(), &_eventHandler, config.c_str(), &_conn);
            if (ret == EINVAL) {
                fassertFailedNoTrace(28717);
            } else if (ret != 0) {
                Status s(wtRCToStatus(ret));
                msgassertedNoTrace(28718, s.reason());
            }
            invariantWTOK(_conn->close(_conn, NULL));
        }
        // This setting overrides the earlier setting because it is later in the config string.
        ss << ",log=(enabled=false),";
    }
    string config = ss.str();
    log() << "wiredtiger_open config: " << config;
    int ret = wiredtiger_open(path.c_str(), &_eventHandler, config.c_str(), &_conn);
    // Invalid argument (EINVAL) is usually caused by invalid configuration string.
    // We still fassert() but without a stack trace.
    if (ret == EINVAL) {
        fassertFailedNoTrace(28561);
    } else if (ret != 0) {
        Status s(wtRCToStatus(ret));
        msgassertedNoTrace(28595, s.reason());
    }

    _sessionCache.reset(new WiredTigerSessionCache(this));

    if (_durable) {
        _journalFlusher = stdx::make_unique<WiredTigerJournalFlusher>(_sessionCache.get());
        _journalFlusher->go();
    }

    if (!_readOnly) {
        _sizeStorerUri = "table:sizeStorer";
        WiredTigerSession session(_conn);
        if (repair && _hasUri(session.getSession(), _sizeStorerUri)) {
            log() << "Repairing size cache";
            fassertNoTrace(28577, _salvageIfNeeded(_sizeStorerUri.c_str()));
        }
        _sizeStorer.reset(new WiredTigerSizeStorer(_conn, _sizeStorerUri));
        _sizeStorer->fillCache();
    }

    Locker::setGlobalThrottling(&openReadTransaction, &openWriteTransaction);
}


WiredTigerKVEngine::~WiredTigerKVEngine() {
    if (_conn) {
        cleanShutdown();
    }

    _sessionCache.reset(NULL);
}

void WiredTigerKVEngine::appendGlobalStats(BSONObjBuilder& b) {
    BSONObjBuilder bb(b.subobjStart("concurrentTransactions"));
    {
        BSONObjBuilder bbb(bb.subobjStart("write"));
        bbb.append("out", openWriteTransaction.used());
        bbb.append("available", openWriteTransaction.available());
        bbb.append("totalTickets", openWriteTransaction.outof());
        bbb.done();
    }
    {
        BSONObjBuilder bbb(bb.subobjStart("read"));
        bbb.append("out", openReadTransaction.used());
        bbb.append("available", openReadTransaction.available());
        bbb.append("totalTickets", openReadTransaction.outof());
        bbb.done();
    }
    bb.done();
}

void WiredTigerKVEngine::cleanShutdown() {
    log() << "WiredTigerKVEngine shutting down";
    syncSizeInfo(true);
    if (_conn) {
        // these must be the last things we do before _conn->close();
        if (_journalFlusher)
            _journalFlusher->shutdown();
        _sizeStorer.reset();
        _sessionCache->shuttingDown();

// We want WiredTiger to leak memory for faster shutdown except when we are running tools to
// look for memory leaks.
#if !__has_feature(address_sanitizer)
        bool leak_memory = true;
#else
        bool leak_memory = false;
#endif
        const char* config = nullptr;

        if (RUNNING_ON_VALGRIND) {
            leak_memory = false;
        }

        if (leak_memory) {
            config = "leak_memory=true";
        }

        invariantWTOK(_conn->close(_conn, config));
        _conn = NULL;
    }
}

Status WiredTigerKVEngine::okToRename(OperationContext* opCtx,
                                      StringData fromNS,
                                      StringData toNS,
                                      StringData ident,
                                      const RecordStore* originalRecordStore) const {
    _sizeStorer->storeToCache(
        _uri(ident), originalRecordStore->numRecords(opCtx), originalRecordStore->dataSize(opCtx));
    syncSizeInfo(true);
    return Status::OK();
}

int64_t WiredTigerKVEngine::getIdentSize(OperationContext* opCtx, StringData ident) {
    WiredTigerSession* session = WiredTigerRecoveryUnit::get(opCtx)->getSession(opCtx);
    return WiredTigerUtil::getIdentSize(session->getSession(), _uri(ident));
}

Status WiredTigerKVEngine::repairIdent(OperationContext* opCtx, StringData ident) {
    WiredTigerSession* session = WiredTigerRecoveryUnit::get(opCtx)->getSession(opCtx);
    session->closeAllCursors();
    if (isEphemeral()) {
        return Status::OK();
    }
    string uri = _uri(ident);
    return _salvageIfNeeded(uri.c_str());
}

Status WiredTigerKVEngine::_salvageIfNeeded(const char* uri) {
    // Using a side session to avoid transactional issues
    WiredTigerSession sessionWrapper(_conn);
    WT_SESSION* session = sessionWrapper.getSession();

    int rc = (session->verify)(session, uri, NULL);
    if (rc == 0) {
        log() << "Verify succeeded on uri " << uri << ". Not salvaging.";
        return Status::OK();
    }

    if (rc == EBUSY) {
        // SERVER-16457: verify and salvage are occasionally failing with EBUSY. For now we
        // lie and return OK to avoid breaking tests. This block should go away when that ticket
        // is resolved.
        error() << "Verify on " << uri << " failed with EBUSY. Assuming no salvage is needed.";
        return Status::OK();
    }

    // TODO need to cleanup the sizeStorer cache after salvaging.
    log() << "Verify failed on uri " << uri << ". Running a salvage operation.";
    return wtRCToStatus(session->salvage(session, uri, NULL), "Salvage failed:");
}

int WiredTigerKVEngine::flushAllFiles(bool sync) {
    LOG(1) << "WiredTigerKVEngine::flushAllFiles";
    if (_ephemeral) {
        return 0;
    }
    syncSizeInfo(true);
    _sessionCache->waitUntilDurable(true);

    return 1;
}

Status WiredTigerKVEngine::beginBackup(OperationContext* txn) {
    invariant(!_backupSession);

    // This cursor will be freed by the backupSession being closed as the session is uncached
    auto session = stdx::make_unique<WiredTigerSession>(_conn);
    WT_CURSOR* c = NULL;
    WT_SESSION* s = session->getSession();
    int ret = WT_OP_CHECK(s->open_cursor(s, "backup:", NULL, NULL, &c));
    if (ret != 0) {
        return wtRCToStatus(ret);
    }
    _backupSession = std::move(session);
    return Status::OK();
}

void WiredTigerKVEngine::endBackup(OperationContext* txn) {
    _backupSession.reset();
}

Status WiredTigerKVEngine::hotBackup(const std::string& path) {
    // WT-999: Create journal folder.
    const char* journalDir = "journal";
    boost::filesystem::path destPath(path);
    try {
        boost::filesystem::create_directory(destPath / journalDir);
    } catch (const boost::filesystem::filesystem_error& ex) {
        return Status(ErrorCodes::InvalidPath, str::stream() << ex.what());
    }

    // Open backup cursor in new session, the session will kill the
    // cursor upon closing.
    WiredTigerSession sessionBackup(_conn);
    WT_CURSOR* c = NULL;
    WT_SESSION* s = sessionBackup.getSession();
    int ret = s->open_cursor(s, "backup:", NULL, NULL, &c);
    if (ret != 0) {
        return wtRCToStatus(ret);
    }

    // Copy the list of files.
    boost::filesystem::path srcPath(_path);
    const char* filename = NULL;
    while ((ret = c->next(c)) == 0 && (ret = c->get_key(c, &filename)) == 0) {
        try {
            boost::filesystem::copy_file(
                srcPath / filename, destPath / filename, boost::filesystem::copy_option::none);
        } catch (const boost::filesystem::filesystem_error& ex) {
            // WT-999: Try copying to journal folder.
            const std::string& errmsg = str::stream() << ex.what();
            try {
                boost::filesystem::copy_file(srcPath / journalDir / filename,
                                             destPath / journalDir / filename,
                                             boost::filesystem::copy_option::none);
            } catch (const boost::filesystem::filesystem_error&) {
                return Status(ErrorCodes::InvalidPath, errmsg);
            }
        }
    }
    if (ret == WT_NOTFOUND)
        ret = 0;
    return wtRCToStatus(ret);
}

void WiredTigerKVEngine::syncSizeInfo(bool sync) const {
    if (!_sizeStorer)
        return;

    try {
        _sizeStorer->syncCache(sync);
    } catch (const WriteConflictException&) {
        // ignore, we'll try again later.
    } catch (const UserException& ex) {
        // re-throw exception if it's not WT_CACHE_FULL.
        if (!_durable && ex.getCode() == ErrorCodes::ExceededMemoryLimit) {
            error() << "size storer failed to sync cache... ignoring: " << ex.what();
        } else {
            throw;
        }
    }
}

RecoveryUnit* WiredTigerKVEngine::newRecoveryUnit() {
    return new WiredTigerRecoveryUnit(_sessionCache.get());
}

void WiredTigerKVEngine::setRecordStoreExtraOptions(const std::string& options) {
    _rsOptions = options;
}

void WiredTigerKVEngine::setSortedDataInterfaceExtraOptions(const std::string& options) {
    _indexOptions = options;
}

Status WiredTigerKVEngine::createRecordStore(OperationContext* opCtx,
                                             StringData ns,
                                             StringData ident,
                                             const CollectionOptions& options) {
    _checkIdentPath(ident);
    WiredTigerSession session(_conn);

    StatusWith<std::string> result =
        WiredTigerRecordStore::generateCreateString(_canonicalName, ns, options, _rsOptions);
    if (!result.isOK()) {
        return result.getStatus();
    }
    std::string config = result.getValue();

    string uri = _uri(ident);
    WT_SESSION* s = session.getSession();
    LOG(2) << "WiredTigerKVEngine::createRecordStore uri: " << uri << " config: " << config;
    return wtRCToStatus(s->create(s, uri.c_str(), config.c_str()));
}

RecordStore* WiredTigerKVEngine::getRecordStore(OperationContext* opCtx,
                                                StringData ns,
                                                StringData ident,
                                                const CollectionOptions& options) {
    if (options.capped) {
        return new WiredTigerRecordStore(opCtx,
                                         ns,
                                         _uri(ident),
                                         _canonicalName,
                                         options.capped,
                                         _ephemeral,
                                         options.cappedSize ? options.cappedSize : 4096,
                                         options.cappedMaxDocs ? options.cappedMaxDocs : -1,
                                         NULL,
                                         _sizeStorer.get());
    } else {
        return new WiredTigerRecordStore(opCtx,
                                         ns,
                                         _uri(ident),
                                         _canonicalName,
                                         false,
                                         _ephemeral,
                                         -1,
                                         -1,
                                         NULL,
                                         _sizeStorer.get());
    }
}

string WiredTigerKVEngine::_uri(StringData ident) const {
    return string("table:") + ident.toString();
}

Status WiredTigerKVEngine::createSortedDataInterface(OperationContext* opCtx,
                                                     StringData ident,
                                                     const IndexDescriptor* desc) {
    _checkIdentPath(ident);

    std::string collIndexOptions;
    const Collection* collection = desc->getCollection();

    // Treat 'collIndexOptions' as an empty string when the collection member of 'desc' is NULL in
    // order to allow for unit testing WiredTigerKVEngine::createSortedDataInterface().
    if (collection) {
        const CollectionCatalogEntry* cce = collection->getCatalogEntry();
        const CollectionOptions collOptions = cce->getCollectionOptions(opCtx);

        if (!collOptions.indexOptionDefaults["storageEngine"].eoo()) {
            BSONObj storageEngineOptions = collOptions.indexOptionDefaults["storageEngine"].Obj();
            collIndexOptions = storageEngineOptions.getFieldDotted(_canonicalName + ".configString")
                                   .valuestrsafe();
        }
    }

    StatusWith<std::string> result = WiredTigerIndex::generateCreateString(
        _canonicalName, _indexOptions, collIndexOptions, *desc);
    if (!result.isOK()) {
        return result.getStatus();
    }

    std::string config = result.getValue();

    LOG(2) << "WiredTigerKVEngine::createSortedDataInterface ident: " << ident
           << " config: " << config;
    return wtRCToStatus(WiredTigerIndex::Create(opCtx, _uri(ident), config));
}

SortedDataInterface* WiredTigerKVEngine::getSortedDataInterface(OperationContext* opCtx,
                                                                StringData ident,
                                                                const IndexDescriptor* desc) {
    if (desc->unique())
        return new WiredTigerIndexUnique(opCtx, _uri(ident), desc);
    return new WiredTigerIndexStandard(opCtx, _uri(ident), desc);
}

Status WiredTigerKVEngine::dropIdent(OperationContext* opCtx, StringData ident) {
    _drop(ident);
    return Status::OK();
}

bool WiredTigerKVEngine::_drop(StringData ident) {
    string uri = _uri(ident);

    WiredTigerSession session(_conn);

    int ret =
        session.getSession()->drop(session.getSession(), uri.c_str(), "force,lock_wait=false");
    LOG(1) << "WT drop of  " << uri << " res " << ret;

    if (ret == 0) {
        // yay, it worked
        return true;
    }

    if (ret == EBUSY) {
        // this is expected, queue it up
        {
            stdx::lock_guard<stdx::mutex> lk(_identToDropMutex);
            _identToDrop.insert(uri);
        }
        _sessionCache->closeAll();
        return false;
    }

    invariantWTOK(ret);
    return false;
}

bool WiredTigerKVEngine::haveDropsQueued() const {
    Date_t now = Date_t::now();
    Milliseconds delta = now - _previousCheckedDropsQueued;

    if (_sizeStorerSyncTracker.intervalHasElapsed()) {
        _sizeStorerSyncTracker.resetLastTime();
        syncSizeInfo(false);
    }

    // We only want to check the queue max once per second or we'll thrash
    // This is done in haveDropsQueued, not dropAllQueued so we skip the mutex
    if (delta < Milliseconds(1000))
        return false;

    _previousCheckedDropsQueued = now;
    stdx::lock_guard<stdx::mutex> lk(_identToDropMutex);
    return !_identToDrop.empty();
}

void WiredTigerKVEngine::dropAllQueued() {
    set<string> mine;
    {
        stdx::lock_guard<stdx::mutex> lk(_identToDropMutex);
        mine = _identToDrop;
    }

    set<string> deleted;

    {
        WiredTigerSession session(_conn);
        for (set<string>::const_iterator it = mine.begin(); it != mine.end(); ++it) {
            string uri = *it;
            int ret = session.getSession()->drop(
                session.getSession(), uri.c_str(), "force,lock_wait=false");
            LOG(1) << "WT queued drop of  " << uri << " res " << ret;

            if (ret == 0) {
                deleted.insert(uri);
                continue;
            }

            if (ret == EBUSY) {
                // leave in qeuue
                continue;
            }

            invariantWTOK(ret);
        }
    }

    {
        stdx::lock_guard<stdx::mutex> lk(_identToDropMutex);
        for (set<string>::const_iterator it = deleted.begin(); it != deleted.end(); ++it) {
            _identToDrop.erase(*it);
        }
    }
}

bool WiredTigerKVEngine::supportsDocLocking() const {
    return true;
}

bool WiredTigerKVEngine::supportsDirectoryPerDB() const {
    return true;
}

bool WiredTigerKVEngine::hasIdent(OperationContext* opCtx, StringData ident) const {
    return _hasUri(WiredTigerRecoveryUnit::get(opCtx)->getSession(opCtx)->getSession(),
                   _uri(ident));
}

bool WiredTigerKVEngine::_hasUri(WT_SESSION* session, const std::string& uri) const {
    // can't use WiredTigerCursor since this is called from constructor.
    WT_CURSOR* c = NULL;
    int ret = session->open_cursor(session, "metadata:", NULL, NULL, &c);
    if (ret == ENOENT)
        return false;
    invariantWTOK(ret);
    ON_BLOCK_EXIT(c->close, c);

    c->set_key(c, uri.c_str());
    return c->search(c) == 0;
}

std::vector<std::string> WiredTigerKVEngine::getAllIdents(OperationContext* opCtx) const {
    std::vector<std::string> all;
    WiredTigerCursor cursor("metadata:", WiredTigerSession::kMetadataTableId, false, opCtx);
    WT_CURSOR* c = cursor.get();
    if (!c)
        return all;

    while (c->next(c) == 0) {
        const char* raw;
        c->get_key(c, &raw);
        StringData key(raw);
        size_t idx = key.find(':');
        if (idx == string::npos)
            continue;
        StringData type = key.substr(0, idx);
        if (type != "table")
            continue;

        StringData ident = key.substr(idx + 1);
        if (ident == "sizeStorer")
            continue;

        all.push_back(ident.toString());
    }

    return all;
}

int WiredTigerKVEngine::reconfigure(const char* str) {
    return _conn->reconfigure(_conn, str);
}

void WiredTigerKVEngine::_checkIdentPath(StringData ident) {
    size_t start = 0;
    size_t idx;
    while ((idx = ident.find('/', start)) != string::npos) {
        StringData dir = ident.substr(0, idx);

        boost::filesystem::path subdir = _path;
        subdir /= dir.toString();
        if (!boost::filesystem::exists(subdir)) {
            LOG(1) << "creating subdirectory: " << dir;
            try {
                boost::filesystem::create_directory(subdir);
            } catch (const std::exception& e) {
                error() << "error creating path " << subdir.string() << ' ' << e.what();
                throw;
            }
        }

        start = idx + 1;
    }
}

void WiredTigerKVEngine::setJournalListener(JournalListener* jl) {
    return _sessionCache->setJournalListener(jl);
}
}<|MERGE_RESOLUTION|>--- conflicted
+++ resolved
@@ -175,11 +175,8 @@
                                        bool durable,
                                        bool ephemeral,
                                        bool repair,
-<<<<<<< HEAD
+                                       bool readOnly,
                                        bool cacheInMB /*= false*/)
-=======
-                                       bool readOnly)
->>>>>>> 1eedf75b
     : _eventHandler(WiredTigerUtil::defaultEventHandlers()),
       _canonicalName(canonicalName),
       _path(path),
