--- conflicted
+++ resolved
@@ -2507,19 +2507,6 @@
     return Status::OK();
 }
 
-<<<<<<< HEAD
-void WiredTigerKVEngine::keydbDropDatabase(const std::string& db) {
-    if (_encryptionKeyDB) {
-        int res = _encryptionKeyDB->delete_key_by_id(db);
-        if (res) {
-            // we cannot throw exceptions here because we are inside WUOW::commit
-            // every other part of DB is already dropped so we just log error message
-            LOGV2_ERROR(29001,
-                        "failed to delete encryption key for db: {db}",
-                        "db"_attr = db);
-        }
-    }
-=======
 void WiredTigerKVEngine::dropIdentForImport(OperationContext* opCtx, StringData ident) {
     const std::string uri = _uri(ident);
 
@@ -2554,7 +2541,19 @@
                       "ret"_attr = ret);
     } while (ret == EBUSY);
     invariantWTOK(ret);
->>>>>>> 298d4d6b
+}
+
+void WiredTigerKVEngine::keydbDropDatabase(const std::string& db) {
+    if (_encryptionKeyDB) {
+        int res = _encryptionKeyDB->delete_key_by_id(db);
+        if (res) {
+            // we cannot throw exceptions here because we are inside WUOW::commit
+            // every other part of DB is already dropped so we just log error message
+            LOGV2_ERROR(29001,
+                        "failed to delete encryption key for db: {db}",
+                        "db"_attr = db);
+        }
+    }
 }
 
 std::list<WiredTigerCachedCursor> WiredTigerKVEngine::filterCursorsWithQueuedDrops(
