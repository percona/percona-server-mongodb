/**
 *    Copyright (C) 2018-present MongoDB, Inc.
 *
 *    This program is free software: you can redistribute it and/or modify
 *    it under the terms of the Server Side Public License, version 1,
 *    as published by MongoDB, Inc.
 *
 *    This program is distributed in the hope that it will be useful,
 *    but WITHOUT ANY WARRANTY; without even the implied warranty of
 *    MERCHANTABILITY or FITNESS FOR A PARTICULAR PURPOSE.  See the
 *    Server Side Public License for more details.
 *
 *    You should have received a copy of the Server Side Public License
 *    along with this program. If not, see
 *    <http://www.mongodb.com/licensing/server-side-public-license>.
 *
 *    As a special exception, the copyright holders give permission to link the
 *    code of portions of this program with the OpenSSL library under certain
 *    conditions as described in each individual source file and distribute
 *    linked combinations including the program with the OpenSSL library. You
 *    must comply with the Server Side Public License in all respects for
 *    all of the code used other than as permitted herein. If you modify file(s)
 *    with this exception, you may extend this exception to your version of the
 *    file(s), but you are not obligated to do so. If you do not wish to do so,
 *    delete this exception statement from your version. If you delete this
 *    exception statement from all source files in the program, then also delete
 *    it in the license file.
 */

#pragma once

#include <string>

#include "mongo/base/status.h"
#include "mongo/util/options_parser/environment.h"

namespace mongo {

class WiredTigerGlobalOptions {
public:
    WiredTigerGlobalOptions()
        : cacheSizeGB(0),
<<<<<<< HEAD
          checkpointSizeMB(0),
          checkpointDelaySecs(0),
=======
>>>>>>> f10e0ad7
          statisticsLogDelaySecs(0),
          directoryForIndexes(false),
          maxCacheOverflowFileSizeGBDeprecated(0),
          useCollectionPrefixCompression(false),
          useIndexPrefixCompression(false){};

    Status store(const optionenvironment::Environment& params);

    double cacheSizeGB;
<<<<<<< HEAD
    size_t checkpointSizeMB;
    size_t checkpointDelaySecs;
=======
>>>>>>> f10e0ad7
    size_t statisticsLogDelaySecs;
    std::string journalCompressor;
    bool directoryForIndexes;
    double maxCacheOverflowFileSizeGBDeprecated;
    std::string engineConfig;

    std::string collectionBlockCompressor;
    std::string indexBlockCompressor;
    bool useCollectionPrefixCompression;
    bool useIndexPrefixCompression;
    std::string collectionConfig;
    std::string indexConfig;

    static Status validateWiredTigerCompressor(const std::string&);

    /**
     * Returns current history file size limit in MB.
     * Always returns 0 for unbounded.
     */
    std::size_t getMaxHistoryFileSizeMB() const {
        return 0;
    }
};

extern WiredTigerGlobalOptions wiredTigerGlobalOptions;

}  // namespace mongo<|MERGE_RESOLUTION|>--- conflicted
+++ resolved
@@ -40,11 +40,7 @@
 public:
     WiredTigerGlobalOptions()
         : cacheSizeGB(0),
-<<<<<<< HEAD
           checkpointSizeMB(0),
-          checkpointDelaySecs(0),
-=======
->>>>>>> f10e0ad7
           statisticsLogDelaySecs(0),
           directoryForIndexes(false),
           maxCacheOverflowFileSizeGBDeprecated(0),
@@ -54,11 +50,7 @@
     Status store(const optionenvironment::Environment& params);
 
     double cacheSizeGB;
-<<<<<<< HEAD
     size_t checkpointSizeMB;
-    size_t checkpointDelaySecs;
-=======
->>>>>>> f10e0ad7
     size_t statisticsLogDelaySecs;
     std::string journalCompressor;
     bool directoryForIndexes;
