--- conflicted
+++ resolved
@@ -167,7 +167,8 @@
 
 bool InMemoryRecordStore::findRecord(OperationContext* txn,
                                      const RecordId& loc,
-                                     RecordData* rd) const {
+                                     RecordData* rd,
+                                     bool skipPessimisticLocking) const {
     Records::const_iterator it = _data->records.find(loc);
     if (it == _data->records.end()) {
         return false;
@@ -190,17 +191,7 @@
     if (_data->dataSize > _cappedMaxSize)
         return true;
 
-<<<<<<< HEAD
-    bool InMemoryRecordStore::findRecord( OperationContext* txn,
-                                          const RecordId& loc, RecordData* rd, bool skipPessimisticLocking ) const {
-        Records::const_iterator it = _data->records.find(loc);
-        if ( it == _data->records.end() ) {
-            return false;
-        }
-        *rd = it->second.toRecordData();
-=======
     if ((_cappedMaxDocs != -1) && (numRecords(txn) > _cappedMaxDocs))
->>>>>>> 1ef45a23
         return true;
 
     return false;
