--- conflicted
+++ resolved
@@ -79,17 +79,13 @@
     bool lockFileCreatedByUncleanShutdown = false;
 };
 
-<<<<<<< HEAD
-class StorageEngineImpl final : public StorageEngineInterface, public StorageEngine {
+class StorageEngineImpl final : public StorageEngine {
     // percona::EngineExtension implementaion
     Status hotBackup(OperationContext* opCtx, const std::string& path) override;
     Status hotBackupTar(OperationContext* opCtx, const std::string& path) override;
     Status hotBackup(OperationContext* opCtx, const percona::S3BackupParameters& s3params) override;
     void keydbDropDatabase(const DatabaseName& dbName) override;
 
-=======
-class StorageEngineImpl final : public StorageEngine {
->>>>>>> 601e9df5
 public:
     StorageEngineImpl(OperationContext* opCtx,
                       std::unique_ptr<KVEngine> engine,
