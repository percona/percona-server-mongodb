--- conflicted
+++ resolved
@@ -18,12 +18,9 @@
     ],
 )
 
-<<<<<<< HEAD
 if rocksdb:
     env.SConscript(dirs='rocks', exports='env')
 
-=======
->>>>>>> 79c2c2d3
 env.Library(
     target='journal_listener',
     source=[
