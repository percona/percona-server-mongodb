--- conflicted
+++ resolved
@@ -12,11 +12,7 @@
 env.SConscript(
     must_exist=1,
     dirs=[
-<<<<<<< HEAD
-        "devnull",
         "inmemory",
-=======
->>>>>>> 343850f3
         "key_string",
         "wiredtiger",
     ],
