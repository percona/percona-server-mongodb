--- conflicted
+++ resolved
@@ -13,11 +13,8 @@
     must_exist=1,
     dirs=[
         "devnull",
-<<<<<<< HEAD
         "inmemory",
-=======
         "key_string",
->>>>>>> 0d60024f
         "kv",
         "wiredtiger",
     ],
@@ -144,41 +141,6 @@
     ],
 )
 
-<<<<<<< HEAD
-env.Library(
-    target="storage_engine_common",
-    source=[
-        "storage_engine_init.cpp",
-        "storage_engine_change_context.cpp",
-    ],
-    LIBDEPS_PRIVATE=[
-        "$BUILD_DIR/mongo/db/encryption/encryption_options",
-        "$BUILD_DIR/mongo/db/encryption/key",
-        "$BUILD_DIR/mongo/db/exec/scoped_timer",
-        "$BUILD_DIR/mongo/db/service_context",
-        "$BUILD_DIR/mongo/db/shard_role_api",
-        "$BUILD_DIR/mongo/util/concurrency/spin_lock",
-        "storage_control",
-        "storage_engine_lock_file",
-        "storage_engine_metadata",
-        "storage_options",
-        "storage_repair_observer",
-    ],
-)
-
-env.Benchmark(
-    target="storage_key_string_bm",
-    source=[
-        "key_string_bm.cpp",
-    ],
-    LIBDEPS=[
-        "$BUILD_DIR/mongo/base",
-        "key_string",
-    ],
-)
-
-=======
->>>>>>> 0d60024f
 env.Benchmark(
     target="storage_record_id_bm",
     source=[
@@ -242,77 +204,4 @@
         "storage_engine_metadata",
         "storage_options",
     ],
-<<<<<<< HEAD
-)
-
-env.Library(
-    target="storage_util",
-    source=[
-        "storage_util.cpp",
-    ],
-    LIBDEPS_PRIVATE=[
-        "$BUILD_DIR/mongo/db/catalog/collection_catalog",
-        "$BUILD_DIR/mongo/db/multitenancy",
-        "durable_catalog",
-        "kv/kv_drop_pending_ident_reaper",
-        "storage_options",
-    ],
-)
-
-env.Library(
-    target="backup_block",
-    source=[
-        "backup_block.cpp",
-    ],
-    LIBDEPS_PRIVATE=[
-        "$BUILD_DIR/mongo/db/server_base",
-        "$BUILD_DIR/mongo/db/shard_role_api",
-        "storage_options",
-    ],
-)
-
-env.Library(
-    target="storage_engine_impl",
-    source=[
-        "deferred_drop_record_store.cpp",
-        "storage_engine_impl.cpp",
-    ],
-    LIBDEPS=[
-        "$BUILD_DIR/mongo/db/catalog/catalog_control",
-        "$BUILD_DIR/mongo/db/shard_role",
-        "durable_catalog",
-        "kv/kv_drop_pending_ident_reaper",
-    ],
-    LIBDEPS_PRIVATE=[
-        "$BUILD_DIR/mongo/db/audit",
-        "$BUILD_DIR/mongo/db/audit/audit_impl" if has_option("audit") else [],
-        "$BUILD_DIR/mongo/db/catalog/catalog_helpers",
-        "$BUILD_DIR/mongo/db/catalog/collection_options",
-        "$BUILD_DIR/mongo/db/catalog/index_catalog",
-        "$BUILD_DIR/mongo/db/multitenancy",
-        "$BUILD_DIR/mongo/db/resumable_index_builds_idl",
-        "$BUILD_DIR/mongo/db/server_base",
-        "$BUILD_DIR/mongo/db/server_feature_flags",
-        "$BUILD_DIR/mongo/db/vector_clock",
-        "backup_block",
-        "storage_control",
-        "storage_options",
-        "storage_repair_observer",
-        "storage_util",
-        "two_phase_index_build_knobs_idl",
-    ],
-)
-
-env.CppLibfuzzerTest(
-    target="key_string_to_bson_fuzzer",
-    source=[
-        "key_string_to_bson_fuzzer.cpp",
-    ],
-    LIBDEPS=[
-        "$BUILD_DIR/mongo/base",
-        "$BUILD_DIR/mongo/bson/bson_validate",
-        "key_string",
-    ],
-=======
->>>>>>> 0d60024f
 )