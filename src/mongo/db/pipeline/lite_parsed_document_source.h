--- conflicted
+++ resolved
@@ -313,10 +313,6 @@
     }
 };
 
-<<<<<<< HEAD
-
-=======
->>>>>>> 38a70214
 /**
  * Helper class for DocumentSources which reference a foreign collection.
  */
