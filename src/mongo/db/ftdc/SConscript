# -*- mode: python -*-


Import(
    [
        "env",
        "has_option",
    ]
)

env = env.Clone()

ftdcEnv = env.Clone()
ftdcEnv.InjectThirdParty(libraries=["zlib"])

<<<<<<< HEAD
ftdcEnv.Library(
    target="ftdc",
    source=[
        "block_compressor.cpp",
        "collector.cpp",
        "compressor.cpp",
        "controller.cpp",
        "decompressor.cpp",
        "file_manager.cpp",
        "file_reader.cpp",
        "file_writer.cpp",
        "metadata_compressor.cpp",
        "util.cpp",
        "varint.cpp",
    ],
    LIBDEPS=[
        "$BUILD_DIR/mongo/bson/bson_validate",
        "$BUILD_DIR/mongo/bson/util/bson_extract",
        "$BUILD_DIR/mongo/db/service_context",
        "$BUILD_DIR/third_party/s2/s2",  # For VarInt
        "$BUILD_DIR/third_party/zlib/zlib",
    ],
    LIBDEPS_PRIVATE=[
        "$BUILD_DIR/mongo/db/admission/execution_admission_context",
        "$BUILD_DIR/mongo/db/server_base",
        "$BUILD_DIR/mongo/db/shard_role_api",
        "$BUILD_DIR/mongo/util/concurrency/spin_lock",
    ],
)

platform_libs = []
if env.TargetOSIs("linux"):
    platform_libs.append("$BUILD_DIR/mongo/util/procparser")
elif env.TargetOSIs("windows"):
    platform_libs.append("$BUILD_DIR/mongo/util/perfctr_collect")

env.Library(
    target="ftdc_server",
    source=[
        "ftdc_server.cpp",
        "ftdc_server_gen.cpp",
        "ftdc_system_stats.cpp",
        "ftdc_system_stats_${TARGET_OS}.cpp",
    ],
    LIBDEPS=[
        "$BUILD_DIR/mongo/db/commands",
        "$BUILD_DIR/mongo/util/processinfo",
        "ftdc",
    ]
    + platform_libs,
    LIBDEPS_PRIVATE=[
        "$BUILD_DIR/mongo/db/audit/audit_impl" if has_option("audit") else [],
        "$BUILD_DIR/mongo/db/repl/repl_coordinator_interface",
        "$BUILD_DIR/mongo/db/repl/repl_settings",
        "$BUILD_DIR/mongo/db/server_base",
        "$BUILD_DIR/mongo/rpc/command_status",
        "$BUILD_DIR/mongo/rpc/message",
        "$BUILD_DIR/mongo/s/common_s",
    ],
    LIBDEPS_TAGS=[
        "lint-allow-non-alphabetic",
    ],
)

env.Library(
    target="ftdc_commands",
    source=[
        "ftdc_commands.cpp",
        "ftdc_commands_gen.cpp",
    ],
    LIBDEPS_PRIVATE=[
        "$BUILD_DIR/mongo/db/auth/auth",
        "$BUILD_DIR/mongo/db/auth/authprivilege",
        "$BUILD_DIR/mongo/db/auth/security_token",
        "$BUILD_DIR/mongo/db/server_base",
        "ftdc_server",
    ],
)

env.Library(
    target="ftdc_mongod",
    source=[
        "ftdc_mongod.cpp",
        "ftdc_mongod_gen.cpp",
    ],
    LIBDEPS_PRIVATE=[
        "$BUILD_DIR/mongo/db/auth/auth",
        "$BUILD_DIR/mongo/db/auth/authprivilege",
        "$BUILD_DIR/mongo/db/auth/security_token",
        "$BUILD_DIR/mongo/db/repl/repl_coordinator_interface",
        "$BUILD_DIR/mongo/db/repl/repl_settings",
        "$BUILD_DIR/mongo/db/server_base",
        "$BUILD_DIR/mongo/db/storage/storage_options",
        "$BUILD_DIR/mongo/rpc/message",
        "$BUILD_DIR/mongo/s/common_s",
        "ftdc_commands",
        "ftdc_mongos",
        "ftdc_server",
    ],
)

env.Library(
    target="ftdc_mongos",
    source=[
        "ftdc_mongos.cpp",
    ],
    LIBDEPS_PRIVATE=[
        "$BUILD_DIR/mongo/client/clientdriver_minimal",
        "$BUILD_DIR/mongo/db/server_base",
        "$BUILD_DIR/mongo/executor/task_executor_pool",
        "$BUILD_DIR/mongo/s/common_s",
        "$BUILD_DIR/mongo/s/grid",
        "ftdc_commands",
        "ftdc_server",
    ],
)

=======
>>>>>>> 0d60024f
env.CppUnitTest(
    target="db_ftdc_test",
    source=[
        "compressor_test.cpp",
        "controller_test.cpp",
        "collector_test.cpp",
        "file_manager_test.cpp",
        "file_writer_test.cpp",
        "ftdc_prctl_test.cpp",
        "ftdc_test.cpp",
        "ftdc_util_test.cpp",
        "metadata_compressor_test.cpp",
        "varint_test.cpp",
    ],
    LIBDEPS=[
        "$BUILD_DIR/mongo/db/auth/authmocks",
        "$BUILD_DIR/mongo/db/service_context_non_d",
        "$BUILD_DIR/mongo/db/service_context_test_fixture",
        "$BUILD_DIR/mongo/util/clock_source_mock",
        "ftdc",
    ],
)<|MERGE_RESOLUTION|>--- conflicted
+++ resolved
@@ -13,126 +13,6 @@
 ftdcEnv = env.Clone()
 ftdcEnv.InjectThirdParty(libraries=["zlib"])
 
-<<<<<<< HEAD
-ftdcEnv.Library(
-    target="ftdc",
-    source=[
-        "block_compressor.cpp",
-        "collector.cpp",
-        "compressor.cpp",
-        "controller.cpp",
-        "decompressor.cpp",
-        "file_manager.cpp",
-        "file_reader.cpp",
-        "file_writer.cpp",
-        "metadata_compressor.cpp",
-        "util.cpp",
-        "varint.cpp",
-    ],
-    LIBDEPS=[
-        "$BUILD_DIR/mongo/bson/bson_validate",
-        "$BUILD_DIR/mongo/bson/util/bson_extract",
-        "$BUILD_DIR/mongo/db/service_context",
-        "$BUILD_DIR/third_party/s2/s2",  # For VarInt
-        "$BUILD_DIR/third_party/zlib/zlib",
-    ],
-    LIBDEPS_PRIVATE=[
-        "$BUILD_DIR/mongo/db/admission/execution_admission_context",
-        "$BUILD_DIR/mongo/db/server_base",
-        "$BUILD_DIR/mongo/db/shard_role_api",
-        "$BUILD_DIR/mongo/util/concurrency/spin_lock",
-    ],
-)
-
-platform_libs = []
-if env.TargetOSIs("linux"):
-    platform_libs.append("$BUILD_DIR/mongo/util/procparser")
-elif env.TargetOSIs("windows"):
-    platform_libs.append("$BUILD_DIR/mongo/util/perfctr_collect")
-
-env.Library(
-    target="ftdc_server",
-    source=[
-        "ftdc_server.cpp",
-        "ftdc_server_gen.cpp",
-        "ftdc_system_stats.cpp",
-        "ftdc_system_stats_${TARGET_OS}.cpp",
-    ],
-    LIBDEPS=[
-        "$BUILD_DIR/mongo/db/commands",
-        "$BUILD_DIR/mongo/util/processinfo",
-        "ftdc",
-    ]
-    + platform_libs,
-    LIBDEPS_PRIVATE=[
-        "$BUILD_DIR/mongo/db/audit/audit_impl" if has_option("audit") else [],
-        "$BUILD_DIR/mongo/db/repl/repl_coordinator_interface",
-        "$BUILD_DIR/mongo/db/repl/repl_settings",
-        "$BUILD_DIR/mongo/db/server_base",
-        "$BUILD_DIR/mongo/rpc/command_status",
-        "$BUILD_DIR/mongo/rpc/message",
-        "$BUILD_DIR/mongo/s/common_s",
-    ],
-    LIBDEPS_TAGS=[
-        "lint-allow-non-alphabetic",
-    ],
-)
-
-env.Library(
-    target="ftdc_commands",
-    source=[
-        "ftdc_commands.cpp",
-        "ftdc_commands_gen.cpp",
-    ],
-    LIBDEPS_PRIVATE=[
-        "$BUILD_DIR/mongo/db/auth/auth",
-        "$BUILD_DIR/mongo/db/auth/authprivilege",
-        "$BUILD_DIR/mongo/db/auth/security_token",
-        "$BUILD_DIR/mongo/db/server_base",
-        "ftdc_server",
-    ],
-)
-
-env.Library(
-    target="ftdc_mongod",
-    source=[
-        "ftdc_mongod.cpp",
-        "ftdc_mongod_gen.cpp",
-    ],
-    LIBDEPS_PRIVATE=[
-        "$BUILD_DIR/mongo/db/auth/auth",
-        "$BUILD_DIR/mongo/db/auth/authprivilege",
-        "$BUILD_DIR/mongo/db/auth/security_token",
-        "$BUILD_DIR/mongo/db/repl/repl_coordinator_interface",
-        "$BUILD_DIR/mongo/db/repl/repl_settings",
-        "$BUILD_DIR/mongo/db/server_base",
-        "$BUILD_DIR/mongo/db/storage/storage_options",
-        "$BUILD_DIR/mongo/rpc/message",
-        "$BUILD_DIR/mongo/s/common_s",
-        "ftdc_commands",
-        "ftdc_mongos",
-        "ftdc_server",
-    ],
-)
-
-env.Library(
-    target="ftdc_mongos",
-    source=[
-        "ftdc_mongos.cpp",
-    ],
-    LIBDEPS_PRIVATE=[
-        "$BUILD_DIR/mongo/client/clientdriver_minimal",
-        "$BUILD_DIR/mongo/db/server_base",
-        "$BUILD_DIR/mongo/executor/task_executor_pool",
-        "$BUILD_DIR/mongo/s/common_s",
-        "$BUILD_DIR/mongo/s/grid",
-        "ftdc_commands",
-        "ftdc_server",
-    ],
-)
-
-=======
->>>>>>> 0d60024f
 env.CppUnitTest(
     target="db_ftdc_test",
     source=[
