# -*- mode: python -*-

<<<<<<< HEAD

Import(
    [
        "env",
        "has_option",
    ]
)
=======
Import("env")
>>>>>>> 6849b3ff

env = env.Clone()
env.CppUnitTest(
    target="db_ftdc_test",
    source=[],
    LIBDEPS=[],
)<|MERGE_RESOLUTION|>--- conflicted
+++ resolved
@@ -1,16 +1,6 @@
 # -*- mode: python -*-
 
-<<<<<<< HEAD
-
-Import(
-    [
-        "env",
-        "has_option",
-    ]
-)
-=======
 Import("env")
->>>>>>> 6849b3ff
 
 env = env.Clone()
 env.CppUnitTest(
