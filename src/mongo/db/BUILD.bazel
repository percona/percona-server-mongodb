--- conflicted
+++ resolved
@@ -621,19 +621,6 @@
 )
 
 mongo_cc_library(
-<<<<<<< HEAD
-    name = "audit_interface",
-    srcs = [
-        "audit_interface.cpp",
-    ],
-    hdrs = [
-        "audit_format.h",
-        "audit_interface.h",
-    ],
-    deps = [
-        ":service_context",
-    ]
-=======
     name = "change_stream_serverless_helpers",
     srcs = [
         "change_stream_serverless_helpers.cpp",
@@ -649,7 +636,20 @@
         "//src/mongo/db/catalog:collection_catalog",
         "//src/mongo/db/query:query_knobs",
     ],
->>>>>>> 9dd9438c
+)
+
+mongo_cc_library(
+    name = "audit_interface",
+    srcs = [
+        "audit_interface.cpp",
+    ],
+    hdrs = [
+        "audit_format.h",
+        "audit_interface.h",
+    ],
+    deps = [
+        ":service_context",
+    ]
 )
 
 mongo_cc_library(
