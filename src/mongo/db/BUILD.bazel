--- conflicted
+++ resolved
@@ -180,20 +180,14 @@
     ],
 )
 
-<<<<<<< HEAD
 idl_generator(
     name = "redaction_parameter_gen",
     src = "redaction_parameter.idl",
 )
 
 idl_generator(
-    name = "server_options_helpers_gen",
-=======
-mongo_idl_library(
     name = "server_options_helpers_idl",
->>>>>>> 7a7a5e47
     src = "server_options_helpers.idl",
-    deps = [":server_base"],
 )
 
 mongo_cc_library(
@@ -201,6 +195,7 @@
     srcs = [
         "redaction_parameter.cpp",
         "redaction_parameter_gen",
+        "server_options_helpers_idl",
         "server_options_helpers.cpp",
     ],
     hdrs = [
@@ -208,7 +203,6 @@
     ],
     deps = [
         ":server_base",
-        ":server_options_helpers_idl",
         "//src/mongo/util:fail_point",  #  TODO(SERVER-93876): Remove.
         "//src/mongo/util/cmdline_utils",
     ],
