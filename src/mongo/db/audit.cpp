/**
 *    Copyright (C) 2018-present MongoDB, Inc.
 *
 *    This program is free software: you can redistribute it and/or modify
 *    it under the terms of the Server Side Public License, version 1,
 *    as published by MongoDB, Inc.
 *
 *    This program is distributed in the hope that it will be useful,
 *    but WITHOUT ANY WARRANTY; without even the implied warranty of
 *    MERCHANTABILITY or FITNESS FOR A PARTICULAR PURPOSE.  See the
 *    Server Side Public License for more details.
 *
 *    You should have received a copy of the Server Side Public License
 *    along with this program. If not, see
 *    <http://www.mongodb.com/licensing/server-side-public-license>.
 *
 *    As a special exception, the copyright holders give permission to link the
 *    code of portions of this program with the OpenSSL library under certain
 *    conditions as described in each individual source file and distribute
 *    linked combinations including the program with the OpenSSL library. You
 *    must comply with the Server Side Public License in all respects for
 *    all of the code used other than as permitted herein. If you modify file(s)
 *    with this exception, you may extend this exception to your version of the
 *    file(s), but you are not obligated to do so. If you do not wish to do so,
 *    delete this exception statement from your version. If you delete this
 *    exception statement from all source files in the program, then also delete
 *    it in the license file.
 */

#include "mongo/db/audit.h"

<<<<<<< HEAD
#if !PERCONA_AUDIT_ENABLED
=======
namespace mongo {
namespace audit {
>>>>>>> 179b832e

#if !MONGO_ENTERPRISE_AUDIT

ImpersonatedClientAttrs::ImpersonatedClientAttrs(Client* client) {}

void logAuthentication(Client*, const AuthenticateEvent&) {}

void logCommandAuthzCheck(Client* client,
                          const OpMsgRequest& cmdObj,
                          const CommandInterface& command,
                          ErrorCodes::Error result) {}

void logDeleteAuthzCheck(Client* client,
                         const NamespaceString& ns,
                         const BSONObj& pattern,
                         ErrorCodes::Error result) {}

void logGetMoreAuthzCheck(Client* client,
                          const NamespaceString& ns,
                          long long cursorId,
                          ErrorCodes::Error result) {}

void logInsertAuthzCheck(Client* client,
                         const NamespaceString& ns,
                         const BSONObj& insertedObj,
                         ErrorCodes::Error result) {}

void logKillCursorsAuthzCheck(Client* client,
                              const NamespaceString& ns,
                              long long cursorId,
                              ErrorCodes::Error result) {}

void logQueryAuthzCheck(Client* client,
                        const NamespaceString& ns,
                        const BSONObj& query,
                        ErrorCodes::Error result) {}

void logUpdateAuthzCheck(Client* client,
                         const NamespaceString& ns,
                         const BSONObj& query,
                         const write_ops::UpdateModification& update,
                         bool isUpsert,
                         bool isMulti,
                         ErrorCodes::Error result) {}

void logCreateUser(Client* client,
                   const UserName& username,
                   bool password,
                   const BSONObj* customData,
                   const std::vector<RoleName>& roles,
                   const boost::optional<BSONArray>& restrictions) {}

void logDropUser(Client* client, const UserName& username) {}

void logDropAllUsersFromDatabase(Client* client, StringData dbname) {}

void logUpdateUser(Client* client,
                   const UserName& username,
                   bool password,
                   const BSONObj* customData,
                   const std::vector<RoleName>* roles,
                   const boost::optional<BSONArray>& restrictions) {}

void logGrantRolesToUser(Client* client,
                         const UserName& username,
                         const std::vector<RoleName>& roles) {}

void logRevokeRolesFromUser(Client* client,
                            const UserName& username,
                            const std::vector<RoleName>& roles) {}

void logCreateRole(Client* client,
                   const RoleName& role,
                   const std::vector<RoleName>& roles,
                   const PrivilegeVector& privileges,
                   const boost::optional<BSONArray>& restrictions) {}

void logUpdateRole(Client* client,
                   const RoleName& role,
                   const std::vector<RoleName>* roles,
                   const PrivilegeVector* privileges,
                   const boost::optional<BSONArray>& restrictions) {}

void logDropRole(Client* client, const RoleName& role) {}

void logDropAllRolesFromDatabase(Client* client, StringData dbname) {}

void logGrantRolesToRole(Client* client, const RoleName& role, const std::vector<RoleName>& roles) {
}

void logRevokeRolesFromRole(Client* client,
                            const RoleName& role,
                            const std::vector<RoleName>& roles) {}

void logGrantPrivilegesToRole(Client* client,
                              const RoleName& role,
                              const PrivilegeVector& privileges) {}

void logRevokePrivilegesFromRole(Client* client,
                                 const RoleName& role,
                                 const PrivilegeVector& privileges) {}

void logReplSetReconfig(Client* client, const BSONObj* oldConfig, const BSONObj* newConfig) {}

void logApplicationMessage(Client* client, StringData msg) {}

void logStartupOptions(Client* client, const BSONObj& startupOptions) {}

void logShutdown(Client* client) {}

void logLogout(Client* client,
               StringData reason,
               const BSONArray& initialUsers,
               const BSONArray& updatedUsers) {}

void logCreateIndex(Client* client,
                    const BSONObj* indexSpec,
                    StringData indexname,
                    const NamespaceString& nsname) {}

void logCreateCollection(Client* client, const NamespaceString& nsname) {}

void logCreateView(Client* client,
                   const NamespaceString& nsname,
                   StringData viewOn,
                   BSONArray pipeline,
                   ErrorCodes::Error code) {}

void logImportCollection(Client* client, const NamespaceString& nsname) {}

void logCreateDatabase(Client* client, StringData dbname) {}


void logDropIndex(Client* client, StringData indexname, const NamespaceString& nsname) {}

void logDropCollection(Client* client, const NamespaceString& nsname) {}

void logDropView(Client* client,
                 const NamespaceString& nsname,
                 StringData viewOn,
                 const std::vector<BSONObj>& pipeline,
                 ErrorCodes::Error code) {}

void logDropDatabase(Client* client, StringData dbname) {}

void logRenameCollection(Client* client,
                         const NamespaceString& source,
                         const NamespaceString& target) {}

void logEnableSharding(Client* client, StringData dbname) {}

void logAddShard(Client* client, StringData name, const std::string& servers, long long maxSize) {}

void logRemoveShard(Client* client, StringData shardname) {}

void logShardCollection(Client* client, StringData ns, const BSONObj& keyPattern, bool unique) {}

void logRefineCollectionShardKey(Client* client, StringData ns, const BSONObj& keyPattern) {}

void logInsertOperation(Client* client, const NamespaceString& nss, const BSONObj& doc) {}

void logUpdateOperation(Client* client, const NamespaceString& nss, const BSONObj& doc) {}

void logRemoveOperation(Client* client, const NamespaceString& nss, const BSONObj& doc) {}

#endif

}  // namespace audit
}  // namespace mongo<|MERGE_RESOLUTION|>--- conflicted
+++ resolved
@@ -29,14 +29,10 @@
 
 #include "mongo/db/audit.h"
 
-<<<<<<< HEAD
-#if !PERCONA_AUDIT_ENABLED
-=======
 namespace mongo {
 namespace audit {
->>>>>>> 179b832e
-
-#if !MONGO_ENTERPRISE_AUDIT
+
+#if !PERCONA_AUDIT_ENABLED
 
 ImpersonatedClientAttrs::ImpersonatedClientAttrs(Client* client) {}
 
