/**
 *    Copyright (C) 2018-present MongoDB, Inc.
 *
 *    This program is free software: you can redistribute it and/or modify
 *    it under the terms of the Server Side Public License, version 1,
 *    as published by MongoDB, Inc.
 *
 *    This program is distributed in the hope that it will be useful,
 *    but WITHOUT ANY WARRANTY; without even the implied warranty of
 *    MERCHANTABILITY or FITNESS FOR A PARTICULAR PURPOSE.  See the
 *    Server Side Public License for more details.
 *
 *    You should have received a copy of the Server Side Public License
 *    along with this program. If not, see
 *    <http://www.mongodb.com/licensing/server-side-public-license>.
 *
 *    As a special exception, the copyright holders give permission to link the
 *    code of portions of this program with the OpenSSL library under certain
 *    conditions as described in each individual source file and distribute
 *    linked combinations including the program with the OpenSSL library. You
 *    must comply with the Server Side Public License in all respects for
 *    all of the code used other than as permitted herein. If you modify file(s)
 *    with this exception, you may extend this exception to your version of the
 *    file(s), but you are not obligated to do so. If you do not wish to do so,
 *    delete this exception statement from your version. If you delete this
 *    exception statement from all source files in the program, then also delete
 *    it in the license file.
 */

#include "mongo/platform/basic.h"

#include "mongo/bson/bsonobjbuilder.h"
#include "mongo/db/curop.h"
#include "mongo/db/query/query_test_service_context.h"
#include "mongo/unittest/unittest.h"
#include "mongo/util/tick_source_mock.h"

namespace mongo {
namespace {

TEST(CurOpTest, CopyConstructors) {
    OpDebug::AdditiveMetrics a, b;
    a.keysExamined = 1;
    b.keysExamined = 2;
    a.prepareReadConflicts.store(1);
    b.prepareReadConflicts.store(2);
    // Test copy constructor.
    OpDebug::AdditiveMetrics c = a;
    ASSERT_EQ(a.keysExamined, c.keysExamined);
    ASSERT_EQ(a.prepareReadConflicts.load(), c.prepareReadConflicts.load());
    // Test copy assignment.
    a = b;
    ASSERT_EQ(a.keysExamined, b.keysExamined);
    ASSERT_EQ(a.prepareReadConflicts.load(), b.prepareReadConflicts.load());
}

TEST(CurOpTest, AddingAdditiveMetricsObjectsTogetherShouldAddFieldsTogether) {
    OpDebug::AdditiveMetrics currentAdditiveMetrics = OpDebug::AdditiveMetrics();
    OpDebug::AdditiveMetrics additiveMetricsToAdd = OpDebug::AdditiveMetrics();

    // Initialize field values for both AdditiveMetrics objects.
    currentAdditiveMetrics.keysExamined = 0;
    additiveMetricsToAdd.keysExamined = 2;
    currentAdditiveMetrics.docsExamined = 4;
    additiveMetricsToAdd.docsExamined = 2;
    currentAdditiveMetrics.nMatched = 5;
    additiveMetricsToAdd.nMatched = 5;
    currentAdditiveMetrics.nModified = 3;
    additiveMetricsToAdd.nModified = 1;
    currentAdditiveMetrics.ninserted = 4;
    additiveMetricsToAdd.ninserted = 0;
    currentAdditiveMetrics.ndeleted = 3;
    additiveMetricsToAdd.ndeleted = 2;
    currentAdditiveMetrics.nUpserted = 7;
    additiveMetricsToAdd.nUpserted = 8;
    currentAdditiveMetrics.keysInserted = 6;
    additiveMetricsToAdd.keysInserted = 5;
    currentAdditiveMetrics.keysDeleted = 4;
    additiveMetricsToAdd.keysDeleted = 2;
    currentAdditiveMetrics.prepareReadConflicts.store(1);
    additiveMetricsToAdd.prepareReadConflicts.store(5);
    currentAdditiveMetrics.writeConflicts.store(7);
    additiveMetricsToAdd.writeConflicts.store(0);

    // Save the current AdditiveMetrics object before adding.
    OpDebug::AdditiveMetrics additiveMetricsBeforeAdd;
    additiveMetricsBeforeAdd.add(currentAdditiveMetrics);
    currentAdditiveMetrics.add(additiveMetricsToAdd);

    // The following field values should have changed after adding.
    ASSERT_EQ(*currentAdditiveMetrics.keysExamined,
              *additiveMetricsBeforeAdd.keysExamined + *additiveMetricsToAdd.keysExamined);
    ASSERT_EQ(*currentAdditiveMetrics.docsExamined,
              *additiveMetricsBeforeAdd.docsExamined + *additiveMetricsToAdd.docsExamined);
    ASSERT_EQ(*currentAdditiveMetrics.nMatched,
              *additiveMetricsBeforeAdd.nMatched + *additiveMetricsToAdd.nMatched);
    ASSERT_EQ(*currentAdditiveMetrics.nModified,
              *additiveMetricsBeforeAdd.nModified + *additiveMetricsToAdd.nModified);
    ASSERT_EQ(*currentAdditiveMetrics.ninserted,
              *additiveMetricsBeforeAdd.ninserted + *additiveMetricsToAdd.ninserted);
    ASSERT_EQ(*currentAdditiveMetrics.ndeleted,
              *additiveMetricsBeforeAdd.ndeleted + *additiveMetricsToAdd.ndeleted);
    ASSERT_EQ(*currentAdditiveMetrics.nUpserted,
              *additiveMetricsBeforeAdd.nUpserted + *additiveMetricsToAdd.nUpserted);
    ASSERT_EQ(*currentAdditiveMetrics.keysInserted,
              *additiveMetricsBeforeAdd.keysInserted + *additiveMetricsToAdd.keysInserted);
    ASSERT_EQ(*currentAdditiveMetrics.keysDeleted,
              *additiveMetricsBeforeAdd.keysDeleted + *additiveMetricsToAdd.keysDeleted);
    ASSERT_EQ(currentAdditiveMetrics.prepareReadConflicts.load(),
              additiveMetricsBeforeAdd.prepareReadConflicts.load() +
                  additiveMetricsToAdd.prepareReadConflicts.load());
    ASSERT_EQ(currentAdditiveMetrics.writeConflicts.load(),
              additiveMetricsBeforeAdd.writeConflicts.load() +
                  additiveMetricsToAdd.writeConflicts.load());
}

TEST(CurOpTest, AddingUninitializedAdditiveMetricsFieldsShouldBeTreatedAsZero) {
    OpDebug::AdditiveMetrics currentAdditiveMetrics = OpDebug::AdditiveMetrics();
    OpDebug::AdditiveMetrics additiveMetricsToAdd = OpDebug::AdditiveMetrics();

    // Initialize field values for both AdditiveMetrics objects.
    additiveMetricsToAdd.keysExamined = 5;
    currentAdditiveMetrics.docsExamined = 4;
    currentAdditiveMetrics.nModified = 3;
    additiveMetricsToAdd.ninserted = 0;
    currentAdditiveMetrics.keysInserted = 6;
    additiveMetricsToAdd.keysInserted = 5;
    currentAdditiveMetrics.keysDeleted = 4;
    additiveMetricsToAdd.keysDeleted = 2;
    currentAdditiveMetrics.prepareReadConflicts.store(1);
    additiveMetricsToAdd.prepareReadConflicts.store(5);
    currentAdditiveMetrics.writeConflicts.store(7);
    additiveMetricsToAdd.writeConflicts.store(0);

    // Save the current AdditiveMetrics object before adding.
    OpDebug::AdditiveMetrics additiveMetricsBeforeAdd;
    additiveMetricsBeforeAdd.add(currentAdditiveMetrics);
    currentAdditiveMetrics.add(additiveMetricsToAdd);

    // The 'keysExamined' field for the current AdditiveMetrics object was not initialized, so it
    // should be treated as zero.
    ASSERT_EQ(*currentAdditiveMetrics.keysExamined, *additiveMetricsToAdd.keysExamined);

    // The 'docsExamined' field for the AdditiveMetrics object to add was not initialized, so it
    // should be treated as zero.
    ASSERT_EQ(*currentAdditiveMetrics.docsExamined, *additiveMetricsBeforeAdd.docsExamined);

    // The 'nMatched' field for both the current AdditiveMetrics object and the AdditiveMetrics
    // object to add were not initialized, so nMatched should still be uninitialized after the add.
    ASSERT_EQ(currentAdditiveMetrics.nMatched, boost::none);

    // The 'nUpserted' field for both the current AdditiveMetrics object and the AdditiveMetrics
    // object to add were not initialized, so nUpserted should still be uninitialized after the add.
    ASSERT_EQ(currentAdditiveMetrics.nUpserted, boost::none);

    // The following field values should have changed after adding.
    ASSERT_EQ(*currentAdditiveMetrics.keysInserted,
              *additiveMetricsBeforeAdd.keysInserted + *additiveMetricsToAdd.keysInserted);
    ASSERT_EQ(*currentAdditiveMetrics.keysDeleted,
              *additiveMetricsBeforeAdd.keysDeleted + *additiveMetricsToAdd.keysDeleted);
    ASSERT_EQ(currentAdditiveMetrics.prepareReadConflicts.load(),
              additiveMetricsBeforeAdd.prepareReadConflicts.load() +
                  additiveMetricsToAdd.prepareReadConflicts.load());
    ASSERT_EQ(currentAdditiveMetrics.writeConflicts.load(),
              additiveMetricsBeforeAdd.writeConflicts.load() +
                  additiveMetricsToAdd.writeConflicts.load());
}

TEST(CurOpTest, AdditiveMetricsFieldsShouldIncrementByN) {
    OpDebug::AdditiveMetrics additiveMetrics = OpDebug::AdditiveMetrics();

    // Initialize field values.
    additiveMetrics.writeConflicts.store(1);
    additiveMetrics.keysInserted = 2;
    additiveMetrics.prepareReadConflicts.store(6);

    // Increment the fields.
    additiveMetrics.incrementWriteConflicts(1);
    additiveMetrics.incrementKeysInserted(5);
    additiveMetrics.incrementKeysDeleted(0);
    additiveMetrics.incrementNinserted(3);
    additiveMetrics.incrementNUpserted(6);
    additiveMetrics.incrementPrepareReadConflicts(2);

    ASSERT_EQ(additiveMetrics.writeConflicts.load(), 2);
    ASSERT_EQ(*additiveMetrics.keysInserted, 7);
    ASSERT_EQ(*additiveMetrics.keysDeleted, 0);
    ASSERT_EQ(*additiveMetrics.ninserted, 3);
    ASSERT_EQ(*additiveMetrics.nUpserted, 6);
    ASSERT_EQ(additiveMetrics.prepareReadConflicts.load(), 8);
}

TEST(CurOpTest, OptionalAdditiveMetricsNotDisplayedIfUninitialized) {
    // 'basicFields' should always be present in the logs and profiler, for any operation.
    std::vector<std::string> basicFields{
<<<<<<< HEAD
        "op", "ns", "command", "numYield", "locks", "millis", "planningTimeMicros", "flowControl", "rateLimit"};
=======
        "op", "ns", "command", "numYield", "locks", "millis", "flowControl"};
>>>>>>> 2091bc8a

    QueryTestServiceContext serviceContext;
    auto opCtx = serviceContext.makeOperationContext();
    SingleThreadedLockStats ls;

    auto curop = CurOp::get(*opCtx);
    const OpDebug& od = curop->debug();

    // Create dummy command.
    BSONObj command = BSON("a" << 3);

    // Set dummy 'ns' and 'command'.
    curop->setGenericOpRequestDetails(
        opCtx.get(), NamespaceString("myDb.coll"), nullptr, command, NetworkOp::dbQuery);

    BSONObjBuilder builder;
    od.append(opCtx.get(), ls, {}, builder);
    auto bs = builder.done();

    // Append should always include these basic fields.
    for (const std::string& field : basicFields) {
        ASSERT_TRUE(bs.hasField(field));
    }

    // Append should include only the basic fields when just initialized.
    ASSERT_EQ(static_cast<size_t>(bs.nFields()), basicFields.size());
}

TEST(CurOpTest, ShouldNotReportFailpointMsgIfNotSet) {
    QueryTestServiceContext serviceContext;
    auto opCtx = serviceContext.makeOperationContext();

    auto curop = CurOp::get(*opCtx);

    // Test the reported state should _not_ contain 'failpointMsg'.
    BSONObjBuilder reportedStateWithoutFailpointMsg;
    {
        stdx::lock_guard<Client> lk(*opCtx->getClient());
        curop->reportState(opCtx.get(), &reportedStateWithoutFailpointMsg);
    }
    auto bsonObj = reportedStateWithoutFailpointMsg.done();

    // bsonObj should _not_ contain 'failpointMsg' if a fail point is not set.
    ASSERT_FALSE(bsonObj.hasField("failpointMsg"));
}

TEST(CurOpTest, ElapsedTimeReflectsTickSource) {
    QueryTestServiceContext serviceContext;

    auto tickSourceMock = std::make_unique<TickSourceMock<Microseconds>>();
    // The tick source is initialized to a non-zero value as CurOp equates a value of 0 with a
    // not-started timer.
    tickSourceMock->advance(Milliseconds{100});

    auto opCtx = serviceContext.makeOperationContext();
    auto curop = CurOp::get(*opCtx);
    curop->setTickSource_forTest(tickSourceMock.get());

    ASSERT_FALSE(curop->isStarted());

    curop->ensureStarted();
    ASSERT_TRUE(curop->isStarted());

    tickSourceMock->advance(Milliseconds{20});

    ASSERT_FALSE(curop->isDone());

    curop->done();
    ASSERT_TRUE(curop->isDone());

    ASSERT_EQ(Milliseconds{20}, duration_cast<Milliseconds>(curop->elapsedTimeTotal()));
}

}  // namespace
}  // namespace mongo<|MERGE_RESOLUTION|>--- conflicted
+++ resolved
@@ -193,11 +193,7 @@
 TEST(CurOpTest, OptionalAdditiveMetricsNotDisplayedIfUninitialized) {
     // 'basicFields' should always be present in the logs and profiler, for any operation.
     std::vector<std::string> basicFields{
-<<<<<<< HEAD
-        "op", "ns", "command", "numYield", "locks", "millis", "planningTimeMicros", "flowControl", "rateLimit"};
-=======
-        "op", "ns", "command", "numYield", "locks", "millis", "flowControl"};
->>>>>>> 2091bc8a
+        "op", "ns", "command", "numYield", "locks", "millis", "flowControl", "rateLimit"};
 
     QueryTestServiceContext serviceContext;
     auto opCtx = serviceContext.makeOperationContext();
