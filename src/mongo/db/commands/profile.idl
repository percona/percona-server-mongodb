# Copyright (C) 2018-present MongoDB, Inc.
#
# This program is free software: you can redistribute it and/or modify
# it under the terms of the Server Side Public License, version 1,
# as published by MongoDB, Inc.
#
# This program is distributed in the hope that it will be useful,
# but WITHOUT ANY WARRANTY; without even the implied warranty of
# MERCHANTABILITY or FITNESS FOR A PARTICULAR PURPOSE.  See the
# Server Side Public License for more details.
#
# You should have received a copy of the Server Side Public License
# along with this program. If not, see
# <http://www.mongodb.com/licensing/server-side-public-license>.
#
# As a special exception, the copyright holders give permission to link the
# code of portions of this program with the OpenSSL library under certain
# conditions as described in each individual source file and distribute
# linked combinations including the program with the OpenSSL library. You
# must comply with the Server Side Public License in all respects for
# all of the code used other than as permitted herein. If you modify file(s)
# with this exception, you may extend this exception to your version of the
# file(s), but you are not obligated to do so. If you do not wish to do so,
# delete this exception statement from your version. If you delete this
# exception statement from all source files in the program, then also delete
# it in the license file.
#

global:
    cpp_namespace: "mongo"
    cpp_includes: "mongo/db/commands/profile_common.h"

imports:
    - "mongo/db/basic_types.idl"

types:
    ObjectOrUnset:
        bson_serialization_type: any
        description: "Either an object or the special string 'unset'."
        cpp_type: mongo::ObjectOrUnset
        serializer: "::mongo::serializeObjectOrUnset"
        deserializer: "::mongo::parseObjectOrUnset"
        is_view: true

commands:
    profile:
        description: "Parser for the 'profile' command."
        command_name: "profile"
        cpp_name: ProfileCmdRequest
        strict: true
        namespace: type
        api_version: ""
        type: safeInt64
<<<<<<< HEAD
        description: "The threshold, in milliseconds, at which ops are profiled and logged."
        optional: true
      sampleRate:
        type: safeDouble
        description: "The fraction of eligible ops, in the range [0,1), to be logged/profiled."
        optional: true
      ratelimit:
        type: safeInt64
        description: "The rate limiter value for profiling. Integer value in the range 1-RATE_LIMIT_MAX represents a  1/N probability that a query will be profiled. 0 is interpreted as 1 for convenience."
        optional: true
      filter:
        type: ObjectOrUnset
        description: "A query predicate that determines which ops are logged/profiled.  This is
                      an alternative to slowms and sampleRate. The special value 'unset' removes
                      the filter."
        optional: true
=======
        fields:
            slowms:
                type: safeInt64
                description: "The threshold, in milliseconds, at which ops are profiled and logged."
                optional: true
            sampleRate:
                type: safeDouble
                description: "The fraction of eligible ops, in the range [0,1), to be logged/profiled."
                optional: true
            filter:
                type: ObjectOrUnset
                description:
                    "A query predicate that determines which ops are logged/profiled.  This is
                    an alternative to slowms and sampleRate. The special value 'unset' removes
                    the filter."
                optional: true
>>>>>>> f20d8d63

    setProfilingFilterGlobally:
        description: "Parser for the 'setProfilingFilterGlobally' command."
        command_name: "setProfilingFilterGlobally"
        cpp_name: SetProfilingFilterGloballyCmdRequest
        strict: true
        namespace: ignored
        api_version: ""
        fields:
            filter:
                type: ObjectOrUnset
                description:
                    "A query predicate that determines which ops are logged/profiled on a global
                    level. The special value 'unset' removes the filter."<|MERGE_RESOLUTION|>--- conflicted
+++ resolved
@@ -51,24 +51,6 @@
         namespace: type
         api_version: ""
         type: safeInt64
-<<<<<<< HEAD
-        description: "The threshold, in milliseconds, at which ops are profiled and logged."
-        optional: true
-      sampleRate:
-        type: safeDouble
-        description: "The fraction of eligible ops, in the range [0,1), to be logged/profiled."
-        optional: true
-      ratelimit:
-        type: safeInt64
-        description: "The rate limiter value for profiling. Integer value in the range 1-RATE_LIMIT_MAX represents a  1/N probability that a query will be profiled. 0 is interpreted as 1 for convenience."
-        optional: true
-      filter:
-        type: ObjectOrUnset
-        description: "A query predicate that determines which ops are logged/profiled.  This is
-                      an alternative to slowms and sampleRate. The special value 'unset' removes
-                      the filter."
-        optional: true
-=======
         fields:
             slowms:
                 type: safeInt64
@@ -78,6 +60,10 @@
                 type: safeDouble
                 description: "The fraction of eligible ops, in the range [0,1), to be logged/profiled."
                 optional: true
+            ratelimit:
+                type: safeInt64
+                description: "The rate limiter value for profiling. Integer value in the range 1-RATE_LIMIT_MAX represents a  1/N probability that a query will be profiled. 0 is interpreted as 1 for convenience."
+                optional: true
             filter:
                 type: ObjectOrUnset
                 description:
@@ -85,7 +71,6 @@
                     an alternative to slowms and sampleRate. The special value 'unset' removes
                     the filter."
                 optional: true
->>>>>>> f20d8d63
 
     setProfilingFilterGlobally:
         description: "Parser for the 'setProfilingFilterGlobally' command."
