
/**
 *    Copyright (C) 2018-present MongoDB, Inc.
 *
 *    This program is free software: you can redistribute it and/or modify
 *    it under the terms of the Server Side Public License, version 1,
 *    as published by MongoDB, Inc.
 *
 *    This program is distributed in the hope that it will be useful,
 *    but WITHOUT ANY WARRANTY; without even the implied warranty of
 *    MERCHANTABILITY or FITNESS FOR A PARTICULAR PURPOSE.  See the
 *    Server Side Public License for more details.
 *
 *    You should have received a copy of the Server Side Public License
 *    along with this program. If not, see
 *    <http://www.mongodb.com/licensing/server-side-public-license>.
 *
 *    As a special exception, the copyright holders give permission to link the
 *    code of portions of this program with the OpenSSL library under certain
 *    conditions as described in each individual source file and distribute
 *    linked combinations including the program with the OpenSSL library. You
 *    must comply with the Server Side Public License in all respects for
 *    all of the code used other than as permitted herein. If you modify file(s)
 *    with this exception, you may extend this exception to your version of the
 *    file(s), but you are not obligated to do so. If you do not wish to do so,
 *    delete this exception statement from your version. If you delete this
 *    exception statement from all source files in the program, then also delete
 *    it in the license file.
 */
#define MONGO_LOG_DEFAULT_COMPONENT ::mongo::logger::LogComponent::kCommand

#include "mongo/platform/basic.h"

#include "mongo/db/auth/authorization_session.h"
#include "mongo/db/commands/profile_common.h"
#include "mongo/db/commands/profile_gen.h"
#include "mongo/db/jsobj.h"
#include "mongo/idl/idl_parser.h"
#include "mongo/util/log.h"

namespace mongo {

Status ProfileCmdBase::checkAuthForCommand(Client* client,
                                           const std::string& dbName,
                                           const BSONObj& cmdObj) const {
    AuthorizationSession* authzSession = AuthorizationSession::get(client);

    auto request = ProfileCmdRequest::parse(IDLParserErrorContext("profile"), cmdObj);
    const auto profilingLevel = request.getCommandParameter();

    if (profilingLevel < 0 && !request.getSlowms() && !request.getSampleRate() && !request.getRatelimit()) {
        // If the user just wants to view the current values of 'slowms' and 'sampleRate', they
        // only need read rights on system.profile, even if they can't change the profiling level.
        if (authzSession->isAuthorizedForActionsOnResource(
                ResourcePattern::forExactNamespace({dbName, "system.profile"}), ActionType::find)) {
            return Status::OK();
        }
    }

    return authzSession->isAuthorizedForActionsOnResource(ResourcePattern::forDatabaseName(dbName),
                                                          ActionType::enableProfiler)
        ? Status::OK()
        : Status(ErrorCodes::Unauthorized, "unauthorized");
}

bool ProfileCmdBase::run(OperationContext* opCtx,
                         const std::string& dbName,
                         const BSONObj& cmdObj,
                         BSONObjBuilder& result) {
    auto request = ProfileCmdRequest::parse(IDLParserErrorContext("profile"), cmdObj);
    const auto profilingLevel = request.getCommandParameter();

    // Delegate to _applyProfilingLevel to set the profiling level appropriately whether we are on
    // mongoD or mongoS.
    int oldLevel = _applyProfilingLevel(opCtx, dbName, profilingLevel);
    auto oldSlowMS = serverGlobalParams.slowMS;
    auto oldSampleRate = serverGlobalParams.sampleRate;

    result.append("was", oldLevel);
<<<<<<< HEAD
    result.append("slowms", serverGlobalParams.slowMS);
    result.append("ratelimit", serverGlobalParams.rateLimit);
    result.append("sampleRate", serverGlobalParams.sampleRate);
=======
    result.append("slowms", oldSlowMS);
    result.append("sampleRate", oldSampleRate);
>>>>>>> 1741806f

    if (auto slowms = request.getSlowms()) {
        serverGlobalParams.slowMS = *slowms;
    }
    int newRateLimit = serverGlobalParams.rateLimit;
    if (auto rateLimit = request.getRatelimit()) {
        uassert(ErrorCodes::BadValue,
                str::stream() << "ratelimit must be between 0 and " << RATE_LIMIT_MAX << " inclusive",
                0 <= *rateLimit && *rateLimit <= RATE_LIMIT_MAX);
        newRateLimit = std::max(*rateLimit, 1);

    }
    double newSampleRate = serverGlobalParams.sampleRate;
    if (auto sampleRate = request.getSampleRate()) {
        uassert(ErrorCodes::BadValue,
                "'sampleRate' must be between 0.0 and 1.0 inclusive",
                *sampleRate >= 0.0 && *sampleRate <= 1.0);
        newSampleRate = *sampleRate;
    }
    uassert(ErrorCodes::BadValue,
            "cannot set both sampleRate and ratelimit to non-default values",
            newSampleRate == 1.0 || newRateLimit == 1);
    serverGlobalParams.rateLimit = newRateLimit;
    serverGlobalParams.sampleRate = newSampleRate;

    // Log the change made to server's profiling settings, unless the request was to get the current
    // value.
    if (profilingLevel != -1) {
        BSONObjBuilder oldState;
        BSONObjBuilder newState;

        oldState.append("level"_sd, oldLevel);
        oldState.append("slowms"_sd, oldSlowMS);
        oldState.append("sampleRate"_sd, oldSampleRate);

        newState.append("level"_sd, profilingLevel);
        newState.append("slowms"_sd, serverGlobalParams.slowMS);
        newState.append("sampleRate"_sd, serverGlobalParams.sampleRate);

        LOG(0) << "{msg: \"Profiler settings changed\", from:" << oldState.obj()
               << ", to:" << newState.obj() << "}";
    }

    return true;
}
}  // namespace mongo<|MERGE_RESOLUTION|>--- conflicted
+++ resolved
@@ -74,17 +74,13 @@
     // mongoD or mongoS.
     int oldLevel = _applyProfilingLevel(opCtx, dbName, profilingLevel);
     auto oldSlowMS = serverGlobalParams.slowMS;
+    auto oldRateLimit = serverGlobalParams.rateLimit;
     auto oldSampleRate = serverGlobalParams.sampleRate;
 
     result.append("was", oldLevel);
-<<<<<<< HEAD
-    result.append("slowms", serverGlobalParams.slowMS);
-    result.append("ratelimit", serverGlobalParams.rateLimit);
-    result.append("sampleRate", serverGlobalParams.sampleRate);
-=======
     result.append("slowms", oldSlowMS);
+    result.append("ratelimit", oldRateLimit);
     result.append("sampleRate", oldSampleRate);
->>>>>>> 1741806f
 
     if (auto slowms = request.getSlowms()) {
         serverGlobalParams.slowMS = *slowms;
@@ -118,10 +114,12 @@
 
         oldState.append("level"_sd, oldLevel);
         oldState.append("slowms"_sd, oldSlowMS);
+        oldState.append("ratelimit"_sd, oldRateLimit);
         oldState.append("sampleRate"_sd, oldSampleRate);
 
         newState.append("level"_sd, profilingLevel);
         newState.append("slowms"_sd, serverGlobalParams.slowMS);
+        newState.append("ratelimit"_sd, serverGlobalParams.rateLimit);
         newState.append("sampleRate"_sd, serverGlobalParams.sampleRate);
 
         LOG(0) << "{msg: \"Profiler settings changed\", from:" << oldState.obj()
