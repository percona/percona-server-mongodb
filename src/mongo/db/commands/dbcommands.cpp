/**
 *    Copyright (C) 2012-2015 MongoDB Inc.
 *
 *    This program is free software: you can redistribute it and/or  modify
 *    it under the terms of the GNU Affero General Public License, version 3,
 *    as published by the Free Software Foundation.
 *
 *    This program is distributed in the hope that it will be useful,
 *    but WITHOUT ANY WARRANTY; without even the implied warranty of
 *    MERCHANTABILITY or FITNESS FOR A PARTICULAR PURPOSE.  See the
 *    GNU Affero General Public License for more details.
 *
 *    You should have received a copy of the GNU Affero General Public License
 *    along with this program.  If not, see <http://www.gnu.org/licenses/>.
 *
 *    As a special exception, the copyright holders give permission to link the
 *    code of portions of this program with the OpenSSL library under certain
 *    conditions as described in each individual source file and distribute
 *    linked combinations including the program with the OpenSSL library. You
 *    must comply with the GNU Affero General Public License in all respects for
 *    all of the code used other than as permitted herein. If you modify file(s)
 *    with this exception, you may extend this exception to your version of the
 *    file(s), but you are not obligated to do so. If you do not wish to do so,
 *    delete this exception statement from your version. If you delete this
 *    exception statement from all source files in the program, then also delete
 *    it in the license file.
 */

#define MONGO_LOG_DEFAULT_COMPONENT ::mongo::logger::LogComponent::kCommand

#include "mongo/platform/basic.h"

#include <array>
#include <boost/optional.hpp>
#include <time.h>

#include "mongo/base/disallow_copying.h"
#include "mongo/base/status.h"
#include "mongo/base/status_with.h"
#include "mongo/bson/simple_bsonobj_comparator.h"
#include "mongo/bson/util/bson_extract.h"
#include "mongo/bson/util/builder.h"
#include "mongo/db/audit.h"
#include "mongo/db/auth/action_set.h"
#include "mongo/db/auth/action_type.h"
#include "mongo/db/auth/authorization_manager.h"
#include "mongo/db/auth/authorization_session.h"
#include "mongo/db/auth/impersonation_session.h"
#include "mongo/db/auth/privilege.h"
#include "mongo/db/auth/user_management_commands_parser.h"
#include "mongo/db/auth/user_name.h"
#include "mongo/db/background.h"
#include "mongo/db/catalog/coll_mod.h"
#include "mongo/db/catalog/collection.h"
#include "mongo/db/catalog/collection_catalog_entry.h"
#include "mongo/db/catalog/create_collection.h"
#include "mongo/db/catalog/drop_collection.h"
#include "mongo/db/catalog/drop_database.h"
#include "mongo/db/catalog/index_key_validate.h"
#include "mongo/db/clientcursor.h"
#include "mongo/db/commands.h"
#include "mongo/db/commands/server_status.h"
#include "mongo/db/commands/shutdown.h"
#include "mongo/db/concurrency/write_conflict_exception.h"
#include "mongo/db/db_raii.h"
#include "mongo/db/dbdirectclient.h"
#include "mongo/db/dbhelpers.h"
#include "mongo/db/diag_log.h"
#include "mongo/db/exec/working_set_common.h"
#include "mongo/db/index/index_access_method.h"
#include "mongo/db/index/index_descriptor.h"
#include "mongo/db/index_builder.h"
#include "mongo/db/introspect.h"
#include "mongo/db/jsobj.h"
#include "mongo/db/json.h"
#include "mongo/db/keypattern.h"
#include "mongo/db/lasterror.h"
#include "mongo/db/matcher/extensions_callback_disallow_extensions.h"
#include "mongo/db/namespace_string.h"
#include "mongo/db/op_observer.h"
#include "mongo/db/ops/insert.h"
#include "mongo/db/query/collation/collator_factory_interface.h"
#include "mongo/db/query/get_executor.h"
#include "mongo/db/query/internal_plans.h"
#include "mongo/db/query/query_planner.h"
#include "mongo/db/read_concern.h"
#include "mongo/db/repair_database.h"
#include "mongo/db/repl/optime.h"
#include "mongo/db/repl/read_concern_args.h"
#include "mongo/db/repl/repl_client_info.h"
#include "mongo/db/repl/repl_settings.h"
#include "mongo/db/repl/replication_coordinator_global.h"
#include "mongo/db/s/operation_sharding_state.h"
#include "mongo/db/s/sharding_state.h"
#include "mongo/db/stats/storage_stats.h"
#include "mongo/db/write_concern.h"
#include "mongo/rpc/metadata.h"
#include "mongo/rpc/metadata/config_server_metadata.h"
#include "mongo/rpc/metadata/oplog_query_metadata.h"
#include "mongo/rpc/metadata/repl_set_metadata.h"
#include "mongo/rpc/metadata/server_selection_metadata.h"
#include "mongo/rpc/metadata/sharding_metadata.h"
#include "mongo/rpc/metadata/tracking_metadata.h"
#include "mongo/rpc/reply_builder_interface.h"
#include "mongo/rpc/request_interface.h"
#include "mongo/s/chunk_version.h"
#include "mongo/s/client/shard_registry.h"
#include "mongo/s/grid.h"
#include "mongo/s/stale_exception.h"
#include "mongo/scripting/engine.h"
#include "mongo/util/fail_point_service.h"
#include "mongo/util/log.h"
#include "mongo/util/md5.hpp"
#include "mongo/util/print.h"
#include "mongo/util/scopeguard.h"

namespace mongo {

using std::endl;
using std::ostringstream;
using std::string;
using std::stringstream;
using std::unique_ptr;

namespace {
void registerErrorImpl(OperationContext* txn, const DBException& exception) {
    CurOp::get(txn)->debug().exceptionInfo = exception.getInfo();
}

MONGO_INITIALIZER(InitializeRegisterErrorHandler)(InitializerContext* const) {
    Command::registerRegisterError(registerErrorImpl);
    return Status::OK();
}
}  // namespace


class CmdShutdownMongoD : public CmdShutdown {
public:
    virtual void help(stringstream& help) const {
        help << "shutdown the database.  must be ran against admin db and "
             << "either (1) ran from localhost or (2) authenticated. If "
             << "this is a primary in a replica set and there is no member "
             << "within 10 seconds of its optime, it will not shutdown "
             << "without force : true.  You can also specify timeoutSecs : "
             << "N to wait N seconds for other members to catch up.";
    }

    virtual bool run(OperationContext* txn,
                     const string& dbname,
                     BSONObj& cmdObj,
                     int options,
                     string& errmsg,
                     BSONObjBuilder& result) {
        bool force = cmdObj.hasField("force") && cmdObj["force"].trueValue();

        long long timeoutSecs = 10;
        if (cmdObj.hasField("timeoutSecs")) {
            timeoutSecs = cmdObj["timeoutSecs"].numberLong();
        }

        Status status = repl::getGlobalReplicationCoordinator()->stepDown(
            txn, force, Seconds(timeoutSecs), Seconds(120));
        if (!status.isOK() && status.code() != ErrorCodes::NotMaster) {  // ignore not master
            return appendCommandStatus(result, status);
        }

        // Never returns
        shutdownHelper();
        return true;
    }

} cmdShutdownMongoD;

class CmdDropDatabase : public Command {
public:
    virtual void help(stringstream& help) const {
        help << "drop (delete) this database";
    }
    virtual bool slaveOk() const {
        return false;
    }

    virtual void addRequiredPrivileges(const std::string& dbname,
                                       const BSONObj& cmdObj,
                                       std::vector<Privilege>* out) {
        ActionSet actions;
        actions.addAction(ActionType::dropDatabase);
        out->push_back(Privilege(ResourcePattern::forDatabaseName(dbname), actions));
    }


    virtual bool supportsWriteConcern(const BSONObj& cmd) const override {
        return true;
    }

    CmdDropDatabase() : Command("dropDatabase") {}

    bool run(OperationContext* txn,
             const string& dbname,
             BSONObj& cmdObj,
             int,
             string& errmsg,
             BSONObjBuilder& result) {
        // disallow dropping the config database
        if (serverGlobalParams.clusterRole == ClusterRole::ConfigServer &&
            (dbname == NamespaceString::kConfigDb)) {
            return appendCommandStatus(result,
                                       Status(ErrorCodes::IllegalOperation,
                                              "Cannot drop 'config' database if mongod started "
                                              "with --configsvr"));
        }

        if ((repl::getGlobalReplicationCoordinator()->getReplicationMode() !=
             repl::ReplicationCoordinator::modeNone) &&
            (dbname == NamespaceString::kLocalDb)) {
            return appendCommandStatus(result,
                                       Status(ErrorCodes::IllegalOperation,
                                              "Cannot drop 'local' database while replication "
                                              "is active"));
        }
        BSONElement e = cmdObj.firstElement();
        int p = (int)e.number();
        if (p != 1) {
            return appendCommandStatus(
                result, Status(ErrorCodes::IllegalOperation, "have to pass 1 as db parameter"));
        }

        Status status = dropDatabase(txn, dbname);
        if (status == ErrorCodes::NamespaceNotFound) {
            return appendCommandStatus(result, Status::OK());
        }
        if (status.isOK()) {
            result.append("dropped", dbname);
        }
        return appendCommandStatus(result, status);
    }

} cmdDropDatabase;

class CmdRepairDatabase : public Command {
public:
    virtual bool slaveOk() const {
        return true;
    }
    virtual bool maintenanceMode() const {
        return true;
    }
    virtual void help(stringstream& help) const {
        help << "repair database.  also compacts. note: slow.";
    }


    virtual bool supportsWriteConcern(const BSONObj& cmd) const override {
        return false;
    }

    virtual void addRequiredPrivileges(const std::string& dbname,
                                       const BSONObj& cmdObj,
                                       std::vector<Privilege>* out) {
        ActionSet actions;
        actions.addAction(ActionType::repairDatabase);
        out->push_back(Privilege(ResourcePattern::forDatabaseName(dbname), actions));
    }

    CmdRepairDatabase() : Command("repairDatabase") {}

    bool run(OperationContext* txn,
             const string& dbname,
             BSONObj& cmdObj,
             int,
             string& errmsg,
             BSONObjBuilder& result) {
        BSONElement e = cmdObj.firstElement();
        if (e.numberInt() != 1) {
            errmsg = "bad option";
            return false;
        }

        // Closing a database requires a global lock.
        ScopedTransaction transaction(txn, MODE_X);
        Lock::GlobalWrite lk(txn->lockState());
        if (!dbHolder().get(txn, dbname)) {
            // If the name doesn't make an exact match, check for a case insensitive match.
            std::set<std::string> otherCasing = dbHolder().getNamesWithConflictingCasing(dbname);
            if (otherCasing.empty()) {
                // Database doesn't exist. Treat this as a success (historical behavior).
                return true;
            }

            // Database exists with a differing case. Treat this as an error. Report the casing
            // conflict.
            errmsg = str::stream() << "Database exists with a different case. Given: `" << dbname
                                   << "` Found: `" << *otherCasing.begin() << "`";
            return false;
        }

        // TODO (Kal): OldClientContext legacy, needs to be removed
        {
            CurOp::get(txn)->ensureStarted();
            stdx::lock_guard<Client> lk(*txn->getClient());
            CurOp::get(txn)->setNS_inlock(dbname);
        }

        log() << "repairDatabase " << dbname;
        BackgroundOperation::assertNoBgOpInProgForDb(dbname);

        e = cmdObj.getField("preserveClonedFilesOnFailure");
        bool preserveClonedFilesOnFailure = e.isBoolean() && e.boolean();
        e = cmdObj.getField("backupOriginalFiles");
        bool backupOriginalFiles = e.isBoolean() && e.boolean();

        StorageEngine* engine = getGlobalServiceContext()->getGlobalStorageEngine();
        bool shouldReplicateWrites = txn->writesAreReplicated();
        txn->setReplicatedWrites(false);
        ON_BLOCK_EXIT(&OperationContext::setReplicatedWrites, txn, shouldReplicateWrites);
        Status status =
            repairDatabase(txn, engine, dbname, preserveClonedFilesOnFailure, backupOriginalFiles);

        // Open database before returning
        dbHolder().openDb(txn, dbname);
        return appendCommandStatus(result, status);
    }
} cmdRepairDatabase;

/* set db profiling level
   todo: how do we handle profiling information put in the db with replication?
         sensibly or not?
*/
class CmdProfile : public Command {
public:
    virtual bool slaveOk() const {
        return true;
    }

    virtual void help(stringstream& help) const {
        help << "enable or disable performance profiling\n";
        help << "{ profile : <n> }\n";
        help << "0=off 1=log slow ops 2=log all\n";
        help << "-1 to get current values\n";
        help << "http://docs.mongodb.org/manual/reference/command/profile/#dbcmd.profile";
    }


    virtual bool supportsWriteConcern(const BSONObj& cmd) const override {
        return false;
    }

    virtual Status checkAuthForCommand(Client* client,
                                       const std::string& dbname,
                                       const BSONObj& cmdObj) {
        AuthorizationSession* authzSession = AuthorizationSession::get(client);

<<<<<<< HEAD
        if (cmdObj.firstElement().numberInt() == -1 && !cmdObj.hasField("slowms") && !cmdObj.hasField("ratelimit")) {
=======
        if (cmdObj.firstElement().numberInt() == -1 && !cmdObj.hasField("slowms") &&
            !cmdObj.hasField("sampleRate")) {
>>>>>>> 489cd07d
            // If you just want to get the current profiling level you can do so with just
            // read access to system.profile, even if you can't change the profiling level.
            if (authzSession->isAuthorizedForActionsOnResource(
                    ResourcePattern::forExactNamespace(NamespaceString(dbname, "system.profile")),
                    ActionType::find)) {
                return Status::OK();
            }
        }

        if (authzSession->isAuthorizedForActionsOnResource(ResourcePattern::forDatabaseName(dbname),
                                                           ActionType::enableProfiler)) {
            return Status::OK();
        }

        return Status(ErrorCodes::Unauthorized, "unauthorized");
    }

    CmdProfile() : Command("profile") {}

    bool run(OperationContext* txn,
             const string& dbname,
             BSONObj& cmdObj,
             int options,
             string& errmsg,
             BSONObjBuilder& result) {
        BSONElement firstElement = cmdObj.firstElement();
        int profilingLevel = firstElement.numberInt();

        // If profilingLevel is 0, 1, or 2, needs to be locked exclusively,
        // because creates the system.profile collection in the local database.

        const bool readOnly = (profilingLevel < 0 || profilingLevel > 2);
        const LockMode dbMode = readOnly ? MODE_S : MODE_X;
        const LockMode transactionMode = readOnly ? MODE_IS : MODE_IX;

        Status status = Status::OK();

        ScopedTransaction transaction(txn, transactionMode);
        AutoGetDb ctx(txn, dbname, dbMode);
        Database* db = ctx.getDb();

        result.append("was", db ? db->getProfilingLevel() : serverGlobalParams.defaultProfile);
        result.append("slowms", serverGlobalParams.slowMS);
<<<<<<< HEAD
        result.append("ratelimit", serverGlobalParams.rateLimit);
=======
        result.append("sampleRate", serverGlobalParams.sampleRate);
>>>>>>> 489cd07d

        if (!readOnly) {
            if (!db) {
                // When setting the profiling level, create the database if it didn't already exist.
                // When just reading the profiling level, we do not create the database.
                db = dbHolder().openDb(txn, dbname);
            }
            status = db->setProfilingLevel(txn, profilingLevel);
        }

        const BSONElement slow = cmdObj["slowms"];
        if (slow.isNumber()) {
            serverGlobalParams.slowMS = slow.numberInt();
        }

<<<<<<< HEAD
        const BSONElement ratelimitelem = cmdObj["ratelimit"];
        if (ratelimitelem.isNumber()) {
            // allowed range for input values is 0-RATE_LIMIT_MAX
            // zero value is interpreted as 1 (disable filtering)
            int rateLimit = ratelimitelem.numberInt();
            if (0 <= rateLimit && rateLimit <= RATE_LIMIT_MAX) {
                rateLimit = std::max(1, rateLimit);
                serverGlobalParams.rateLimit = rateLimit;
            }
        }
=======
        double newSampleRate;
        uassertStatusOK(bsonExtractDoubleFieldWithDefault(
            cmdObj, "sampleRate"_sd, serverGlobalParams.sampleRate, &newSampleRate));
        uassert(ErrorCodes::BadValue,
                "sampleRate must be between 0.0 and 1.0 inclusive",
                newSampleRate >= 0.0 && newSampleRate <= 1.0);
        serverGlobalParams.sampleRate = newSampleRate;
>>>>>>> 489cd07d

        if (!status.isOK()) {
            errmsg = status.reason();
        }

        return status.isOK();
    }

} cmdProfile;

class CmdDiagLogging : public Command {
public:
    virtual bool slaveOk() const {
        return true;
    }
    CmdDiagLogging() : Command("diagLogging") {}
    bool adminOnly() const {
        return true;
    }

    void help(stringstream& h) const {
        h << "http://dochub.mongodb.org/core/"
             "monitoring#MonitoringandDiagnostics-DatabaseRecord%2FReplay%28diagLoggingcommand%29";
    }


    virtual bool supportsWriteConcern(const BSONObj& cmd) const override {
        return false;
    }

    virtual void addRequiredPrivileges(const std::string& dbname,
                                       const BSONObj& cmdObj,
                                       std::vector<Privilege>* out) {
        ActionSet actions;
        actions.addAction(ActionType::diagLogging);
        out->push_back(Privilege(ResourcePattern::forClusterResource(), actions));
    }

    bool run(OperationContext* txn,
             const string& dbname,
             BSONObj& cmdObj,
             int,
             string& errmsg,
             BSONObjBuilder& result) {
        const char* deprecationWarning =
            "CMD diagLogging is deprecated and will be removed in a future release";
        warning() << deprecationWarning << startupWarningsLog;

        // This doesn't look like it requires exclusive DB lock, because it uses its own diag
        // locking, but originally the lock was set to be WRITE, so preserving the behaviour.
        //
        ScopedTransaction transaction(txn, MODE_IX);
        Lock::DBLock dbXLock(txn->lockState(), dbname, MODE_X);

        // TODO (Kal): OldClientContext legacy, needs to be removed
        {
            CurOp::get(txn)->ensureStarted();
            stdx::lock_guard<Client> lk(*txn->getClient());
            CurOp::get(txn)->setNS_inlock(dbname);
        }

        int was = _diaglog.setLevel(cmdObj.firstElement().numberInt());
        _diaglog.flush();
        if (!serverGlobalParams.quiet.load()) {
            LOG(0) << "CMD: diagLogging set to " << _diaglog.getLevel() << " from: " << was;
        }
        result.append("was", was);
        result.append("note", deprecationWarning);
        return true;
    }
} cmddiaglogging;

/* drop collection */
class CmdDrop : public Command {
public:
    CmdDrop() : Command("drop") {}
    virtual bool slaveOk() const {
        return false;
    }
    virtual bool adminOnly() const {
        return false;
    }
    virtual void addRequiredPrivileges(const std::string& dbname,
                                       const BSONObj& cmdObj,
                                       std::vector<Privilege>* out) {
        ActionSet actions;
        actions.addAction(ActionType::dropCollection);
        out->push_back(Privilege(parseResourcePattern(dbname, cmdObj), actions));
    }
    virtual void help(stringstream& help) const {
        help << "drop a collection\n{drop : <collectionName>}";
    }


    virtual bool supportsWriteConcern(const BSONObj& cmd) const override {
        return true;
    }

    virtual bool run(OperationContext* txn,
                     const string& dbname,
                     BSONObj& cmdObj,
                     int,
                     string& errmsg,
                     BSONObjBuilder& result) {
        const NamespaceString nsToDrop = parseNsCollectionRequired(dbname, cmdObj);

        if (NamespaceString::virtualized(nsToDrop.ns())) {
            errmsg = "can't drop a virtual collection";
            return false;
        }

        if ((repl::getGlobalReplicationCoordinator()->getReplicationMode() !=
             repl::ReplicationCoordinator::modeNone) &&
            nsToDrop.isOplog()) {
            errmsg = "can't drop live oplog while replicating";
            return false;
        }

        return appendCommandStatus(result, dropCollection(txn, nsToDrop, result));
    }

} cmdDrop;

/* create collection */
class CmdCreate : public Command {
public:
    CmdCreate() : Command("create") {}
    virtual bool slaveOk() const {
        return false;
    }
    virtual bool adminOnly() const {
        return false;
    }


    virtual bool supportsWriteConcern(const BSONObj& cmd) const override {
        return true;
    }

    virtual void help(stringstream& help) const {
        help << "create a collection explicitly\n"
                "{ create: <ns>[, capped: <bool>, size: <collSizeInBytes>, max: <nDocs>] }";
    }
    virtual Status checkAuthForCommand(Client* client,
                                       const std::string& dbname,
                                       const BSONObj& cmdObj) {
        const NamespaceString nss(parseNs(dbname, cmdObj));
        return AuthorizationSession::get(client)->checkAuthForCreate(nss, cmdObj);
    }

    virtual bool run(OperationContext* txn,
                     const string& dbname,
                     BSONObj& cmdObj,
                     int,
                     string& errmsg,
                     BSONObjBuilder& result) {
        const NamespaceString ns(parseNsCollectionRequired(dbname, cmdObj));

        if (cmdObj.hasField("autoIndexId")) {
            const char* deprecationWarning =
                "the autoIndexId option is deprecated and will be removed in a future release";
            warning() << deprecationWarning;
            result.append("note", deprecationWarning);
        }

        auto featureCompatibilityVersion = serverGlobalParams.featureCompatibility.version.load();
        auto validateFeaturesAsMaster =
            serverGlobalParams.featureCompatibility.validateFeaturesAsMaster.load();
        if (ServerGlobalParams::FeatureCompatibility::Version::k32 == featureCompatibilityVersion &&
            validateFeaturesAsMaster && cmdObj.hasField("collation")) {
            return appendCommandStatus(
                result,
                {ErrorCodes::InvalidOptions,
                 "The featureCompatibilityVersion must be 3.4 to create a collection or "
                 "view with a default collation. See "
                 "http://dochub.mongodb.org/core/3.4-feature-compatibility."});
        }

        // Validate _id index spec and fill in missing fields.
        if (auto idIndexElem = cmdObj["idIndex"]) {
            if (cmdObj["viewOn"]) {
                return appendCommandStatus(
                    result,
                    {ErrorCodes::InvalidOptions,
                     str::stream() << "'idIndex' is not allowed with 'viewOn': " << idIndexElem});
            }
            if (cmdObj["autoIndexId"]) {
                return appendCommandStatus(result,
                                           {ErrorCodes::InvalidOptions,
                                            str::stream()
                                                << "'idIndex' is not allowed with 'autoIndexId': "
                                                << idIndexElem});
            }

            if (idIndexElem.type() != BSONType::Object) {
                return appendCommandStatus(
                    result,
                    {ErrorCodes::TypeMismatch,
                     str::stream() << "'idIndex' has to be a document: " << idIndexElem});
            }

            auto idIndexSpec = idIndexElem.Obj();

            // Perform index spec validation.
            idIndexSpec = uassertStatusOK(index_key_validate::validateIndexSpec(
                idIndexSpec, ns, serverGlobalParams.featureCompatibility));
            uassertStatusOK(index_key_validate::validateIdIndexSpec(idIndexSpec));

            // Validate or fill in _id index collation.
            std::unique_ptr<CollatorInterface> defaultCollator;
            if (auto collationElem = cmdObj["collation"]) {
                if (collationElem.type() != BSONType::Object) {
                    return appendCommandStatus(
                        result,
                        {ErrorCodes::TypeMismatch,
                         str::stream() << "'collation' has to be a document: " << collationElem});
                }
                auto collatorStatus = CollatorFactoryInterface::get(txn->getServiceContext())
                                          ->makeFromBSON(collationElem.Obj());
                if (!collatorStatus.isOK()) {
                    return appendCommandStatus(result, collatorStatus.getStatus());
                }
                defaultCollator = std::move(collatorStatus.getValue());
            }
            idIndexSpec = uassertStatusOK(index_key_validate::validateIndexSpecCollation(
                txn, idIndexSpec, defaultCollator.get()));
            std::unique_ptr<CollatorInterface> idIndexCollator;
            if (auto collationElem = idIndexSpec["collation"]) {
                auto collatorStatus = CollatorFactoryInterface::get(txn->getServiceContext())
                                          ->makeFromBSON(collationElem.Obj());
                // validateIndexSpecCollation() should have checked that the _id index collation
                // spec is valid.
                invariant(collatorStatus.isOK());
                idIndexCollator = std::move(collatorStatus.getValue());
            }
            if (!CollatorInterface::collatorsMatch(defaultCollator.get(), idIndexCollator.get())) {
                return appendCommandStatus(
                    result,
                    {ErrorCodes::BadValue,
                     "'idIndex' must have the same collation as the collection."});
            }

            // Remove "idIndex" field from command.
            auto resolvedCmdObj = cmdObj.removeField("idIndex");

            return appendCommandStatus(result,
                                       createCollection(txn, dbname, resolvedCmdObj, idIndexSpec));
        }

        BSONObj idIndexSpec;
        return appendCommandStatus(result, createCollection(txn, dbname, cmdObj, idIndexSpec));
    }
} cmdCreate;


class CmdFileMD5 : public Command {
public:
    CmdFileMD5() : Command("filemd5") {}

    virtual bool slaveOk() const {
        return true;
    }

    virtual void help(stringstream& help) const {
        help << " example: { filemd5 : ObjectId(aaaaaaa) , root : \"fs\" }";
    }


    virtual bool supportsWriteConcern(const BSONObj& cmd) const override {
        return false;
    }

    virtual std::string parseNs(const std::string& dbname, const BSONObj& cmdObj) const {
        std::string collectionName;
        if (const auto rootElt = cmdObj["root"]) {
            uassert(ErrorCodes::InvalidNamespace,
                    "'root' must be of type String",
                    rootElt.type() == BSONType::String);
            collectionName = rootElt.str();
        }
        if (collectionName.empty())
            collectionName = "fs";
        collectionName += ".chunks";
        return NamespaceString(dbname, collectionName).ns();
    }

    virtual void addRequiredPrivileges(const std::string& dbname,
                                       const BSONObj& cmdObj,
                                       std::vector<Privilege>* out) {
        out->push_back(Privilege(parseResourcePattern(dbname, cmdObj), ActionType::find));
    }

    bool run(OperationContext* txn,
             const string& dbname,
             BSONObj& jsobj,
             int,
             string& errmsg,
             BSONObjBuilder& result) {
        const NamespaceString nss(parseNs(dbname, jsobj));

        md5digest d;
        md5_state_t st;
        md5_init(&st);

        int n = 0;

        bool partialOk = jsobj["partialOk"].trueValue();
        if (partialOk) {
            // WARNING: This code depends on the binary layout of md5_state. It will not be
            // compatible with different md5 libraries or work correctly in an environment with
            // mongod's of different endians. It is ok for mongos to be a different endian since
            // it just passes the buffer through to another mongod.
            BSONElement stateElem = jsobj["md5state"];
            if (!stateElem.eoo()) {
                int len;
                const char* data = stateElem.binDataClean(len);
                massert(16247, "md5 state not correct size", len == sizeof(st));
                memcpy(&st, data, sizeof(st));
            }
            n = jsobj["startAt"].numberInt();
        }

        BSONObj query = BSON("files_id" << jsobj["filemd5"] << "n" << GTE << n);
        BSONObj sort = BSON("files_id" << 1 << "n" << 1);

        MONGO_WRITE_CONFLICT_RETRY_LOOP_BEGIN {
            auto qr = stdx::make_unique<QueryRequest>(nss);
            qr->setFilter(query);
            qr->setSort(sort);

            auto statusWithCQ = CanonicalQuery::canonicalize(
                txn, std::move(qr), ExtensionsCallbackDisallowExtensions());
            if (!statusWithCQ.isOK()) {
                uasserted(17240, "Can't canonicalize query " + query.toString());
                return 0;
            }
            unique_ptr<CanonicalQuery> cq = std::move(statusWithCQ.getValue());

            // Check shard version at startup.
            // This will throw before we've done any work if shard version is outdated
            // We drop and re-acquire these locks every document because md5'ing is expensive
            unique_ptr<AutoGetCollectionForRead> ctx(new AutoGetCollectionForRead(txn, nss));
            Collection* coll = ctx->getCollection();

            auto statusWithPlanExecutor = getExecutor(txn,
                                                      coll,
                                                      std::move(cq),
                                                      PlanExecutor::YIELD_MANUAL,
                                                      QueryPlannerParams::NO_TABLE_SCAN);
            if (!statusWithPlanExecutor.isOK()) {
                uasserted(17241, "Can't get executor for query " + query.toString());
                return 0;
            }

            unique_ptr<PlanExecutor> exec = std::move(statusWithPlanExecutor.getValue());
            // Process notifications when the lock is released/reacquired in the loop below
            exec->registerExec(coll);

            BSONObj obj;
            PlanExecutor::ExecState state;
            while (PlanExecutor::ADVANCED == (state = exec->getNext(&obj, NULL))) {
                BSONElement ne = obj["n"];
                verify(ne.isNumber());
                int myn = ne.numberInt();
                if (n != myn) {
                    if (partialOk) {
                        break;  // skipped chunk is probably on another shard
                    }
                    log() << "should have chunk: " << n << " have:" << myn;
                    dumpChunks(txn, nss.ns(), query, sort);
                    uassert(10040, "chunks out of order", n == myn);
                }

                // make a copy of obj since we access data in it while yielding locks
                BSONObj owned = obj.getOwned();
                exec->saveState();
                // UNLOCKED
                ctx.reset();

                int len;
                const char* data = owned["data"].binDataClean(len);
                // This is potentially an expensive operation, so do it out of the lock
                md5_append(&st, (const md5_byte_t*)(data), len);
                n++;

                try {
                    // RELOCKED
                    ctx.reset(new AutoGetCollectionForRead(txn, nss));
                } catch (const SendStaleConfigException& ex) {
                    LOG(1) << "chunk metadata changed during filemd5, will retarget and continue";
                    break;
                }

                // Have the lock again. See if we were killed.
                if (!exec->restoreState()) {
                    if (!partialOk) {
                        uasserted(13281, "File deleted during filemd5 command");
                    }
                }
            }

            if (PlanExecutor::DEAD == state || PlanExecutor::FAILURE == state) {
                return appendCommandStatus(result,
                                           Status(ErrorCodes::OperationFailed,
                                                  str::stream()
                                                      << "Executor error during filemd5 command: "
                                                      << WorkingSetCommon::toStatusString(obj)));
            }

            if (partialOk)
                result.appendBinData("md5state", sizeof(st), BinDataGeneral, &st);

            // This must be *after* the capture of md5state since it mutates st
            md5_finish(&st, d);

            result.append("numChunks", n);
            result.append("md5", digestToString(d));
        }
        MONGO_WRITE_CONFLICT_RETRY_LOOP_END(txn, "filemd5", dbname);
        return true;
    }

    void dumpChunks(OperationContext* txn,
                    const string& ns,
                    const BSONObj& query,
                    const BSONObj& sort) {
        DBDirectClient client(txn);
        Query q(query);
        q.sort(sort);
        unique_ptr<DBClientCursor> c = client.query(ns, q);
        while (c->more())
            PRINT(c->nextSafe());
    }

} cmdFileMD5;


class CmdDatasize : public Command {
    virtual string parseNs(const string& dbname, const BSONObj& cmdObj) const {
        return parseNsFullyQualified(dbname, cmdObj);
    }

public:
    CmdDatasize() : Command("dataSize", false, "datasize") {}

    virtual bool slaveOk() const {
        return true;
    }
    virtual bool supportsWriteConcern(const BSONObj& cmd) const override {
        return false;
    }
    virtual void help(stringstream& help) const {
        help << "determine data size for a set of data in a certain range"
                "\nexample: { dataSize:\"blog.posts\", keyPattern:{x:1}, min:{x:10}, max:{x:55} }"
                "\nmin and max parameters are optional. They must either both be included or both "
                "omitted"
                "\nkeyPattern is an optional parameter indicating an index pattern that would be "
                "useful"
                "for iterating over the min/max bounds. If keyPattern is omitted, it is inferred "
                "from "
                "the structure of min. "
                "\nnote: This command may take a while to run";
    }

    virtual void addRequiredPrivileges(const std::string& dbname,
                                       const BSONObj& cmdObj,
                                       std::vector<Privilege>* out) {
        ActionSet actions;
        actions.addAction(ActionType::find);
        out->push_back(Privilege(parseResourcePattern(dbname, cmdObj), actions));
    }

    bool run(OperationContext* txn,
             const string& dbname,
             BSONObj& jsobj,
             int,
             string& errmsg,
             BSONObjBuilder& result) {
        Timer timer;

        string ns = jsobj.firstElement().String();
        BSONObj min = jsobj.getObjectField("min");
        BSONObj max = jsobj.getObjectField("max");
        BSONObj keyPattern = jsobj.getObjectField("keyPattern");
        bool estimate = jsobj["estimate"].trueValue();

        AutoGetCollectionForRead ctx(txn, NamespaceString(ns));

        Collection* collection = ctx.getCollection();
        long long numRecords = 0;
        if (collection) {
            numRecords = collection->numRecords(txn);
        }

        if (numRecords == 0) {
            result.appendNumber("size", 0);
            result.appendNumber("numObjects", 0);
            result.append("millis", timer.millis());
            return true;
        }

        result.appendBool("estimate", estimate);

        unique_ptr<PlanExecutor> exec;
        if (min.isEmpty() && max.isEmpty()) {
            if (estimate) {
                result.appendNumber("size", static_cast<long long>(collection->dataSize(txn)));
                result.appendNumber("numObjects", numRecords);
                result.append("millis", timer.millis());
                return 1;
            }
            exec = InternalPlanner::collectionScan(txn, ns, collection, PlanExecutor::YIELD_MANUAL);
        } else if (min.isEmpty() || max.isEmpty()) {
            errmsg = "only one of min or max specified";
            return false;
        } else {
            if (keyPattern.isEmpty()) {
                // if keyPattern not provided, try to infer it from the fields in 'min'
                keyPattern = Helpers::inferKeyPattern(min);
            }

            IndexDescriptor* idx =
                collection->getIndexCatalog()->findShardKeyPrefixedIndex(txn,
                                                                         keyPattern,
                                                                         true);  // requireSingleKey

            if (idx == NULL) {
                errmsg = "couldn't find valid index containing key pattern";
                return false;
            }
            // If both min and max non-empty, append MinKey's to make them fit chosen index
            KeyPattern kp(idx->keyPattern());
            min = Helpers::toKeyFormat(kp.extendRangeBound(min, false));
            max = Helpers::toKeyFormat(kp.extendRangeBound(max, false));

            exec = InternalPlanner::indexScan(txn,
                                              collection,
                                              idx,
                                              min,
                                              max,
                                              BoundInclusion::kIncludeStartKeyOnly,
                                              PlanExecutor::YIELD_MANUAL);
        }

        long long avgObjSize = collection->dataSize(txn) / numRecords;

        long long maxSize = jsobj["maxSize"].numberLong();
        long long maxObjects = jsobj["maxObjects"].numberLong();

        long long size = 0;
        long long numObjects = 0;

        RecordId loc;
        BSONObj obj;
        PlanExecutor::ExecState state;
        while (PlanExecutor::ADVANCED == (state = exec->getNext(&obj, &loc))) {
            if (estimate)
                size += avgObjSize;
            else
                size += collection->getRecordStore()->dataFor(txn, loc).size();

            numObjects++;

            if ((maxSize && size > maxSize) || (maxObjects && numObjects > maxObjects)) {
                result.appendBool("maxReached", true);
                break;
            }
        }

        if (PlanExecutor::FAILURE == state || PlanExecutor::DEAD == state) {
            warning() << "Internal error while reading " << ns;
            return appendCommandStatus(
                result,
                Status(ErrorCodes::OperationFailed,
                       str::stream() << "Executor error while reading during dataSize command: "
                                     << WorkingSetCommon::toStatusString(obj)));
        }

        ostringstream os;
        os << "Finding size for ns: " << ns;
        if (!min.isEmpty()) {
            os << " between " << min << " and " << max;
        }

        result.appendNumber("size", size);
        result.appendNumber("numObjects", numObjects);
        result.append("millis", timer.millis());
        return true;
    }

} cmdDatasize;

class CollectionStats : public Command {
public:
    CollectionStats() : Command("collStats", false, "collstats") {}

    virtual bool slaveOk() const {
        return true;
    }
    virtual bool supportsWriteConcern(const BSONObj& cmd) const override {
        return false;
    }
    virtual void help(stringstream& help) const {
        help
            << "{ collStats:\"blog.posts\" , scale : 1 } scale divides sizes e.g. for KB use 1024\n"
               "    avgObjSize - in bytes";
    }

    virtual void addRequiredPrivileges(const std::string& dbname,
                                       const BSONObj& cmdObj,
                                       std::vector<Privilege>* out) {
        ActionSet actions;
        actions.addAction(ActionType::collStats);
        out->push_back(Privilege(parseResourcePattern(dbname, cmdObj), actions));
    }

    bool run(OperationContext* txn,
             const string& dbname,
             BSONObj& jsobj,
             int,
             string& errmsg,
             BSONObjBuilder& result) {
        const NamespaceString nss(parseNsCollectionRequired(dbname, jsobj));

        if (nss.coll().empty()) {
            errmsg = "No collection name specified";
            return false;
        }

        result.append("ns", nss.ns());
        Status status = appendCollectionStorageStats(txn, nss, jsobj, &result);
        if (!status.isOK()) {
            errmsg = status.reason();
            return false;
        }

        return true;
    }

} cmdCollectionStats;

class CollectionModCommand : public Command {
public:
    CollectionModCommand() : Command("collMod") {}

    virtual bool slaveOk() const {
        return false;
    }
    virtual bool supportsWriteConcern(const BSONObj& cmd) const override {
        return true;
    }
    virtual void help(stringstream& help) const {
        help << "Sets collection options.\n"
                "Example: { collMod: 'foo', usePowerOf2Sizes:true }\n"
                "Example: { collMod: 'foo', index: {keyPattern: {a: 1}, expireAfterSeconds: 600} "
                "Example: { collMod: 'foo', index: {name: 'bar', expireAfterSeconds: 600} }\n";
    }

    virtual Status checkAuthForCommand(Client* client,
                                       const std::string& dbname,
                                       const BSONObj& cmdObj) {
        const NamespaceString nss(parseNs(dbname, cmdObj));
        return AuthorizationSession::get(client)->checkAuthForCollMod(nss, cmdObj);
    }

    bool run(OperationContext* txn,
             const string& dbname,
             BSONObj& jsobj,
             int,
             string& errmsg,
             BSONObjBuilder& result) {
        const NamespaceString nss(parseNsCollectionRequired(dbname, jsobj));
        return appendCommandStatus(result, collMod(txn, nss, jsobj, &result));
    }

} collectionModCommand;

class DBStats : public Command {
public:
    DBStats() : Command("dbStats", false, "dbstats") {}

    virtual bool slaveOk() const {
        return true;
    }
    virtual bool supportsWriteConcern(const BSONObj& cmd) const override {
        return false;
    }
    virtual void help(stringstream& help) const {
        help << "Get stats on a database. Not instantaneous. Slower for databases with large "
                ".ns files.\n"
                "Example: { dbStats:1, scale:1 }";
    }

    virtual void addRequiredPrivileges(const std::string& dbname,
                                       const BSONObj& cmdObj,
                                       std::vector<Privilege>* out) {
        ActionSet actions;
        actions.addAction(ActionType::dbStats);
        out->push_back(Privilege(ResourcePattern::forDatabaseName(dbname), actions));
    }

    bool run(OperationContext* txn,
             const string& dbname,
             BSONObj& jsobj,
             int,
             string& errmsg,
             BSONObjBuilder& result) {
        int scale = 1;
        if (jsobj["scale"].isNumber()) {
            scale = jsobj["scale"].numberInt();
            if (scale <= 0) {
                errmsg = "scale has to be > 0";
                return false;
            }
        } else if (jsobj["scale"].trueValue()) {
            errmsg = "scale has to be a number > 0";
            return false;
        }

        const string ns = parseNs(dbname, jsobj);
        uassert(ErrorCodes::InvalidNamespace,
                str::stream() << "Invalid db name: " << ns,
                NamespaceString::validDBName(ns, NamespaceString::DollarInDbNameBehavior::Allow));

        // TODO (Kal): OldClientContext legacy, needs to be removed
        {
            CurOp::get(txn)->ensureStarted();
            stdx::lock_guard<Client> lk(*txn->getClient());
            CurOp::get(txn)->setNS_inlock(dbname);
        }

        // We lock the entire database in S-mode in order to ensure that the contents will not
        // change for the stats snapshot. This might be unnecessary and if it becomes a
        // performance issue, we can take IS lock and then lock collection-by-collection.
        ScopedTransaction scopedXact(txn, MODE_IS);
        AutoGetDb autoDb(txn, ns, MODE_S);

        result.append("db", ns);

        Database* db = autoDb.getDb();
        if (!db) {
            // TODO: This preserves old behaviour where we used to create an empty database
            // metadata even when the database is accessed for read. Without this several
            // unit-tests will fail, which are fairly easy to fix. If backwards compatibility
            // is not needed for the missing DB case, we can just do the same that's done in
            // CollectionStats.
            result.appendNumber("collections", 0);
            result.appendNumber("views", 0);
            result.appendNumber("objects", 0);
            result.append("avgObjSize", 0);
            result.appendNumber("dataSize", 0);
            result.appendNumber("storageSize", 0);
            result.appendNumber("numExtents", 0);
            result.appendNumber("indexes", 0);
            result.appendNumber("indexSize", 0);
            result.appendNumber("fileSize", 0);
        } else {
            {
                stdx::lock_guard<Client> lk(*txn->getClient());
                // TODO: OldClientContext legacy, needs to be removed
                CurOp::get(txn)->enter_inlock(dbname.c_str(), db->getProfilingLevel());
            }

            db->getStats(txn, &result, scale);
        }

        return true;
    }

} cmdDBStats;

/* Returns client's uri */
class CmdWhatsMyUri : public Command {
public:
    CmdWhatsMyUri() : Command("whatsmyuri") {}
    virtual bool slaveOk() const {
        return true;
    }
    virtual bool supportsWriteConcern(const BSONObj& cmd) const override {
        return false;
    }
    virtual void help(stringstream& help) const {
        help << "{whatsmyuri:1}";
    }
    virtual void addRequiredPrivileges(const std::string& dbname,
                                       const BSONObj& cmdObj,
                                       std::vector<Privilege>* out) {}  // No auth required
    virtual bool run(OperationContext* txn,
                     const string& dbname,
                     BSONObj& cmdObj,
                     int,
                     string& errmsg,
                     BSONObjBuilder& result) {
        result << "you" << txn->getClient()->clientAddress(true /*includePort*/);
        return true;
    }
} cmdWhatsMyUri;

class AvailableQueryOptions : public Command {
public:
    AvailableQueryOptions() : Command("availableQueryOptions", false, "availablequeryoptions") {}

    virtual bool slaveOk() const {
        return true;
    }
    virtual bool supportsWriteConcern(const BSONObj& cmd) const override {
        return false;
    }
    virtual Status checkAuthForCommand(Client* client,
                                       const std::string& dbname,
                                       const BSONObj& cmdObj) {
        return Status::OK();
    }

    virtual bool run(OperationContext* txn,
                     const string& dbname,
                     BSONObj& cmdObj,
                     int,
                     string& errmsg,
                     BSONObjBuilder& result) {
        result << "options" << QueryOption_AllSupported;
        return true;
    }
} availableQueryOptionsCmd;

/**
 * Guard object for making a good-faith effort to enter maintenance mode and leave it when it
 * goes out of scope.
 *
 * Sometimes we cannot set maintenance mode, in which case the call to setMaintenanceMode will
 * return a non-OK status.  This class does not treat that case as an error which means that
 * anybody using it is assuming it is ok to continue execution without maintenance mode.
 *
 * TODO: This assumption needs to be audited and documented, or this behavior should be moved
 * elsewhere.
 */
class MaintenanceModeSetter {
public:
    MaintenanceModeSetter()
        : maintenanceModeSet(
              repl::getGlobalReplicationCoordinator()->setMaintenanceMode(true).isOK()) {}
    ~MaintenanceModeSetter() {
        if (maintenanceModeSet)
            repl::getGlobalReplicationCoordinator()->setMaintenanceMode(false);
    }

private:
    bool maintenanceModeSet;
};

namespace {

// Symbolic names for indexes to make code more readable.
const std::size_t kCmdOptionMaxTimeMSField = 0;
const std::size_t kHelpField = 1;
const std::size_t kShardVersionFieldIdx = 2;
const std::size_t kQueryOptionMaxTimeMSField = 3;

// We make an array of the fields we need so we can call getFields once. This saves repeated
// scans over the command object.
const std::array<StringData, 4> neededFieldNames{QueryRequest::cmdOptionMaxTimeMS,
                                                 Command::kHelpFieldName,
                                                 ChunkVersion::kShardVersionField,
                                                 QueryRequest::queryOptionMaxTimeMS};
}  // namespace

void appendOpTimeMetadata(OperationContext* txn,
                          const rpc::RequestInterface& request,
                          BSONObjBuilder* metadataBob) {
    const bool isShardingAware = ShardingState::get(txn)->enabled();
    const bool isConfig = serverGlobalParams.clusterRole == ClusterRole::ConfigServer;
    repl::ReplicationCoordinator* replCoord = repl::getGlobalReplicationCoordinator();
    const bool isReplSet =
        replCoord->getReplicationMode() == repl::ReplicationCoordinator::modeReplSet;

    if (isReplSet) {
        // Attach our own last opTime.
        repl::OpTime lastOpTimeFromClient =
            repl::ReplClientInfo::forClient(txn->getClient()).getLastOp();
        replCoord->prepareReplMetadata(request.getMetadata(), lastOpTimeFromClient, metadataBob);
        // For commands from mongos, append some info to help getLastError(w) work.
        // TODO: refactor out of here as part of SERVER-18236
        if (isShardingAware || isConfig) {
            rpc::ShardingMetadata(lastOpTimeFromClient, replCoord->getElectionId())
                .writeToMetadata(metadataBob);
        }
    }

    // If we're a shard other than the config shard, attach the last configOpTime we know about.
    if (isShardingAware && !isConfig) {
        auto opTime = grid.configOpTime();
        rpc::ConfigServerMetadata(opTime).writeToMetadata(metadataBob);
    }
}

namespace {
void execCommandHandler(OperationContext* const txn,
                        Command* const command,
                        const rpc::RequestInterface& request,
                        rpc::ReplyBuilderInterface* const replyBuilder) {
    mongo::execCommandDatabase(txn, command, request, replyBuilder);
}

MONGO_INITIALIZER(InitializeCommandExecCommandHandler)(InitializerContext* const) {
    Command::registerExecCommand(execCommandHandler);
    return Status::OK();
}
}  // namespace

// This really belongs in commands.cpp, but we need to move it here so we can
// use shardingState and the repl coordinator without changing our entire library
// structure.
// It will be moved back as part of SERVER-18236.
bool Command::run(OperationContext* txn,
                  const rpc::RequestInterface& request,
                  rpc::ReplyBuilderInterface* replyBuilder) {
    auto bytesToReserve = reserveBytesForReply();

// SERVER-22100: In Windows DEBUG builds, the CRT heap debugging overhead, in conjunction with the
// additional memory pressure introduced by reply buffer pre-allocation, causes the concurrency
// suite to run extremely slowly. As a workaround we do not pre-allocate in Windows DEBUG builds.
#ifdef _WIN32
    if (kDebugBuild)
        bytesToReserve = 0;
#endif

    // run expects non-const bsonobj
    BSONObj cmd = request.getCommandArgs();

    // run expects const db std::string (can't bind to temporary)
    const std::string db = request.getDatabase().toString();

    BSONObjBuilder inPlaceReplyBob(replyBuilder->getInPlaceReplyBuilder(bytesToReserve));
    auto readConcernArgsStatus = extractReadConcern(txn, cmd, supportsReadConcern());

    if (!readConcernArgsStatus.isOK()) {
        auto result = appendCommandStatus(inPlaceReplyBob, readConcernArgsStatus.getStatus());
        inPlaceReplyBob.doneFast();
        replyBuilder->setMetadata(rpc::makeEmptyMetadata());
        return result;
    }

    Status rcStatus = waitForReadConcern(txn, readConcernArgsStatus.getValue());
    if (!rcStatus.isOK()) {
        if (rcStatus == ErrorCodes::ExceededTimeLimit) {
            const int debugLevel =
                serverGlobalParams.clusterRole == ClusterRole::ConfigServer ? 0 : 2;
            LOG(debugLevel) << "Command on database " << db
                            << " timed out waiting for read concern to be satisfied. Command: "
                            << redact(getRedactedCopyForLogging(request.getCommandArgs()));
        }

        auto result = appendCommandStatus(inPlaceReplyBob, rcStatus);
        inPlaceReplyBob.doneFast();
        replyBuilder->setMetadata(rpc::makeEmptyMetadata());
        return result;
    }

    std::string errmsg;
    bool result;
    if (!supportsWriteConcern(cmd)) {
        if (commandSpecifiesWriteConcern(cmd)) {
            auto result = appendCommandStatus(
                inPlaceReplyBob,
                {ErrorCodes::InvalidOptions, "Command does not support writeConcern"});
            inPlaceReplyBob.doneFast();
            replyBuilder->setMetadata(rpc::makeEmptyMetadata());
            return result;
        }

        // TODO: remove queryOptions parameter from command's run method.
        result = run(txn, db, cmd, 0, errmsg, inPlaceReplyBob);
    } else {
        auto wcResult = extractWriteConcern(txn, cmd, db);
        if (!wcResult.isOK()) {
            auto result = appendCommandStatus(inPlaceReplyBob, wcResult.getStatus());
            inPlaceReplyBob.doneFast();
            replyBuilder->setMetadata(rpc::makeEmptyMetadata());
            return result;
        }

        // Change the write concern while running the command.
        const auto oldWC = txn->getWriteConcern();
        ON_BLOCK_EXIT([&] { txn->setWriteConcern(oldWC); });
        txn->setWriteConcern(wcResult.getValue());

        result = run(txn, db, cmd, 0, errmsg, inPlaceReplyBob);

        // Nothing in run() should change the writeConcern.
        dassert(SimpleBSONObjComparator::kInstance.evaluate(txn->getWriteConcern().toBSON() ==
                                                            wcResult.getValue().toBSON()));

        WriteConcernResult res;
        auto waitForWCStatus =
            waitForWriteConcern(txn,
                                repl::ReplClientInfo::forClient(txn->getClient()).getLastOp(),
                                wcResult.getValue(),
                                &res);
        appendCommandWCStatus(inPlaceReplyBob, waitForWCStatus, res);

        // SERVER-22421: This code is to ensure error response backwards compatibility with the
        // user management commands. This can be removed in 3.6.
        if (!waitForWCStatus.isOK() && isUserManagementCommand(getName())) {
            BSONObj temp = inPlaceReplyBob.asTempObj().copy();
            inPlaceReplyBob.resetToEmpty();
            appendCommandStatus(inPlaceReplyBob, waitForWCStatus);
            inPlaceReplyBob.appendElementsUnique(temp);
        }
    }

    // When a linearizable read command is passed in, check to make sure we're reading
    // from the primary.
    if (supportsReadConcern() && (readConcernArgsStatus.getValue().getLevel() ==
                                  repl::ReadConcernLevel::kLinearizableReadConcern) &&
        (request.getCommandName() != "getMore")) {

        auto linearizableReadStatus = waitForLinearizableReadConcern(txn);

        if (!linearizableReadStatus.isOK()) {
            inPlaceReplyBob.resetToEmpty();
            auto result = appendCommandStatus(inPlaceReplyBob, linearizableReadStatus);
            inPlaceReplyBob.doneFast();
            replyBuilder->setMetadata(rpc::makeEmptyMetadata());
            return result;
        }
    }

    appendCommandStatus(inPlaceReplyBob, result, errmsg);
    inPlaceReplyBob.doneFast();

    BSONObjBuilder metadataBob;
    appendOpTimeMetadata(txn, request, &metadataBob);
    replyBuilder->setMetadata(metadataBob.done());

    return result;
}

}  // namespace mongo

/**
 * this handles
 - auth
 - maintenance mode
 - opcounters
 - locking
 - context
 then calls run()
 */
void mongo::execCommandDatabase(OperationContext* txn,
                                Command* command,
                                const rpc::RequestInterface& request,
                                rpc::ReplyBuilderInterface* replyBuilder) {
    try {
        {
            stdx::lock_guard<Client> lk(*txn->getClient());
            CurOp::get(txn)->setCommand_inlock(command);
        }

        // TODO: move this back to runCommands when mongos supports OperationContext
        // see SERVER-18515 for details.
        uassertStatusOK(rpc::readRequestMetadata(txn, request.getMetadata()));
        rpc::TrackingMetadata::get(txn).initWithOperName(command->getName());

        dassert(replyBuilder->getState() == rpc::ReplyBuilderInterface::State::kCommandReply);

        std::string dbname = request.getDatabase().toString();
        unique_ptr<MaintenanceModeSetter> mmSetter;

        std::array<BSONElement, std::tuple_size<decltype(neededFieldNames)>::value>
            extractedFields{};
        request.getCommandArgs().getFields(neededFieldNames, &extractedFields);

        if (Command::isHelpRequest(extractedFields[kHelpField])) {
            CurOp::get(txn)->ensureStarted();
            // We disable last-error for help requests due to SERVER-11492, because config servers
            // use help requests to determine which commands are database writes, and so must be
            // forwarded to all config servers.
            LastError::get(txn->getClient()).disable();
            Command::generateHelpResponse(txn, request, replyBuilder, *command);
            return;
        }

        ImpersonationSessionGuard guard(txn);
        uassertStatusOK(
            Command::checkAuthorization(command, txn, dbname, request.getCommandArgs()));

        repl::ReplicationCoordinator* replCoord =
            repl::ReplicationCoordinator::get(txn->getClient()->getServiceContext());
        const bool iAmPrimary = replCoord->canAcceptWritesForDatabase(dbname);

        {
            bool commandCanRunOnSecondary = command->slaveOk();

            bool commandIsOverriddenToRunOnSecondary = command->slaveOverrideOk() &&
                rpc::ServerSelectionMetadata::get(txn).canRunOnSecondary();

            bool iAmStandalone = !txn->writesAreReplicated();
            bool canRunHere = iAmPrimary || commandCanRunOnSecondary ||
                commandIsOverriddenToRunOnSecondary || iAmStandalone;

            // This logic is clearer if we don't have to invert it.
            if (!canRunHere && command->slaveOverrideOk()) {
                uasserted(ErrorCodes::NotMasterNoSlaveOk, "not master and slaveOk=false");
            }

            uassert(ErrorCodes::NotMaster, "not master", canRunHere);

            if (!command->maintenanceOk() &&
                replCoord->getReplicationMode() == repl::ReplicationCoordinator::modeReplSet &&
                !replCoord->canAcceptWritesForDatabase(dbname) &&
                !replCoord->getMemberState().secondary()) {

                uassert(ErrorCodes::NotMasterOrSecondary,
                        "node is recovering",
                        !replCoord->getMemberState().recovering());
                uassert(ErrorCodes::NotMasterOrSecondary,
                        "node is not in primary or recovering state",
                        replCoord->getMemberState().primary());
                // Check ticket SERVER-21432, slaveOk commands are allowed in drain mode
                uassert(ErrorCodes::NotMasterOrSecondary,
                        "node is in drain mode",
                        commandIsOverriddenToRunOnSecondary || commandCanRunOnSecondary);
            }
        }

        if (command->adminOnly()) {
            LOG(2) << "command: " << request.getCommandName();
        }

        if (command->maintenanceMode()) {
            mmSetter.reset(new MaintenanceModeSetter);
        }

        if (command->shouldAffectCommandCounter()) {
            OpCounters* opCounters = &globalOpCounters;
            opCounters->gotCommand();
        }

        // Handle command option maxTimeMS.
        int maxTimeMS = uassertStatusOK(
            QueryRequest::parseMaxTimeMS(extractedFields[kCmdOptionMaxTimeMSField]));

        uassert(ErrorCodes::InvalidOptions,
                "no such command option $maxTimeMs; use maxTimeMS instead",
                extractedFields[kQueryOptionMaxTimeMSField].eoo());

        if (maxTimeMS > 0) {
            uassert(40119,
                    "Illegal attempt to set operation deadline within DBDirectClient",
                    !txn->getClient()->isInDirectClient());
            txn->setDeadlineAfterNowBy(Milliseconds{maxTimeMS});
        }

        // Operations are only versioned against the primary. We also make sure not to redo shard
        // version handling if this command was issued via the direct client.
        if (iAmPrimary && !txn->getClient()->isInDirectClient()) {
            // Handle a shard version that may have been sent along with the command.
            auto commandNS = NamespaceString(command->parseNs(dbname, request.getCommandArgs()));
            auto& oss = OperationShardingState::get(txn);
            oss.initializeShardVersion(commandNS, extractedFields[kShardVersionFieldIdx]);
            auto shardingState = ShardingState::get(txn);
            if (oss.hasShardVersion()) {
                uassertStatusOK(shardingState->canAcceptShardedCommands());
            }

            // Handle config optime information that may have been sent along with the command.
            uassertStatusOK(shardingState->updateConfigServerOpTimeFromMetadata(txn));
        }

        // Can throw
        txn->checkForInterrupt();  // May trigger maxTimeAlwaysTimeOut fail point.

        bool retval = false;

        CurOp::get(txn)->ensureStarted();

        command->_commandsExecuted.increment();

        if (logger::globalLogDomain()->shouldLog(logger::LogComponent::kTracking,
                                                 logger::LogSeverity::Debug(1)) &&
            rpc::TrackingMetadata::get(txn).getParentOperId()) {
            MONGO_LOG_COMPONENT(1, logger::LogComponent::kTracking)
                << rpc::TrackingMetadata::get(txn).toString();
            rpc::TrackingMetadata::get(txn).setIsLogged(true);
        }
        retval = command->run(txn, request, replyBuilder);

        dassert(replyBuilder->getState() == rpc::ReplyBuilderInterface::State::kOutputDocs);

        if (!retval) {
            command->_commandsFailed.increment();
        }
    } catch (const DBException& e) {
        // If we got a stale config, wait in case the operation is stuck in a critical section
        if (e.getCode() == ErrorCodes::SendStaleConfig) {
            auto sce = dynamic_cast<const StaleConfigException*>(&e);
            invariant(sce);  // do not upcasts from DBException created by uassert variants.

            ShardingState::get(txn)->onStaleShardVersion(
                txn, NamespaceString(sce->getns()), sce->getVersionReceived());
        }

        BSONObjBuilder metadataBob;
        appendOpTimeMetadata(txn, request, &metadataBob);

        Command::generateErrorResponse(txn, replyBuilder, e, request, command, metadataBob.done());
    }
}<|MERGE_RESOLUTION|>--- conflicted
+++ resolved
@@ -350,12 +350,8 @@
                                        const BSONObj& cmdObj) {
         AuthorizationSession* authzSession = AuthorizationSession::get(client);
 
-<<<<<<< HEAD
-        if (cmdObj.firstElement().numberInt() == -1 && !cmdObj.hasField("slowms") && !cmdObj.hasField("ratelimit")) {
-=======
         if (cmdObj.firstElement().numberInt() == -1 && !cmdObj.hasField("slowms") &&
-            !cmdObj.hasField("sampleRate")) {
->>>>>>> 489cd07d
+            !cmdObj.hasField("sampleRate") && !cmdObj.hasField("ratelimit")) {
             // If you just want to get the current profiling level you can do so with just
             // read access to system.profile, even if you can't change the profiling level.
             if (authzSession->isAuthorizedForActionsOnResource(
@@ -399,11 +395,8 @@
 
         result.append("was", db ? db->getProfilingLevel() : serverGlobalParams.defaultProfile);
         result.append("slowms", serverGlobalParams.slowMS);
-<<<<<<< HEAD
         result.append("ratelimit", serverGlobalParams.rateLimit);
-=======
         result.append("sampleRate", serverGlobalParams.sampleRate);
->>>>>>> 489cd07d
 
         if (!readOnly) {
             if (!db) {
@@ -419,7 +412,6 @@
             serverGlobalParams.slowMS = slow.numberInt();
         }
 
-<<<<<<< HEAD
         const BSONElement ratelimitelem = cmdObj["ratelimit"];
         if (ratelimitelem.isNumber()) {
             // allowed range for input values is 0-RATE_LIMIT_MAX
@@ -430,7 +422,7 @@
                 serverGlobalParams.rateLimit = rateLimit;
             }
         }
-=======
+
         double newSampleRate;
         uassertStatusOK(bsonExtractDoubleFieldWithDefault(
             cmdObj, "sampleRate"_sd, serverGlobalParams.sampleRate, &newSampleRate));
@@ -438,7 +430,6 @@
                 "sampleRate must be between 0.0 and 1.0 inclusive",
                 newSampleRate >= 0.0 && newSampleRate <= 1.0);
         serverGlobalParams.sampleRate = newSampleRate;
->>>>>>> 489cd07d
 
         if (!status.isOK()) {
             errmsg = status.reason();
