--- conflicted
+++ resolved
@@ -268,7 +268,7 @@
     virtual void run() override {
         ThreadClient tc(name(), getGlobalServiceContext()->getService());
         LOGV2_DEBUG(29057, 1, "starting thread", "name"_attr = name());
-        stdx::unique_lock<Latch> lock(_mutex);
+        stdx::unique_lock<stdx::mutex> lock(_mutex);
 
         while (!_shuttingDown) {
             MONGO_IDLE_THREAD_BLOCK;
@@ -284,7 +284,7 @@
 
     void shutdown() {
         {
-            stdx::unique_lock<Latch> lock(_mutex);
+            stdx::unique_lock<stdx::mutex> lock(_mutex);
             _shuttingDown = true;
         }
 
@@ -319,7 +319,6 @@
       }()) {
     _threadPool.startup();
 }
-<<<<<<< HEAD
 
 AuthorizationManagerImpl::~AuthorizationManagerImpl() {
     if (_ldapUserCacheInvalidator) {
@@ -328,9 +327,6 @@
         LOGV2(29060, "Finished shutting down LDAP user cache invalidator thread");
     }
 }
-=======
-AuthorizationManagerImpl::~AuthorizationManagerImpl() = default;
->>>>>>> b72cb4e3
 
 std::unique_ptr<AuthorizationSession> AuthorizationManagerImpl::makeAuthorizationSession(
     Client* client) {
