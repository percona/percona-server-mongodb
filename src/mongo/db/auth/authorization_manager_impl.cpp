--- conflicted
+++ resolved
@@ -219,9 +219,6 @@
 
 }  // namespace
 
-<<<<<<< HEAD
-int authorizationManagerCacheSize;
-
 class AuthorizationManagerImpl::LDAPUserCacheInvalidator : public BackgroundJob {
 public:
     LDAPUserCacheInvalidator(AuthorizationManagerImpl* authzManager)
@@ -266,25 +263,9 @@
     stdx::condition_variable _condvar;
 };
 
-AuthorizationManagerImpl::AuthorizationManagerImpl(
-    Service* service, std::unique_ptr<AuthzManagerExternalState> externalState)
-    : _externalState(std::move(externalState)),
-      _authSchemaVersionCache(service, _threadPool, _externalState.get()),
-      _userCache(service,
-                 _threadPool,
-                 authorizationManagerCacheSize,
-                 &_authSchemaVersionCache,
-                 _externalState.get()),
-      _threadPool([] {
-          ThreadPool::Options options;
-          options.poolName = "AuthorizationManager";
-          options.minThreads = 0;
-          options.maxThreads = ThreadPool::Options::kUnlimited;
-
-          return options;
-      }()) {
-    _threadPool.startup();
-}
+AuthorizationManagerImpl::AuthorizationManagerImpl(Service* service,
+                                                   std::unique_ptr<AuthorizationRouter> authzRouter)
+    : _authzRouter(std::move(authzRouter)) {}
 
 AuthorizationManagerImpl::~AuthorizationManagerImpl() {
     if (_ldapUserCacheInvalidator) {
@@ -293,13 +274,6 @@
         LOGV2(29060, "Finished shutting down LDAP user cache invalidator thread");
     }
 }
-=======
-AuthorizationManagerImpl::AuthorizationManagerImpl(Service* service,
-                                                   std::unique_ptr<AuthorizationRouter> authzRouter)
-    : _authzRouter(std::move(authzRouter)) {}
-
-AuthorizationManagerImpl::~AuthorizationManagerImpl() = default;
->>>>>>> 0d60024f
 
 std::unique_ptr<AuthorizationSession> AuthorizationManagerImpl::makeAuthorizationSession(
     Client* client) {
