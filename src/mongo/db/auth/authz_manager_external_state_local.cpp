/**
 *    Copyright (C) 2018-present MongoDB, Inc.
 *
 *    This program is free software: you can redistribute it and/or modify
 *    it under the terms of the Server Side Public License, version 1,
 *    as published by MongoDB, Inc.
 *
 *    This program is distributed in the hope that it will be useful,
 *    but WITHOUT ANY WARRANTY; without even the implied warranty of
 *    MERCHANTABILITY or FITNESS FOR A PARTICULAR PURPOSE.  See the
 *    Server Side Public License for more details.
 *
 *    You should have received a copy of the Server Side Public License
 *    along with this program. If not, see
 *    <http://www.mongodb.com/licensing/server-side-public-license>.
 *
 *    As a special exception, the copyright holders give permission to link the
 *    code of portions of this program with the OpenSSL library under certain
 *    conditions as described in each individual source file and distribute
 *    linked combinations including the program with the OpenSSL library. You
 *    must comply with the Server Side Public License in all respects for
 *    all of the code used other than as permitted herein. If you modify file(s)
 *    with this exception, you may extend this exception to your version of the
 *    file(s), but you are not obligated to do so. If you do not wish to do so,
 *    delete this exception statement from your version. If you delete this
 *    exception statement from all source files in the program, then also delete
 *    it in the license file.
 */

#define MONGO_LOG_DEFAULT_COMPONENT ::mongo::logger::LogComponent::kAccessControl

#include "mongo/platform/basic.h"

#include "mongo/db/auth/authz_manager_external_state_local.h"

#include "mongo/base/status.h"
#include "mongo/bson/mutable/algorithm.h"
#include "mongo/bson/mutable/document.h"
#include "mongo/bson/mutable/element.h"
#include "mongo/bson/util/bson_extract.h"
#include "mongo/db/auth/auth_options_gen.h"
#include "mongo/db/auth/privilege_parser.h"
#include "mongo/db/auth/user_document_parser.h"
#include "mongo/db/ldap/ldap_manager.h"
#include "mongo/db/ldap_options.h"
#include "mongo/db/operation_context.h"
#include "mongo/db/server_options.h"
#include "mongo/util/log.h"
#include "mongo/util/net/ssl_types.h"
#include "mongo/util/str.h"

namespace mongo {

using std::vector;

Status AuthzManagerExternalStateLocal::initialize(OperationContext* opCtx) {
    Status status = _initializeRoleGraph(opCtx);
    if (!status.isOK()) {
        if (status == ErrorCodes::GraphContainsCycle) {
            error() << "Cycle detected in admin.system.roles; role inheritance disabled. "
                       "Remove the listed cycle and any others to re-enable role inheritance. "
                    << redact(status);
        } else {
            error() << "Could not generate role graph from admin.system.roles; "
                       "only system roles available: "
                    << redact(status);
        }
    }

    return Status::OK();
}

Status AuthzManagerExternalStateLocal::getStoredAuthorizationVersion(OperationContext* opCtx,
                                                                     int* outVersion) {
    BSONObj versionDoc;
    Status status = findOne(opCtx,
                            AuthorizationManager::versionCollectionNamespace,
                            AuthorizationManager::versionDocumentQuery,
                            &versionDoc);
    if (status.isOK()) {
        BSONElement versionElement = versionDoc[AuthorizationManager::schemaVersionFieldName];
        if (versionElement.isNumber()) {
            *outVersion = versionElement.numberInt();
            return Status::OK();
        } else if (versionElement.eoo()) {
            return Status(ErrorCodes::NoSuchKey,
                          str::stream() << "No " << AuthorizationManager::schemaVersionFieldName
                                        << " field in version document.");
        } else {
            return Status(ErrorCodes::TypeMismatch,
                          str::stream()
                              << "Could not determine schema version of authorization data.  "
                                 "Bad (non-numeric) type "
                              << typeName(versionElement.type()) << " (" << versionElement.type()
                              << ") for " << AuthorizationManager::schemaVersionFieldName
                              << " field in version document");
        }
    } else if (status == ErrorCodes::NoMatchingDocument) {
        *outVersion = AuthorizationManager::schemaVersion28SCRAM;
        return Status::OK();
    } else {
        return status;
    }
}

namespace {
void addRoleNameToObjectElement(mutablebson::Element object, const RoleName& role) {
    fassert(17153, object.appendString(AuthorizationManager::ROLE_NAME_FIELD_NAME, role.getRole()));
    fassert(17154, object.appendString(AuthorizationManager::ROLE_DB_FIELD_NAME, role.getDB()));
}

void addRoleNameObjectsToArrayElement(mutablebson::Element array, RoleNameIterator roles) {
    for (; roles.more(); roles.next()) {
        mutablebson::Element roleElement = array.getDocument().makeElementObject("");
        addRoleNameToObjectElement(roleElement, roles.get());
        fassert(17155, array.pushBack(roleElement));
    }
}

void addPrivilegeObjectsOrWarningsToArrayElement(mutablebson::Element privilegesElement,
                                                 mutablebson::Element warningsElement,
                                                 const PrivilegeVector& privileges) {
    std::string errmsg;
    for (size_t i = 0; i < privileges.size(); ++i) {
        ParsedPrivilege pp;
        if (ParsedPrivilege::privilegeToParsedPrivilege(privileges[i], &pp, &errmsg)) {
            fassert(17156, privilegesElement.appendObject("", pp.toBSON()));
        } else {
            fassert(17157,
                    warningsElement.appendString(
                        "",
                        std::string(str::stream() << "Skipped privileges on resource "
                                                  << privileges[i].getResourcePattern().toString()
                                                  << ". Reason: " << errmsg)));
        }
    }
}

void addAuthenticationRestrictionObjectsToArrayElement(
    mutablebson::Element restrictionsElement,
    const std::vector<SharedRestrictionDocument>& restrictions) {
    for (const auto& r : restrictions) {
        fassert(40560, restrictionsElement.appendArray("", r->toBSON()));
    }
}
}  // namespace

bool AuthzManagerExternalStateLocal::hasAnyPrivilegeDocuments(OperationContext* opCtx) {
    BSONObj userBSONObj;
    Status statusFindUsers =
        findOne(opCtx, AuthorizationManager::usersCollectionNamespace, BSONObj(), &userBSONObj);

    // If we were unable to complete the query,
    // it's best to assume that there _are_ privilege documents.
    if (statusFindUsers != ErrorCodes::NoMatchingDocument) {
        return true;
    }
    Status statusFindRoles =
        findOne(opCtx, AuthorizationManager::rolesCollectionNamespace, BSONObj(), &userBSONObj);
    return statusFindRoles != ErrorCodes::NoMatchingDocument;
}

Status AuthzManagerExternalStateLocal::getUserDescription(OperationContext* opCtx,
                                                          const UserRequest& userRequest,
                                                          BSONObj* result) {
    const auto& userName = userRequest.name;
    Status status = Status::OK();

<<<<<<< HEAD
    if (!shouldUseRolesFromConnection(opCtx, userName)) {
        auto ldapManager = LDAPManager::get(opCtx->getServiceContext());
        if (ldapManager
            && userName.getDB() == "$external"_sd
            && !ldapGlobalParams.ldapQueryTemplate->empty()) {

            stdx::unordered_set<RoleName> roles;
            status = ldapManager->queryUserRoles(userName, roles);
            if (!status.isOK())
                return status;
            // Construct external user with roles returned from LDAP
            BSONArrayBuilder userRoles;
            for (const RoleName& role : roles) {
                userRoles << BSON("role" << role.getRole() << "db" << role.getDB());
            }
            *result = BSON("_id" << userName.getUser() << "user" << userName.getUser() << "db"
                                 << userName.getDB() << "credentials" << BSON("external" << true)
                                 << "roles" << userRoles.arr());
        } else {
            status = _getUserDocument(opCtx, userName, result);
            if (!status.isOK())
                return status;
        }
=======
    if (userRequest.roles == boost::none) {
        status = _getUserDocument(opCtx, userName, result);
        if (!status.isOK())
            return status;
>>>>>>> 8a5c1f52
    } else {
        // We are able to artifically construct the external user from the request
        BSONArrayBuilder userRoles;
        for (const auto& role : userRequest.roles.get()) {
            userRoles << BSON("role" << role.getRole() << "db" << role.getDB());
        }
        *result = BSON("_id" << userName.getUser() << "user" << userName.getUser() << "db"
                             << userName.getDB() << "credentials" << BSON("external" << true)
                             << "roles" << userRoles.arr());
    }

    BSONElement directRolesElement;
    status = bsonExtractTypedField(*result, "roles", Array, &directRolesElement);
    if (!status.isOK())
        return status;
    std::vector<RoleName> directRoles;
    status =
        V2UserDocumentParser::parseRoleVector(BSONArray(directRolesElement.Obj()), &directRoles);
    if (!status.isOK())
        return status;

    mutablebson::Document resultDoc(*result, mutablebson::Document::kInPlaceDisabled);
    resolveUserRoles(&resultDoc, directRoles);
    *result = resultDoc.getObject();

    return Status::OK();
}

void AuthzManagerExternalStateLocal::resolveUserRoles(mutablebson::Document* userDoc,
                                                      const std::vector<RoleName>& directRoles) {
    stdx::unordered_set<RoleName> indirectRoles;
    PrivilegeVector allPrivileges;
    std::vector<SharedRestrictionDocument> allAuthenticationRestrictions;
    bool isRoleGraphConsistent = false;

    {
        stdx::lock_guard<Latch> lk(_roleGraphMutex);
        isRoleGraphConsistent = _roleGraphState == roleGraphStateConsistent;
        for (const auto& role : directRoles) {
            indirectRoles.insert(role);
            if (isRoleGraphConsistent) {
                for (RoleNameIterator subordinates = _roleGraph.getIndirectSubordinates(role);
                     subordinates.more();
                     subordinates.next()) {
                    indirectRoles.insert(subordinates.get());
                }
            }

            const auto& currentPrivileges = isRoleGraphConsistent
                ? _roleGraph.getAllPrivileges(role)
                : _roleGraph.getDirectPrivileges(role);
            for (const auto& priv : currentPrivileges) {
                Privilege::addPrivilegeToPrivilegeVector(&allPrivileges, priv);
            }

            if (isRoleGraphConsistent) {
                const auto& currentAuthenticationRestrictions =
                    _roleGraph.getAllAuthenticationRestrictions(role);
                allAuthenticationRestrictions.insert(allAuthenticationRestrictions.end(),
                                                     currentAuthenticationRestrictions.begin(),
                                                     currentAuthenticationRestrictions.end());
            } else {
                const auto& dar = _roleGraph.getDirectAuthenticationRestrictions(role);
                if (dar.get()) {
                    allAuthenticationRestrictions.push_back(dar);
                }
            }
        }
    }

    auto warningsElement = userDoc->makeElementArray("warnings");

    auto inheritedRolesElement = userDoc->makeElementArray("inheritedRoles");
    fassert(17159, userDoc->root().pushBack(inheritedRolesElement));
    addRoleNameObjectsToArrayElement(inheritedRolesElement,
                                     makeRoleNameIteratorForContainer(indirectRoles));

    auto privilegesElement = userDoc->makeElementArray("inheritedPrivileges");
    fassert(17158, userDoc->root().pushBack(privilegesElement));
    addPrivilegeObjectsOrWarningsToArrayElement(privilegesElement, warningsElement, allPrivileges);

    auto inheritedAuthenticationRestrictionsElement =
        userDoc->makeElementArray("inheritedAuthenticationRestrictions");
    fassert(40558, userDoc->root().pushBack(inheritedAuthenticationRestrictionsElement));
    addAuthenticationRestrictionObjectsToArrayElement(inheritedAuthenticationRestrictionsElement,
                                                      allAuthenticationRestrictions);

    if (!mutablebson::findFirstChildNamed(userDoc->root(), "authenticationRestrictions").ok()) {
        auto authenticationRestrictionsElement =
            userDoc->makeElementArray("authenticationRestrictions");
        fassert(40572, userDoc->root().pushBack(authenticationRestrictionsElement));
    }

    if (!isRoleGraphConsistent) {
        fassert(17160,
                warningsElement.appendString(
                    "", "Role graph inconsistent, only direct privileges available."));
    }

    if (warningsElement.hasChildren()) {
        fassert(17161, userDoc->root().pushBack(warningsElement));
    }
}

Status AuthzManagerExternalStateLocal::_getUserDocument(OperationContext* opCtx,
                                                        const UserName& userName,
                                                        BSONObj* userDoc) {
    Status status = findOne(opCtx,
                            AuthorizationManager::usersCollectionNamespace,
                            BSON(AuthorizationManager::USER_NAME_FIELD_NAME
                                 << userName.getUser() << AuthorizationManager::USER_DB_FIELD_NAME
                                 << userName.getDB()),
                            userDoc);

    if (status == ErrorCodes::NoMatchingDocument) {
        status = Status(ErrorCodes::UserNotFound,
                        str::stream() << "Could not find user \"" << userName.getUser()
                                      << "\" for db \"" << userName.getDB() << "\"");
    }
    return status;
}

Status AuthzManagerExternalStateLocal::getRoleDescription(
    OperationContext* opCtx,
    const RoleName& roleName,
    PrivilegeFormat showPrivileges,
    AuthenticationRestrictionsFormat showRestrictions,
    BSONObj* result) {
    if (showPrivileges == PrivilegeFormat::kShowAsUserFragment) {
        mutablebson::Document resultDoc;
        mutablebson::Element rolesElement = resultDoc.makeElementArray("roles");
        fassert(40273, resultDoc.root().pushBack(rolesElement));
        addRoleNameObjectsToArrayElement(
            rolesElement, makeRoleNameIteratorForContainer(std::vector<RoleName>{roleName}));
        resolveUserRoles(&resultDoc, {roleName});
        *result = resultDoc.getObject();
        return Status::OK();
    }
    stdx::lock_guard<Latch> lk(_roleGraphMutex);
    return _getRoleDescription_inlock(roleName, showPrivileges, showRestrictions, result);
}

Status AuthzManagerExternalStateLocal::getRolesDescription(
    OperationContext* opCtx,
    const std::vector<RoleName>& roles,
    PrivilegeFormat showPrivileges,
    AuthenticationRestrictionsFormat showRestrictions,
    BSONObj* result) {
    if (showPrivileges == PrivilegeFormat::kShowAsUserFragment) {
        mutablebson::Document resultDoc;
        mutablebson::Element rolesElement = resultDoc.makeElementArray("roles");
        fassert(40274, resultDoc.root().pushBack(rolesElement));
        addRoleNameObjectsToArrayElement(rolesElement, makeRoleNameIteratorForContainer(roles));
        resolveUserRoles(&resultDoc, roles);
        *result = resultDoc.getObject();
        return Status::OK();
    }

    stdx::lock_guard<Latch> lk(_roleGraphMutex);
    BSONArrayBuilder resultBuilder;
    for (const RoleName& role : roles) {
        BSONObj roleDoc;
        Status status =
            _getRoleDescription_inlock(role, showPrivileges, showRestrictions, &roleDoc);
        if (!status.isOK()) {
            if (status.code() == ErrorCodes::RoleNotFound) {
                continue;
            }
            return status;
        }
        resultBuilder << roleDoc;
    }
    *result = resultBuilder.arr();
    return Status::OK();
}

Status AuthzManagerExternalStateLocal::_getRoleDescription_inlock(
    const RoleName& roleName,
    PrivilegeFormat showPrivileges,
    AuthenticationRestrictionsFormat showRestrictions,
    BSONObj* result) {
    if (!_roleGraph.roleExists(roleName))
        return Status(ErrorCodes::RoleNotFound, "No role named " + roleName.toString());

    mutablebson::Document resultDoc;
    fassert(17162,
            resultDoc.root().appendString(AuthorizationManager::ROLE_NAME_FIELD_NAME,
                                          roleName.getRole()));
    fassert(
        17163,
        resultDoc.root().appendString(AuthorizationManager::ROLE_DB_FIELD_NAME, roleName.getDB()));
    fassert(17267, resultDoc.root().appendBool("isBuiltin", _roleGraph.isBuiltinRole(roleName)));

    auto warningsElement = resultDoc.makeElementArray("warnings");

    auto rolesElement = resultDoc.makeElementArray("roles");
    fassert(17164, resultDoc.root().pushBack(rolesElement));
    addRoleNameObjectsToArrayElement(rolesElement, _roleGraph.getDirectSubordinates(roleName));

    auto inheritedRolesElement = resultDoc.makeElementArray("inheritedRoles");
    fassert(17165, resultDoc.root().pushBack(inheritedRolesElement));

    auto privilegesElement = resultDoc.makeElementArray("privileges");
    if (showPrivileges == PrivilegeFormat::kShowSeparate) {
        fassert(17166, resultDoc.root().pushBack(privilegesElement));
    }

    if (showRestrictions == AuthenticationRestrictionsFormat::kShow) {
        auto authenticationRestrictionsElement =
            resultDoc.makeElementArray("authenticationRestrictions");
        fassert(40559, resultDoc.root().pushBack(authenticationRestrictionsElement));

        const auto& restrictions = _roleGraph.getDirectAuthenticationRestrictions(roleName);
        if (restrictions.get()) {
            fassert(40561,
                    authenticationRestrictionsElement.appendArray("", restrictions->toBSON()));
        }
    }

    if (_roleGraphState == roleGraphStateConsistent) {
        addRoleNameObjectsToArrayElement(inheritedRolesElement,
                                         _roleGraph.getIndirectSubordinates(roleName));

        if (showPrivileges == PrivilegeFormat::kShowSeparate) {
            auto inheritedPrivilegesElement = resultDoc.makeElementArray("inheritedPrivileges");
            addPrivilegeObjectsOrWarningsToArrayElement(
                privilegesElement, warningsElement, _roleGraph.getDirectPrivileges(roleName));

            addPrivilegeObjectsOrWarningsToArrayElement(
                inheritedPrivilegesElement, warningsElement, _roleGraph.getAllPrivileges(roleName));

            fassert(17323, resultDoc.root().pushBack(inheritedPrivilegesElement));
        }

        if (showRestrictions == AuthenticationRestrictionsFormat::kShow) {
            auto inheritedAuthenticationRestrictionsElement =
                resultDoc.makeElementArray("inheritedAuthenticationRestrictions");
            fassert(40563, resultDoc.root().pushBack(inheritedAuthenticationRestrictionsElement));

            for (const auto& restrictions : _roleGraph.getAllAuthenticationRestrictions(roleName)) {
                fassert(40562,
                        inheritedAuthenticationRestrictionsElement.appendArray(
                            "", restrictions->toBSON()));
            }
        }
    } else if (showPrivileges == PrivilegeFormat::kShowSeparate) {
        addPrivilegeObjectsOrWarningsToArrayElement(
            privilegesElement, warningsElement, _roleGraph.getDirectPrivileges(roleName));
        fassert(40557,
                warningsElement.appendString("",
                                             "Role graph state inconsistent; only direct "
                                             "privileges and restrictions available."));
    }

    if (warningsElement.hasChildren()) {
        fassert(17167, resultDoc.root().pushBack(warningsElement));
    }
    *result = resultDoc.getObject();
    return Status::OK();
}

Status AuthzManagerExternalStateLocal::getRoleDescriptionsForDB(
    OperationContext* opCtx,
    StringData dbname,
    PrivilegeFormat showPrivileges,
    AuthenticationRestrictionsFormat showRestrictions,
    bool showBuiltinRoles,
    vector<BSONObj>* result) {
    if (showPrivileges == PrivilegeFormat::kShowAsUserFragment) {
        return Status(ErrorCodes::IllegalOperation,
                      "Cannot get user fragment for all roles in a database");
    }

    stdx::lock_guard<Latch> lk(_roleGraphMutex);
    for (RoleNameIterator it = _roleGraph.getRolesForDatabase(dbname); it.more(); it.next()) {
        if (!showBuiltinRoles && _roleGraph.isBuiltinRole(it.get())) {
            continue;
        }
        BSONObj roleDoc;
        Status status =
            _getRoleDescription_inlock(it.get(), showPrivileges, showRestrictions, &roleDoc);
        if (!status.isOK()) {
            return status;
        }
        result->push_back(roleDoc);
    }
    return Status::OK();
}

namespace {

/**
 * Adds the role described in "doc" to "roleGraph".  If the role cannot be added, due to
 * some error in "doc", logs a warning.
 */
void addRoleFromDocumentOrWarn(RoleGraph* roleGraph, const BSONObj& doc) {
    Status status = roleGraph->addRoleFromDocument(doc);
    if (!status.isOK()) {
        warning() << "Skipping invalid admin.system.roles document while calculating privileges"
                     " for user-defined roles:  "
                  << redact(status) << "; document " << redact(doc);
    }
}


}  // namespace

Status AuthzManagerExternalStateLocal::_initializeRoleGraph(OperationContext* opCtx) {
    stdx::lock_guard<Latch> lkInitialzeRoleGraph(_roleGraphMutex);

    _roleGraphState = roleGraphStateInitial;
    _roleGraph = RoleGraph();

    RoleGraph newRoleGraph;
    Status status = query(
        opCtx,
        AuthorizationManager::rolesCollectionNamespace,
        BSONObj(),
        BSONObj(),
        [p = &newRoleGraph](const BSONObj& doc) { return addRoleFromDocumentOrWarn(p, doc); });
    if (!status.isOK())
        return status;

    status = newRoleGraph.recomputePrivilegeData();

    RoleGraphState newState;
    if (status == ErrorCodes::GraphContainsCycle) {
        error() << "Inconsistent role graph during authorization manager initialization.  Only "
                   "direct privileges available. "
                << redact(status);
        newState = roleGraphStateHasCycle;
        status = Status::OK();
    } else if (status.isOK()) {
        newState = roleGraphStateConsistent;
    } else {
        newState = roleGraphStateInitial;
    }

    if (status.isOK()) {
        _roleGraph = std::move(newRoleGraph);
        _roleGraphState = std::move(newState);
    }
    return status;
}

class AuthzManagerExternalStateLocal::AuthzManagerLogOpHandler : public RecoveryUnit::Change {
public:
    // None of the parameters below (except opCtx and externalState) need to live longer than the
    // instantiations of this class
    AuthzManagerLogOpHandler(OperationContext* opCtx,
                             AuthorizationManagerImpl* authzManager,
                             AuthzManagerExternalStateLocal* externalState,
                             const char* op,
                             const NamespaceString& nss,
                             const BSONObj& o,
                             const BSONObj* o2)
        : _opCtx(opCtx),
          _authzManager(authzManager),
          _externalState(externalState),
          _op(op),
          _nss(nss),
          _o(o.getOwned()),
          _o2(o2 ? boost::optional<BSONObj>(o2->getOwned()) : boost::none) {

        _invalidateRelevantCacheData();
    }

    void commit(boost::optional<Timestamp> timestamp) final {
        if (_nss == AuthorizationManager::rolesCollectionNamespace ||
            _nss == AuthorizationManager::adminCommandNamespace) {
            _refreshRoleGraph();
        }
    }

    void rollback() final {}

private:
    // Updates to users in the oplog are done by matching on the _id, which will always have the
    // form "<dbname>.<username>".  This function extracts the UserName from that string.
    static StatusWith<UserName> extractUserNameFromIdString(StringData idstr) {
        size_t splitPoint = idstr.find('.');
        if (splitPoint == std::string::npos) {
            return StatusWith<UserName>(ErrorCodes::FailedToParse,
                                        str::stream()
                                            << "_id entries for user documents must be of "
                                               "the form <dbname>.<username>.  Found: "
                                            << idstr);
        }
        return StatusWith<UserName>(
            UserName(idstr.substr(splitPoint + 1), idstr.substr(0, splitPoint)));
    }


    void _refreshRoleGraph() {
        stdx::lock_guard<Latch> lk(_externalState->_roleGraphMutex);
        Status status = _externalState->_roleGraph.handleLogOp(
            _opCtx, _op.c_str(), _nss, _o, _o2 ? &*_o2 : NULL);

        if (status == ErrorCodes::OplogOperationUnsupported) {
            _externalState->_roleGraph = RoleGraph();
            _externalState->_roleGraphState = _externalState->roleGraphStateInitial;
            BSONObjBuilder oplogEntryBuilder;
            oplogEntryBuilder << "op" << _op << "ns" << _nss.ns() << "o" << _o;
            if (_o2) {
                oplogEntryBuilder << "o2" << *_o2;
            }
            error() << "Unsupported modification to roles collection in oplog; "
                       "restart this process to reenable user-defined roles; "
                    << redact(status) << "; Oplog entry: " << redact(oplogEntryBuilder.done());
            // If a setParameter is enabled, this condition is fatal.
            fassert(51152, !roleGraphInvalidationIsFatal);
        } else if (!status.isOK()) {
            warning() << "Skipping bad update to roles collection in oplog. " << redact(status)
                      << " Oplog entry: " << redact(_op);
        }
        status = _externalState->_roleGraph.recomputePrivilegeData();
        if (status == ErrorCodes::GraphContainsCycle) {
            _externalState->_roleGraphState = _externalState->roleGraphStateHasCycle;
            error() << "Inconsistent role graph during authorization manager initialization.  "
                       "Only direct privileges available. "
                    << redact(status) << " after applying oplog entry " << redact(_op);
        } else {
            fassert(17183, status);
            _externalState->_roleGraphState = _externalState->roleGraphStateConsistent;
        }
    }

    void _invalidateRelevantCacheData() {
        if (_nss == AuthorizationManager::rolesCollectionNamespace ||
            _nss == AuthorizationManager::versionCollectionNamespace) {
            _authzManager->invalidateUserCache(_opCtx);
            return;
        }

        if (_op == "i" || _op == "d" || _op == "u") {
            // If you got into this function isAuthzNamespace() must have returned true, and we've
            // already checked that it's not the roles or version collection.
            invariant(_nss == AuthorizationManager::usersCollectionNamespace);

            StatusWith<UserName> userName = (_op == "u")
                ? extractUserNameFromIdString((*_o2)["_id"].str())
                : extractUserNameFromIdString(_o["_id"].str());

            if (!userName.isOK()) {
                warning() << "Invalidating user cache based on user being updated failed, will "
                             "invalidate the entire cache instead: "
                          << userName.getStatus();
                _authzManager->invalidateUserCache(_opCtx);
                return;
            }
            _authzManager->invalidateUserByName(_opCtx, userName.getValue());
        } else {
            _authzManager->invalidateUserCache(_opCtx);
        }
    }


    OperationContext* _opCtx;
    AuthorizationManagerImpl* _authzManager;
    AuthzManagerExternalStateLocal* _externalState;
    const std::string _op;
    const NamespaceString _nss;
    const BSONObj _o;
    const boost::optional<BSONObj> _o2;
};

void AuthzManagerExternalStateLocal::logOp(OperationContext* opCtx,
                                           AuthorizationManagerImpl* authzManager,
                                           const char* op,
                                           const NamespaceString& nss,
                                           const BSONObj& o,
                                           const BSONObj* o2) {
    if (nss == AuthorizationManager::rolesCollectionNamespace ||
        nss == AuthorizationManager::versionCollectionNamespace ||
        nss == AuthorizationManager::usersCollectionNamespace ||
        nss == AuthorizationManager::adminCommandNamespace) {

        auto change = new AuthzManagerLogOpHandler(opCtx, authzManager, this, op, nss, o, o2);
        // AuthzManagerExternalState's logOp method registers a RecoveryUnit::Change
        // and to do so we need to have begun a UnitOfWork
        WriteUnitOfWork wuow(opCtx);

        opCtx->recoveryUnit()->registerChange(change);

        wuow.commit();
    }
}

}  // namespace mongo<|MERGE_RESOLUTION|>--- conflicted
+++ resolved
@@ -166,8 +166,7 @@
     const auto& userName = userRequest.name;
     Status status = Status::OK();
 
-<<<<<<< HEAD
-    if (!shouldUseRolesFromConnection(opCtx, userName)) {
+    if (userRequest.roles == boost::none) {
         auto ldapManager = LDAPManager::get(opCtx->getServiceContext());
         if (ldapManager
             && userName.getDB() == "$external"_sd
@@ -190,12 +189,6 @@
             if (!status.isOK())
                 return status;
         }
-=======
-    if (userRequest.roles == boost::none) {
-        status = _getUserDocument(opCtx, userName, result);
-        if (!status.isOK())
-            return status;
->>>>>>> 8a5c1f52
     } else {
         // We are able to artifically construct the external user from the request
         BSONArrayBuilder userRoles;
