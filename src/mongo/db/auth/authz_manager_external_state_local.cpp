/**
 *    Copyright (C) 2018-present MongoDB, Inc.
 *
 *    This program is free software: you can redistribute it and/or modify
 *    it under the terms of the Server Side Public License, version 1,
 *    as published by MongoDB, Inc.
 *
 *    This program is distributed in the hope that it will be useful,
 *    but WITHOUT ANY WARRANTY; without even the implied warranty of
 *    MERCHANTABILITY or FITNESS FOR A PARTICULAR PURPOSE.  See the
 *    Server Side Public License for more details.
 *
 *    You should have received a copy of the Server Side Public License
 *    along with this program. If not, see
 *    <http://www.mongodb.com/licensing/server-side-public-license>.
 *
 *    As a special exception, the copyright holders give permission to link the
 *    code of portions of this program with the OpenSSL library under certain
 *    conditions as described in each individual source file and distribute
 *    linked combinations including the program with the OpenSSL library. You
 *    must comply with the Server Side Public License in all respects for
 *    all of the code used other than as permitted herein. If you modify file(s)
 *    with this exception, you may extend this exception to your version of the
 *    file(s), but you are not obligated to do so. If you do not wish to do so,
 *    delete this exception statement from your version. If you delete this
 *    exception statement from all source files in the program, then also delete
 *    it in the license file.
 */


#include <absl/container/node_hash_set.h>
#include <boost/move/utility_core.hpp>
#include <boost/none.hpp>
#include <boost/optional.hpp>
#include <boost/optional/optional.hpp>
#include <fmt/format.h>
#include <set>
#include <string>
#include <type_traits>
#include <utility>

#include "mongo/base/error_codes.h"
#include "mongo/base/status.h"
#include "mongo/bson/bsonelement.h"
#include "mongo/bson/bsonmisc.h"
#include "mongo/bson/bsonobjbuilder.h"
#include "mongo/bson/bsontypes.h"
#include "mongo/db/auth/address_restriction.h"
#include "mongo/db/auth/auth_name.h"
#include "mongo/db/auth/auth_types_gen.h"
#include "mongo/db/auth/authz_manager_external_state_local.h"
#include "mongo/db/auth/builtin_roles.h"
#include "mongo/db/auth/parsed_privilege_gen.h"
#include "mongo/db/auth/privilege.h"
#include "mongo/db/auth/restriction_set.h"
#include "mongo/db/auth/user_document_parser.h"
#include "mongo/db/auth/user_name.h"
#include "mongo/db/concurrency/lock_manager_defs.h"
#include "mongo/db/ldap/ldap_manager.h"
#include "mongo/db/ldap_options.h"
#include "mongo/db/multitenancy.h"
#include "mongo/db/operation_context.h"
#include "mongo/db/storage/storage_options.h"
#include "mongo/db/tenant_id.h"
#include "mongo/idl/idl_parser.h"
#include "mongo/logv2/log.h"
#include "mongo/logv2/log_attr.h"
#include "mongo/logv2/log_component.h"
#include "mongo/stdx/unordered_set.h"
#include "mongo/util/assert_util.h"
#include "mongo/util/duration.h"
#include "mongo/util/fail_point.h"
#include "mongo/util/str.h"
#include "mongo/util/time_support.h"

#define MONGO_LOGV2_DEFAULT_COMPONENT ::mongo::logv2::LogComponent::kAccessControl


namespace mongo {
using namespace fmt::literals;

using std::vector;
using ResolveRoleOption = AuthzManagerExternalStateLocal::ResolveRoleOption;

Status AuthzManagerExternalStateLocal::hasValidStoredAuthorizationVersion(
    OperationContext* opCtx, BSONObj* foundVersionDoc) {
    Status status = findOne(opCtx,
                            NamespaceString::kServerConfigurationNamespace,
                            AuthorizationManager::versionDocumentQuery,
                            foundVersionDoc);
    if (status.isOK()) {
        BSONElement versionElement =
            (*foundVersionDoc)[AuthorizationManager::schemaVersionFieldName];
        if (versionElement.isNumber()) {
            return Status::OK();
        } else if (versionElement.eoo()) {
            return Status(ErrorCodes::NoSuchKey,
                          str::stream() << "No " << AuthorizationManager::schemaVersionFieldName
                                        << " field in version document.");
        } else {
            return Status(ErrorCodes::TypeMismatch,
                          str::stream()
                              << "Could not determine schema version of authorization data.  "
                                 "Bad (non-numeric) type "
                              << typeName(versionElement.type()) << " (" << versionElement.type()
                              << ") for " << AuthorizationManager::schemaVersionFieldName
                              << " field in version document");
        }
    } else {
        return status;
    }
}

Status AuthzManagerExternalStateLocal::getStoredAuthorizationVersion(OperationContext* opCtx,
                                                                     int* outVersion) {
    BSONObj foundVersionDoc;
    auto status = hasValidStoredAuthorizationVersion(opCtx, &foundVersionDoc);
    if (status.isOK()) {
        *outVersion = foundVersionDoc.getIntField(AuthorizationManager::schemaVersionFieldName);
        return status;
    } else if (status == ErrorCodes::NoMatchingDocument) {
        *outVersion = AuthorizationManager::schemaVersion28SCRAM;
        return Status::OK();
    }

    return status;
}

namespace {

NamespaceString getUsersCollection(const boost::optional<TenantId>& tenant) {
    return NamespaceString::makeTenantUsersCollection(tenant);
}

NamespaceString getRolesCollection(const boost::optional<TenantId>& tenant) {
    return NamespaceString::makeTenantRolesCollection(tenant);
}

void serializeResolvedRoles(BSONObjBuilder* user,
                            const AuthzManagerExternalState::ResolvedRoleData& data,
                            boost::optional<const BSONObj&> roleDoc = boost::none) {
    BSONArrayBuilder rolesBuilder(user->subarrayStart("inheritedRoles"));
    for (const auto& roleName : data.roles.value()) {
        roleName.serializeToBSON(&rolesBuilder);
    }
    rolesBuilder.doneFast();

    if (data.privileges) {
        BSONArrayBuilder privsBuilder(user->subarrayStart("inheritedPrivileges"));
        if (roleDoc) {
            auto privs = roleDoc.value()["privileges"];
            if (privs) {
                for (const auto& privilege : privs.Obj()) {
                    privsBuilder.append(privilege);
                }
            }
        }
        for (const auto& privilege : data.privileges.value()) {
            privsBuilder.append(privilege.toBSON());
        }
        privsBuilder.doneFast();
    }

    if (data.restrictions) {
        BSONArrayBuilder arBuilder(user->subarrayStart("inheritedAuthenticationRestrictions"));
        if (roleDoc) {
            auto ar = roleDoc.value()["authenticationRestrictions"];
            if ((ar.type() == Array) && (ar.Obj().nFields() > 0)) {
                arBuilder.append(ar);
            }
        }
        if (auto ar = data.restrictions->toBSON(); ar.nFields() > 0) {
            // TODO: SERVER-50283 Refactor UnnamedRestriction BSON serialization APIs.
            for (const auto& elem : ar) {
                arBuilder.append(elem);
            }
        }
        arBuilder.doneFast();
    }
}

/**
 * Make sure the roleDoc as retreived from storage matches expectations for options.
 */
constexpr auto kRolesFieldName = "roles"_sd;
constexpr auto kPrivilegesFieldName = "privileges"_sd;
constexpr auto kAuthenticationRestrictionFieldName = "authenticationRestrictions"_sd;

std::vector<RoleName> filterAndMapRole(BSONObjBuilder* builder,
                                       BSONObj role,
                                       ResolveRoleOption option,
                                       bool liftAuthenticationRestrictions,
                                       const boost::optional<TenantId>& tenant) {
    std::vector<RoleName> subRoles;
    bool sawRestrictions = false;

    for (const auto& elem : role) {
        if (elem.fieldNameStringData() == kRolesFieldName) {
            uassert(
                ErrorCodes::BadValue, "Invalid roles field, expected array", elem.type() == Array);
            for (const auto& roleName : elem.Obj()) {
                subRoles.push_back(RoleName::parseFromBSON(roleName, tenant));
            }
            if (!option.shouldMineRoles()) {
                continue;
            }
        }

        if ((elem.fieldNameStringData() == kPrivilegesFieldName) &&
            (!option.shouldMinePrivileges())) {
            continue;
        }

        if (elem.fieldNameStringData() == kAuthenticationRestrictionFieldName) {
            sawRestrictions = true;
            if (option.shouldMineRestrictions()) {
                if (liftAuthenticationRestrictions) {
                    // For a rolesInfo invocation, we need to lift ARs up into a container.
                    BSONArrayBuilder arBuilder(
                        builder->subarrayStart(kAuthenticationRestrictionFieldName));
                    arBuilder.append(elem);
                    arBuilder.doneFast();
                } else {
                    // For a usersInfo invocation, we leave it as is.
                    builder->append(elem);
                }
            }
            continue;
        }

        builder->append(elem);
    }

    if (!sawRestrictions && (option.shouldMineRestrictions())) {
        builder->append(kAuthenticationRestrictionFieldName, BSONArray());
    }

    return subRoles;
}

ResolveRoleOption makeResolveRoleOption(PrivilegeFormat showPrivileges,
                                        AuthenticationRestrictionsFormat showRestrictions) {
    auto option = ResolveRoleOption::kRoles();
    if (showPrivileges != PrivilegeFormat::kOmit) {
        option.setPrivileges(true /* shouldEnable */);
    }
    if (showRestrictions != AuthenticationRestrictionsFormat::kOmit) {
        option.setRestrictions(true /* shouldEnable */);
    }

    return option;
}

MONGO_FAIL_POINT_DEFINE(authLocalGetUser);
void handleAuthLocalGetUserFailPoint(const UserName& userName) {
    auto sfp = authLocalGetUser.scoped();
    if (!sfp.isActive()) {
        return;
    }

    IDLParserContext ctx("authLocalGetUser");
    auto delay = AuthLocalGetUserFailPoint::parse(ctx, sfp.getData()).getResolveUserDelayMS();

    if (delay <= 0) {
        return;
    }

    LOGV2_DEBUG(9139100,
                3,
                "Sleeping prior to loading user document",
                "duration"_attr = Milliseconds(delay),
                "user"_attr = userName);
    sleepmillis(delay);
}

MONGO_FAIL_POINT_DEFINE(authLocalGetSubRoles);
void handleAuthLocalGetSubRolesFailPoint(const std::vector<RoleName>& directRoles) {
    auto sfp = authLocalGetSubRoles.scoped();
    if (!sfp.isActive()) {
        return;
    }

    IDLParserContext ctx("authLocalGetSubRoles");
    auto delay = AuthLocalGetSubRolesFailPoint::parse(ctx, sfp.getData()).getResolveRolesDelayMS();

    if (delay <= 0) {
        return;
    }

    LOGV2_DEBUG(4859400,
                3,
                "Sleeping prior to merging direct roles, after user acquisition",
                "duration"_attr = Milliseconds(delay),
                "directRoles"_attr = directRoles);
    sleepmillis(delay);
}
}  // namespace

Status AuthzManagerExternalStateLocal::hasAnyUserDocuments(
    OperationContext* opCtx, const boost::optional<TenantId>& tenantId) {
    BSONObj userBSONObj;
    return findOne(
        opCtx, NamespaceString::makeTenantUsersCollection(tenantId), BSONObj(), &userBSONObj);
}

// If tenantId is none, we're checking whether to enable localhost auth bypass which by definition
// will be a local user.
bool AuthzManagerExternalStateLocal::hasAnyPrivilegeDocuments(OperationContext* opCtx) {
    if (_hasAnyPrivilegeDocuments.load()) {
        return true;
    }

    Status statusFindUsers = hasAnyUserDocuments(opCtx, boost::none);

    // If we were unable to complete the query,
    // it's best to assume that there _are_ privilege documents.
    if (statusFindUsers != ErrorCodes::NoMatchingDocument) {
        _hasAnyPrivilegeDocuments.store(true);
        return true;
    }

    BSONObj userBSONObj;
    Status statusFindRoles =
        findOne(opCtx, NamespaceString::kAdminRolesNamespace, BSONObj(), &userBSONObj);
    if (statusFindRoles != ErrorCodes::NoMatchingDocument) {
        _hasAnyPrivilegeDocuments.store(true);
        return true;
    }

    return false;
}

AuthzManagerExternalStateLocal::RolesLocks::RolesLocks(OperationContext* opCtx,
                                                       const boost::optional<TenantId>& tenant) {
    if (!storageGlobalParams.disableLockFreeReads) {
        _readLockFree = std::make_unique<AutoReadLockFree>(opCtx);
    } else {
        _adminLock = std::make_unique<Lock::DBLock>(opCtx, DatabaseName::kAdmin, LockMode::MODE_IS);
        _rolesLock = std::make_unique<Lock::CollectionLock>(
            opCtx, getRolesCollection(tenant), LockMode::MODE_S);
    }
}

AuthzManagerExternalStateLocal::RolesLocks::~RolesLocks() {
    _readLockFree.reset(nullptr);
    _rolesLock.reset(nullptr);
    _adminLock.reset(nullptr);
}

AuthzManagerExternalStateLocal::RolesLocks AuthzManagerExternalStateLocal::_lockRoles(
    OperationContext* opCtx, const boost::optional<TenantId>& tenant) {
    return AuthzManagerExternalStateLocal::RolesLocks(opCtx, tenant);
}

static StatusWith<boost::optional<const std::set<RoleName>&>> _userRoles(
    OperationContext* opCtx, const UserRequest& userReq, std::set<RoleName>& roles) {
    if (userReq.roles) {
        return userReq.roles.get();
    }
    // no roles in userReq but probably roles can be fetched from LDAP
    auto* ldapManager = LDAPManager::get(opCtx->getServiceContext());
    if (ldapManager && userReq.name.getDB() == "$external"_sd &&
        !ldapGlobalParams.ldapQueryTemplate->empty()) {

        stdx::unordered_set<RoleName> uroles;
        auto status = ldapManager->queryUserRoles(userReq.name, uroles);
        if (!status.isOK())
            return status;
        roles.insert(uroles.cbegin(), uroles.cend());
        return roles;
    }
    return boost::optional<const std::set<RoleName>&>{};
}

StatusWith<User> AuthzManagerExternalStateLocal::getUserObject(
    OperationContext* opCtx,
    const UserRequest& userReq,
    const SharedUserAcquisitionStats& userAcquisitionStats) try {
    const UserName& userName = userReq.name;
    std::vector<RoleName> directRoles;
    User user(userReq);

    std::set<RoleName> externalRoles;
    auto rolesStatus = _userRoles(opCtx, userReq, externalRoles);
    if (!rolesStatus.isOK())
        return rolesStatus.getStatus();
    const auto& roles = rolesStatus.getValue();

    auto rolesLock = _lockRoles(opCtx, userName.getTenant());
    handleAuthLocalGetUserFailPoint(userName);

<<<<<<< HEAD
    if (!roles) {
=======
    // Set ResolveRoleOption to mine all information from role tree.
    auto options = ResolveRoleOption::kAllInfo();

    bool hasExternalRoles = userReq.roles.has_value();
    if (!hasExternalRoles) {
>>>>>>> 2448d5d7
        // Normal path: Acquire a user from the local store by UserName.
        BSONObj userDoc;
        auto status =
            findOne(opCtx, getUsersCollection(userName.getTenant()), userName.toBSON(), &userDoc);
        if (!status.isOK()) {
            if (status == ErrorCodes::NoMatchingDocument) {
                return {ErrorCodes::UserNotFound,
                        str::stream() << "Could not find user \"" << userName.getUser()
                                      << "\" for db \"" << userName.getDB() << "\""};
            }
            return status;
        }

        V2UserDocumentParser userDocParser;
        userDocParser.setTenantId(userReq.name.getTenant());
        uassertStatusOK(userDocParser.initializeUserFromUserDocument(userDoc, &user));
        for (auto iter = user.getRoles(); iter.more();) {
            directRoles.push_back(iter.next());
        }
    } else {
        // Proxy path.  Some other external mechanism (e.g. X509 or LDAP) has acquired
        // a base user definition with a set of immediate roles.
        // We're being asked to use the local roles collection to derive privileges,
        // subordinate roles, and authentication restrictions.
        directRoles = std::vector<RoleName>(roles->cbegin(), roles->cend());
        User::CredentialData credentials;
        credentials.isExternal = true;
        user.setCredentials(credentials);
        user.setRoles(makeRoleNameIteratorForContainer(directRoles));

        // Update ResolveRoleOption to skip emitting warning logs for unknown roles, since they came
        // from an external source.
        options.setIgnoreUnknown(true /* shouldEnable */);
    }

    if (auto tenant = userName.getTenant()) {
        // Apply TenantID for user to all roles (which are assumed to be part of the same tenant).
        for (auto& role : directRoles) {
            role = RoleName(role.getRole(), role.getDB(), tenant);
        }
    }

    handleAuthLocalGetSubRolesFailPoint(directRoles);

    auto data = uassertStatusOK(resolveRoles(opCtx, directRoles, options));
    data.roles->insert(directRoles.cbegin(), directRoles.cend());
    user.setIndirectRoles(makeRoleNameIteratorForContainer(data.roles.value()));
    user.addPrivileges(data.privileges.value());
    user.setIndirectRestrictions(data.restrictions.value());

    LOGV2_DEBUG(5517200,
                3,
                "Acquired new user object",
                "userName"_attr = userName,
                "directRoles"_attr = directRoles);

    return std::move(user);
} catch (const AssertionException& ex) {
    return ex.toStatus();
}

Status AuthzManagerExternalStateLocal::getUserDescription(
    OperationContext* opCtx,
    const UserRequest& userReq,
    BSONObj* result,
    const SharedUserAcquisitionStats& userAcquisitionStats) try {
    const UserName& userName = userReq.name;
    std::vector<RoleName> directRoles;
    BSONObjBuilder resultBuilder;

    std::set<RoleName> externalRoles;
    auto rolesStatus = _userRoles(opCtx, userReq, externalRoles);
    if (!rolesStatus.isOK())
        return rolesStatus.getStatus();
    const auto& roles = rolesStatus.getValue();

    auto rolesLock = _lockRoles(opCtx, userName.getTenant());
    handleAuthLocalGetUserFailPoint(userName);

<<<<<<< HEAD
    if (!roles) {
=======
    auto options = ResolveRoleOption::kAllInfo();
    bool hasExternalRoles = userReq.roles.has_value();
    if (!hasExternalRoles) {
>>>>>>> 2448d5d7
        BSONObj userDoc;
        auto status =
            findOne(opCtx, getUsersCollection(userName.getTenant()), userName.toBSON(), &userDoc);
        if (!status.isOK()) {
            if (status == ErrorCodes::NoMatchingDocument) {
                return {ErrorCodes::UserNotFound,
                        str::stream() << "Could not find user \"" << userName.getUser()
                                      << "\" for db \"" << userName.getDB() << "\""};
            }
            return status;
        }
        directRoles =
            filterAndMapRole(&resultBuilder, userDoc, options, false, userName.getTenant());
    } else {
        // Set ResolveRoleOption to include the ignoreUnknownFlag so that external roles that don't
        // exist do not generate warning logs.
        options.setIgnoreUnknown(true /* shouldEnable */);

        uassert(ErrorCodes::BadValue,
                "Illegal combination of pre-defined roles with tenant identifier",
                userName.getTenant() == boost::none);

        // We are able to artifically construct the external user from the request
        resultBuilder.append("_id", str::stream() << userName.getDB() << '.' << userName.getUser());
        resultBuilder.append("user", userName.getUser());
        resultBuilder.append("db", userName.getDB());
        resultBuilder.append("credentials", BSON("external" << true));

        directRoles = std::vector<RoleName>(roles->cbegin(), roles->cend());
        BSONArrayBuilder rolesBuilder(resultBuilder.subarrayStart("roles"));
        for (const RoleName& role : directRoles) {
            rolesBuilder.append(role.toBSON());
        }
        rolesBuilder.doneFast();
    }

    if (auto tenant = userName.getTenant()) {
        // Apply TenantID for user to all roles (which are assumed to be part of the same tenant).
        for (auto& role : directRoles) {
            role = RoleName(role.getRole(), role.getDB(), tenant);
        }
    }

    handleAuthLocalGetSubRolesFailPoint(directRoles);

    auto data = uassertStatusOK(resolveRoles(opCtx, directRoles, options));
    data.roles->insert(directRoles.cbegin(), directRoles.cend());
    serializeResolvedRoles(&resultBuilder, data);
    *result = resultBuilder.obj();

    return Status::OK();
} catch (const AssertionException& ex) {
    return ex.toStatus();
}

Status AuthzManagerExternalStateLocal::rolesExist(OperationContext* opCtx,
                                                  const std::vector<RoleName>& roleNames) {
    // Perform DB queries for user-defined roles (skipping builtin roles).
    stdx::unordered_set<RoleName> unknownRoles;
    for (const auto& roleName : roleNames) {
        if (!auth::isBuiltinRole(roleName) &&
            !hasOne(opCtx, getRolesCollection(roleName.getTenant()), roleName.toBSON())) {
            unknownRoles.insert(roleName);
        }
    }

    // If anything remains, raise it as an unknown role error.
    if (!unknownRoles.empty()) {
        return makeRoleNotFoundStatus(unknownRoles);
    }

    return Status::OK();
}

using ResolvedRoleData = AuthzManagerExternalState::ResolvedRoleData;
StatusWith<ResolvedRoleData> AuthzManagerExternalStateLocal::resolveRoles(
    OperationContext* opCtx, const std::vector<RoleName>& roleNames, ResolveRoleOption option) try {
    using RoleNameSet = typename decltype(ResolvedRoleData::roles)::value_type;
    const bool processRoles = option.shouldMineRoles();
    const bool processPrivs = option.shouldMinePrivileges();
    const bool processRests = option.shouldMineRestrictions();
    const bool walkIndirect = !option.shouldMineDirectOnly();
    const bool skipUnknownRolesLog = option.shouldIgnoreUnknown();
    IDLParserContext idlctx("resolveRoles");

    RoleNameSet inheritedRoles;
    PrivilegeVector inheritedPrivileges;
    RestrictionDocuments::sequence_type inheritedRestrictions;

    RoleNameSet frontier(roleNames.cbegin(), roleNames.cend());
    RoleNameSet visited;
    while (!frontier.empty()) {
        RoleNameSet nextFrontier;
        for (const auto& role : frontier) {
            visited.insert(role);

            if (auth::isBuiltinRole(role)) {
                if (processPrivs) {
                    invariant(auth::addPrivilegesForBuiltinRole(role, &inheritedPrivileges));
                }
                continue;
            }

            BSONObj roleDoc;
            auto status =
                findOne(opCtx, getRolesCollection(role.getTenant()), role.toBSON(), &roleDoc);
            if (!status.isOK()) {
                if (status.code() == ErrorCodes::NoMatchingDocument) {
                    if (!skipUnknownRolesLog) {
                        LOGV2(5029200, "Role does not exist", "role"_attr = role);
                    }

                    continue;
                }
                return status;
            }

            BSONElement elem;
            if ((processRoles || walkIndirect) && (elem = roleDoc["roles"])) {
                if (elem.type() != Array) {
                    return {ErrorCodes::BadValue,
                            str::stream()
                                << "Invalid 'roles' field in role document '" << role
                                << "', expected an array but found " << typeName(elem.type())};
                }
                for (const auto& subroleElem : elem.Obj()) {
                    auto subrole = RoleName::parseFromBSON(subroleElem, role.getTenant());
                    if (visited.count(subrole) || nextFrontier.count(subrole)) {
                        continue;
                    }
                    if (walkIndirect) {
                        nextFrontier.insert(subrole);
                    }
                    if (processRoles) {
                        inheritedRoles.insert(std::move(subrole));
                    }
                }
            }

            if (processPrivs && (elem = roleDoc["privileges"])) {
                if (elem.type() != Array) {
                    return {ErrorCodes::UnsupportedFormat,
                            str::stream()
                                << "Invalid 'privileges' field in role document '" << role << "'"};
                }
                for (const auto& privElem : elem.Obj()) {
                    if (privElem.type() != Object) {
                        return {ErrorCodes::UnsupportedFormat,
                                "Expected privilege document as object, got {}"_format(
                                    typeName(privElem.type()))};
                    }
                    auto pp = auth::ParsedPrivilege::parse(idlctx, privElem.Obj());
                    Privilege::addPrivilegeToPrivilegeVector(
                        &inheritedPrivileges,
                        Privilege::resolvePrivilegeWithTenant(role.getTenant(), pp));
                }
            }

            if (processRests && (elem = roleDoc["authenticationRestrictions"])) {
                if (elem.type() != Array) {
                    return {ErrorCodes::UnsupportedFormat,
                            str::stream()
                                << "Invalid 'authenticationRestrictions' field in role document '"
                                << role << "'"};
                }
                inheritedRestrictions.push_back(
                    uassertStatusOK(parseAuthenticationRestriction(BSONArray(elem.Obj()))));
            }
        }
        frontier = std::move(nextFrontier);
    }

    ResolvedRoleData ret;
    if (processRoles) {
        ret.roles = std::move(inheritedRoles);
    }
    if (processPrivs) {
        ret.privileges = std::move(inheritedPrivileges);
    }
    if (processRests) {
        ret.restrictions = RestrictionDocuments(std::move(inheritedRestrictions));
    }

    return ret;
} catch (const AssertionException& ex) {
    return ex.toStatus();
}

Status AuthzManagerExternalStateLocal::getRolesAsUserFragment(
    OperationContext* opCtx,
    const std::vector<RoleName>& roleNames,
    AuthenticationRestrictionsFormat showRestrictions,
    BSONObj* result) {
    auto option = makeResolveRoleOption(PrivilegeFormat::kShowAsUserFragment, showRestrictions);

    BSONObjBuilder fragment;

    BSONArrayBuilder rolesBuilder(fragment.subarrayStart("roles"));
    for (const auto& roleName : roleNames) {
        roleName.serializeToBSON(&rolesBuilder);
    }
    rolesBuilder.doneFast();

    auto swData = resolveRoles(opCtx, roleNames, option);
    if (!swData.isOK()) {
        return swData.getStatus();
    }
    auto data = std::move(swData.getValue());
    data.roles->insert(roleNames.cbegin(), roleNames.cend());
    serializeResolvedRoles(&fragment, data);

    *result = fragment.obj();
    return Status::OK();
}

Status AuthzManagerExternalStateLocal::getRolesDescription(
    OperationContext* opCtx,
    const std::vector<RoleName>& roleNames,
    PrivilegeFormat showPrivileges,
    AuthenticationRestrictionsFormat showRestrictions,
    std::vector<BSONObj>* result) {

    if (showPrivileges == PrivilegeFormat::kShowAsUserFragment) {
        // Shouldn't be called this way, but cope if we are.
        BSONObj fragment;
        auto status = getRolesAsUserFragment(opCtx, roleNames, showRestrictions, &fragment);
        if (status.isOK()) {
            result->push_back(fragment);
        }
        return status;
    }

    auto option = makeResolveRoleOption(showPrivileges, showRestrictions);

    for (const auto& role : roleNames) {
        try {
            BSONObj roleDoc;

            if (auth::isBuiltinRole(role)) {
                // Synthesize builtin role from definition.
                PrivilegeVector privs;
                uassert(ErrorCodes::OperationFailed,
                        "Failed generating builtin role privileges",
                        auth::addPrivilegesForBuiltinRole(role, &privs));

                BSONObjBuilder builtinBuilder;
                builtinBuilder.append("db", role.getDB());
                builtinBuilder.append("role", role.getRole());
                builtinBuilder.append("roles", BSONArray());
                if (showPrivileges == PrivilegeFormat::kShowSeparate) {
                    BSONArrayBuilder builtinPrivs(builtinBuilder.subarrayStart("privileges"));
                    for (const auto& priv : privs) {
                        builtinPrivs.append(priv.toBSON());
                    }
                    builtinPrivs.doneFast();
                }

                roleDoc = builtinBuilder.obj();
            } else {
                auto status =
                    findOne(opCtx, getRolesCollection(role.getTenant()), role.toBSON(), &roleDoc);
                if (status.code() == ErrorCodes::NoMatchingDocument) {
                    continue;
                }
                uassertStatusOK(status);  // throws
            }

            BSONObjBuilder roleBuilder;
            auto subRoles = filterAndMapRole(&roleBuilder, roleDoc, option, true, role.getTenant());
            auto data = uassertStatusOK(resolveRoles(opCtx, subRoles, option));
            data.roles->insert(subRoles.cbegin(), subRoles.cend());
            serializeResolvedRoles(&roleBuilder, data, roleDoc);
            roleBuilder.append("isBuiltin", auth::isBuiltinRole(role));

            result->push_back(roleBuilder.obj());
        } catch (const AssertionException& ex) {
            return {ex.code(),
                    str::stream() << "Failed fetching role '" << role << "': " << ex.reason()};
        }
    }

    return Status::OK();
}

Status AuthzManagerExternalStateLocal::getRoleDescriptionsForDB(
    OperationContext* opCtx,
    const DatabaseName& dbname,
    PrivilegeFormat showPrivileges,
    AuthenticationRestrictionsFormat showRestrictions,
    bool showBuiltinRoles,
    std::vector<BSONObj>* result) {
    auto option = makeResolveRoleOption(showPrivileges, showRestrictions);

    if (showPrivileges == PrivilegeFormat::kShowAsUserFragment) {
        return {ErrorCodes::IllegalOperation,
                "Cannot get user fragment for all roles in a database"};
    }

    if (showBuiltinRoles) {
        for (const auto& roleName : auth::getBuiltinRoleNamesForDB(dbname)) {
            BSONObjBuilder roleBuilder;

            roleBuilder.append(AuthorizationManager::ROLE_NAME_FIELD_NAME, roleName.getRole());
            roleBuilder.append(AuthorizationManager::ROLE_DB_FIELD_NAME, roleName.getDB());
            roleBuilder.append("isBuiltin", true);

            roleBuilder.append("roles", BSONArray());
            roleBuilder.append("inheritedRoles", BSONArray());

            if (showPrivileges == PrivilegeFormat::kShowSeparate) {
                BSONArrayBuilder privsBuilder(roleBuilder.subarrayStart("privileges"));
                PrivilegeVector privs;
                invariant(auth::addPrivilegesForBuiltinRole(roleName, &privs));
                for (const auto& privilege : privs) {
                    privsBuilder.append(privilege.toBSON());
                }
                privsBuilder.doneFast();

                // Builtin roles have identival privs/inheritedPrivs
                BSONArrayBuilder ipBuilder(roleBuilder.subarrayStart("inheritedPrivileges"));
                for (const auto& privilege : privs) {
                    ipBuilder.append(privilege.toBSON());
                }
                ipBuilder.doneFast();
            }

            if (showRestrictions == AuthenticationRestrictionsFormat::kShow) {
                roleBuilder.append("authenticationRestrictions", BSONArray());
                roleBuilder.append("inheritedAuthenticationRestrictions", BSONArray());
            }

            result->push_back(roleBuilder.obj());
        }
    }

    return query(opCtx,
                 getRolesCollection(dbname.tenantId()),
                 BSON(AuthorizationManager::ROLE_DB_FIELD_NAME
                      << dbname.serializeWithoutTenantPrefix_UNSAFE()),
                 BSONObj(),
                 [&](const BSONObj& roleDoc) {
                     try {
                         BSONObjBuilder roleBuilder;

                         auto subRoles = filterAndMapRole(
                             &roleBuilder, roleDoc, option, true, dbname.tenantId());
                         roleBuilder.append("isBuiltin", false);
                         auto data = uassertStatusOK(resolveRoles(opCtx, subRoles, option));
                         data.roles->insert(subRoles.cbegin(), subRoles.cend());
                         serializeResolvedRoles(&roleBuilder, data, roleDoc);
                         result->push_back(roleBuilder.obj());
                         return Status::OK();
                     } catch (const AssertionException& ex) {
                         return ex.toStatus();
                     }
                 });
}

/**
 * Below this point is the implementation of our OpObserver handler.
 *
 * Ops which mutate user documents will invalidate those specific users
 * from the UserCache.
 *
 * Any other privilege related op (mutation to roles or version collection,
 * or command issued on the admin namespace) will invalidate the entire
 * user cache.
 */

namespace {
class AuthzCollection {
public:
    enum class AuthzCollectionType {
        kNone,
        kUsers,
        kRoles,
        kVersion,
        kAdmin,
    };

    AuthzCollection() = default;
    explicit AuthzCollection(const NamespaceString& nss) : _tenant(nss.tenantId()) {
        // Capture events regardless of what Tenant they occured in,
        // invalidators will purge cache on a per-tenant basis as needed.
        auto db = nss.dbName();
        auto coll = nss.coll();
        if (!db.isAdminDB()) {
            return;
        }

        // System-only collections.
        if (coll == NamespaceString::kServerConfigurationNamespace.coll()) {
            _type = AuthzCollectionType::kVersion;
            return;
        }

        if (coll == NamespaceString::kAdminCommandNamespace.coll()) {
            _type = AuthzCollectionType::kAdmin;
            return;
        }

        if (coll == NamespaceString::kSystemUsers) {
            // admin.system.users or {tenantID}_admin.system.users
            _type = AuthzCollectionType::kUsers;
            return;
        }

        if (coll == NamespaceString::kSystemRoles) {
            // admin.system.roles or {tenantID}_admin.system.roles
            _type = AuthzCollectionType::kRoles;
            return;
        }
    }

    operator bool() const {
        return _type != AuthzCollectionType::kNone;
    }

    bool isPrivilegeCollection() const {
        return (_type == AuthzCollectionType::kUsers) || (_type == AuthzCollectionType::kRoles);
    }

    AuthzCollectionType getType() const {
        return _type;
    }

    const boost::optional<TenantId>& getTenant() const {
        return _tenant;
    }

private:
    AuthzCollectionType _type = AuthzCollectionType::kNone;
    boost::optional<TenantId> _tenant;
};

constexpr auto kOpInsert = "i"_sd;
constexpr auto kOpUpdate = "u"_sd;
constexpr auto kOpDelete = "d"_sd;

void _invalidateUserCache(OperationContext* opCtx,
                          AuthorizationManagerImpl* authzManager,
                          StringData op,
                          AuthzCollection coll,
                          const BSONObj& o,
                          const BSONObj* o2) {
    if ((coll.getType() == AuthzCollection::AuthzCollectionType::kUsers) &&
        ((op == kOpInsert) || (op == kOpUpdate) || (op == kOpDelete))) {
        const BSONObj* src = (op == kOpUpdate) ? o2 : &o;
        auto id = (*src)["_id"].str();
        auto splitPoint = id.find('.');
        if (splitPoint == std::string::npos) {
            LOGV2_WARNING(23749,
                          "Invalidating user cache based on user being updated failed, will "
                          "invalidate the entire cache instead",
                          "error"_attr =
                              Status(ErrorCodes::FailedToParse,
                                     str::stream() << "_id entries for user documents must be of "
                                                      "the form <dbname>.<username>.  Found: "
                                                   << id));
            AuthorizationManager::get(opCtx->getService())->invalidateUserCache();
            return;
        }
        UserName userName(id.substr(splitPoint + 1), id.substr(0, splitPoint), coll.getTenant());
        AuthorizationManager::get(opCtx->getService())->invalidateUserByName(userName);
    } else if (const auto& tenant = coll.getTenant()) {
        AuthorizationManager::get(opCtx->getService())->invalidateUsersByTenant(tenant.value());
    } else {
        AuthorizationManager::get(opCtx->getService())->invalidateUserCache();
    }
}
}  // namespace

void AuthzManagerExternalStateLocal::logOp(OperationContext* opCtx,
                                           AuthorizationManagerImpl* authzManager,
                                           StringData op,
                                           const NamespaceString& nss,
                                           const BSONObj& o,
                                           const BSONObj* o2) {
    AuthzCollection coll(nss);
    if (!coll) {
        return;
    }

    _invalidateUserCache(opCtx, authzManager, op, coll, o, o2);

    if (coll.isPrivilegeCollection() && (op == kOpInsert)) {
        _hasAnyPrivilegeDocuments.store(true);
    }
}

}  // namespace mongo<|MERGE_RESOLUTION|>--- conflicted
+++ resolved
@@ -389,15 +389,11 @@
     auto rolesLock = _lockRoles(opCtx, userName.getTenant());
     handleAuthLocalGetUserFailPoint(userName);
 
-<<<<<<< HEAD
-    if (!roles) {
-=======
     // Set ResolveRoleOption to mine all information from role tree.
     auto options = ResolveRoleOption::kAllInfo();
 
-    bool hasExternalRoles = userReq.roles.has_value();
+    bool hasExternalRoles = roles.has_value();
     if (!hasExternalRoles) {
->>>>>>> 2448d5d7
         // Normal path: Acquire a user from the local store by UserName.
         BSONObj userDoc;
         auto status =
@@ -477,13 +473,9 @@
     auto rolesLock = _lockRoles(opCtx, userName.getTenant());
     handleAuthLocalGetUserFailPoint(userName);
 
-<<<<<<< HEAD
-    if (!roles) {
-=======
     auto options = ResolveRoleOption::kAllInfo();
-    bool hasExternalRoles = userReq.roles.has_value();
+    bool hasExternalRoles = roles.has_value();
     if (!hasExternalRoles) {
->>>>>>> 2448d5d7
         BSONObj userDoc;
         auto status =
             findOne(opCtx, getUsersCollection(userName.getTenant()), userName.toBSON(), &userDoc);
