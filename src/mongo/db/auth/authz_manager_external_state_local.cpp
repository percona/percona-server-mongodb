/**
 *    Copyright (C) 2018-present MongoDB, Inc.
 *
 *    This program is free software: you can redistribute it and/or modify
 *    it under the terms of the Server Side Public License, version 1,
 *    as published by MongoDB, Inc.
 *
 *    This program is distributed in the hope that it will be useful,
 *    but WITHOUT ANY WARRANTY; without even the implied warranty of
 *    MERCHANTABILITY or FITNESS FOR A PARTICULAR PURPOSE.  See the
 *    Server Side Public License for more details.
 *
 *    You should have received a copy of the Server Side Public License
 *    along with this program. If not, see
 *    <http://www.mongodb.com/licensing/server-side-public-license>.
 *
 *    As a special exception, the copyright holders give permission to link the
 *    code of portions of this program with the OpenSSL library under certain
 *    conditions as described in each individual source file and distribute
 *    linked combinations including the program with the OpenSSL library. You
 *    must comply with the Server Side Public License in all respects for
 *    all of the code used other than as permitted herein. If you modify file(s)
 *    with this exception, you may extend this exception to your version of the
 *    file(s), but you are not obligated to do so. If you do not wish to do so,
 *    delete this exception statement from your version. If you delete this
 *    exception statement from all source files in the program, then also delete
 *    it in the license file.
 */

#define MONGO_LOGV2_DEFAULT_COMPONENT ::mongo::logv2::LogComponent::kAccessControl

#include "mongo/platform/basic.h"

#include "mongo/db/auth/authz_manager_external_state_local.h"

#include "mongo/base/status.h"
#include "mongo/bson/util/bson_extract.h"
#include "mongo/db/auth/address_restriction.h"
#include "mongo/db/auth/auth_options_gen.h"
#include "mongo/db/auth/auth_types_gen.h"
#include "mongo/db/auth/privilege_parser.h"
#include "mongo/db/auth/user_document_parser.h"
<<<<<<< HEAD
#include "mongo/db/ldap/ldap_manager.h"
#include "mongo/db/ldap_options.h"
=======
#include "mongo/db/multitenancy.h"
>>>>>>> f2b86c04
#include "mongo/db/operation_context.h"
#include "mongo/db/server_options.h"
#include "mongo/db/storage/snapshot_manager.h"
#include "mongo/logv2/log.h"
#include "mongo/util/duration.h"
#include "mongo/util/fail_point.h"
#include "mongo/util/net/ssl_types.h"
#include "mongo/util/str.h"

namespace mongo {

using std::vector;
using ResolveRoleOption = AuthzManagerExternalStateLocal::ResolveRoleOption;

Status AuthzManagerExternalStateLocal::getStoredAuthorizationVersion(OperationContext* opCtx,
                                                                     int* outVersion) {
    BSONObj versionDoc;
    Status status = findOne(opCtx,
                            AuthorizationManager::versionCollectionNamespace,
                            AuthorizationManager::versionDocumentQuery,
                            &versionDoc);
    if (status.isOK()) {
        BSONElement versionElement = versionDoc[AuthorizationManager::schemaVersionFieldName];
        if (versionElement.isNumber()) {
            *outVersion = versionElement.numberInt();
            return Status::OK();
        } else if (versionElement.eoo()) {
            return Status(ErrorCodes::NoSuchKey,
                          str::stream() << "No " << AuthorizationManager::schemaVersionFieldName
                                        << " field in version document.");
        } else {
            return Status(ErrorCodes::TypeMismatch,
                          str::stream()
                              << "Could not determine schema version of authorization data.  "
                                 "Bad (non-numeric) type "
                              << typeName(versionElement.type()) << " (" << versionElement.type()
                              << ") for " << AuthorizationManager::schemaVersionFieldName
                              << " field in version document");
        }
    } else if (status == ErrorCodes::NoMatchingDocument) {
        *outVersion = AuthorizationManager::schemaVersion28SCRAM;
        return Status::OK();
    } else {
        return status;
    }
}

namespace {

// Temporary placeholder pending availability of NamespaceWithTenant.
NamespaceString getNamespaceWithTenant(const NamespaceString& nss,
                                       const boost::optional<OID>& tenant) {
    if (tenant) {
        return NamespaceString(str::stream() << tenant.get() << '_' << nss.db(), nss.coll());
    } else {
        return nss;
    }
}

NamespaceString getUsersCollection(const boost::optional<OID>& tenant) {
    return getNamespaceWithTenant(AuthorizationManager::usersCollectionNamespace, tenant);
}

NamespaceString getRolesCollection(const boost::optional<OID>& tenant) {
    return getNamespaceWithTenant(AuthorizationManager::rolesCollectionNamespace, tenant);
}

void serializeResolvedRoles(BSONObjBuilder* user,
                            const AuthzManagerExternalState::ResolvedRoleData& data,
                            boost::optional<const BSONObj&> roleDoc = boost::none) {
    BSONArrayBuilder rolesBuilder(user->subarrayStart("inheritedRoles"));
    for (const auto& roleName : data.roles.get()) {
        roleName.serializeToBSON(&rolesBuilder);
    }
    rolesBuilder.doneFast();

    if (data.privileges) {
        BSONArrayBuilder privsBuilder(user->subarrayStart("inheritedPrivileges"));
        if (roleDoc) {
            auto privs = roleDoc.get()["privileges"];
            if (privs) {
                for (const auto& privilege : privs.Obj()) {
                    privsBuilder.append(privilege);
                }
            }
        }
        for (const auto& privilege : data.privileges.get()) {
            privsBuilder.append(privilege.toBSON());
        }
        privsBuilder.doneFast();
    }

    if (data.restrictions) {
        BSONArrayBuilder arBuilder(user->subarrayStart("inheritedAuthenticationRestrictions"));
        if (roleDoc) {
            auto ar = roleDoc.get()["authenticationRestrictions"];
            if ((ar.type() == Array) && (ar.Obj().nFields() > 0)) {
                arBuilder.append(ar);
            }
        }
        if (auto ar = data.restrictions->toBSON(); ar.nFields() > 0) {
            // TODO: SERVER-50283 Refactor UnnamedRestriction BSON serialization APIs.
            for (const auto& elem : ar) {
                arBuilder.append(elem);
            }
        }
        arBuilder.doneFast();
    }
}

/**
 * Make sure the roleDoc as retreived from storage matches expectations for options.
 */
constexpr auto kRolesFieldName = "roles"_sd;
constexpr auto kPrivilegesFieldName = "privileges"_sd;
constexpr auto kAuthenticationRestrictionFieldName = "authenticationRestrictions"_sd;

std::vector<RoleName> filterAndMapRole(BSONObjBuilder* builder,
                                       BSONObj role,
                                       ResolveRoleOption option,
                                       bool liftAuthenticationRestrictions) {
    std::vector<RoleName> subRoles;
    bool sawRestrictions = false;

    for (const auto& elem : role) {
        if (elem.fieldNameStringData() == kRolesFieldName) {
            uassert(
                ErrorCodes::BadValue, "Invalid roles field, expected array", elem.type() == Array);
            for (const auto& roleName : elem.Obj()) {
                subRoles.push_back(RoleName::parseFromBSON(roleName));
            }
            if ((option & ResolveRoleOption::kRoles) == 0) {
                continue;
            }
        }

        if ((elem.fieldNameStringData() == kPrivilegesFieldName) &&
            ((option & ResolveRoleOption::kPrivileges) == 0)) {
            continue;
        }

        if (elem.fieldNameStringData() == kAuthenticationRestrictionFieldName) {
            sawRestrictions = true;
            if (option & ResolveRoleOption::kRestrictions) {
                if (liftAuthenticationRestrictions) {
                    // For a rolesInfo invocation, we need to lift ARs up into a container.
                    BSONArrayBuilder arBuilder(
                        builder->subarrayStart(kAuthenticationRestrictionFieldName));
                    arBuilder.append(elem);
                    arBuilder.doneFast();
                } else {
                    // For a usersInfo invocation, we leave it as is.
                    builder->append(elem);
                }
            }
            continue;
        }

        builder->append(elem);
    }

    if (!sawRestrictions && (option & ResolveRoleOption::kRestrictions)) {
        builder->append(kAuthenticationRestrictionFieldName, BSONArray());
    }

    return subRoles;
}

ResolveRoleOption makeResolveRoleOption(PrivilegeFormat showPrivileges,
                                        AuthenticationRestrictionsFormat showRestrictions) {
    auto option = ResolveRoleOption::kRoles;
    if (showPrivileges != PrivilegeFormat::kOmit) {
        option = static_cast<ResolveRoleOption>(option | ResolveRoleOption::kPrivileges);
    }
    if (showRestrictions != AuthenticationRestrictionsFormat::kOmit) {
        option = static_cast<ResolveRoleOption>(option | ResolveRoleOption::kRestrictions);
    }

    return option;
}

MONGO_FAIL_POINT_DEFINE(authLocalGetUser);
void handleAuthLocalGetUserFailPoint(const std::vector<RoleName>& directRoles) {
    auto sfp = authLocalGetUser.scoped();
    if (!sfp.isActive()) {
        return;
    }

    IDLParserErrorContext ctx("authLocalGetUser");
    auto delay = AuthLocalGetUserFailPoint::parse(ctx, sfp.getData()).getResolveRolesDelayMS();

    if (delay <= 0) {
        return;
    }

    LOGV2_DEBUG(4859400,
                3,
                "Sleeping prior to merging direct roles, after user acquisition",
                "duration"_attr = Milliseconds(delay),
                "directRoles"_attr = directRoles);
    sleepmillis(delay);
}
}  // namespace

// We ignore tenant-specific collections here, since hasAnyPrivilegeDocuments
// only impacts localhost auth bypass which by definition will be a local user.
bool AuthzManagerExternalStateLocal::hasAnyPrivilegeDocuments(OperationContext* opCtx) {
    if (_hasAnyPrivilegeDocuments.load()) {
        return true;
    }

    BSONObj userBSONObj;
    Status statusFindUsers =
        findOne(opCtx, AuthorizationManager::usersCollectionNamespace, BSONObj(), &userBSONObj);

    // If we were unable to complete the query,
    // it's best to assume that there _are_ privilege documents.
    if (statusFindUsers != ErrorCodes::NoMatchingDocument) {
        _hasAnyPrivilegeDocuments.store(true);
        return true;
    }
    Status statusFindRoles =
        findOne(opCtx, AuthorizationManager::rolesCollectionNamespace, BSONObj(), &userBSONObj);
    if (statusFindRoles != ErrorCodes::NoMatchingDocument) {
        _hasAnyPrivilegeDocuments.store(true);
        return true;
    }

    return false;
}

AuthzManagerExternalStateLocal::RolesLocks::RolesLocks(OperationContext* opCtx,
                                                       const boost::optional<OID>& tenant) {
    if (!storageGlobalParams.disableLockFreeReads) {
        _readLockFree = std::make_unique<AutoReadLockFree>(opCtx);
    } else {
        _adminLock =
            std::make_unique<Lock::DBLock>(opCtx, NamespaceString::kAdminDb, LockMode::MODE_IS);
        _rolesLock = std::make_unique<Lock::CollectionLock>(
            opCtx, getRolesCollection(tenant), LockMode::MODE_S);
    }
}

AuthzManagerExternalStateLocal::RolesLocks::~RolesLocks() {
    _readLockFree.reset(nullptr);
    _rolesLock.reset(nullptr);
    _adminLock.reset(nullptr);
}

AuthzManagerExternalStateLocal::RolesLocks AuthzManagerExternalStateLocal::_lockRoles(
    OperationContext* opCtx, const boost::optional<OID>& tenant) {
    return AuthzManagerExternalStateLocal::RolesLocks(opCtx, tenant);
}

static StatusWith<boost::optional<const std::set<RoleName>&>> _userRoles(
    OperationContext* opCtx, const UserRequest& userReq, std::set<RoleName>& roles) {
    if (userReq.roles) {
        return userReq.roles.get();
    }
    // no roles in userReq but probably roles can be fetched from LDAP
    auto* ldapManager = LDAPManager::get(opCtx->getServiceContext());
    if (ldapManager && userReq.name.getDB() == "$external"_sd &&
        !ldapGlobalParams.ldapQueryTemplate->empty()) {

        stdx::unordered_set<RoleName> uroles;
        auto status = ldapManager->queryUserRoles(userReq.name, uroles);
        if (!status.isOK())
            return status;
        roles.insert(uroles.cbegin(), uroles.cend());
        return roles;
    }
    return boost::optional<const std::set<RoleName>&>{};
}

StatusWith<User> AuthzManagerExternalStateLocal::getUserObject(OperationContext* opCtx,
                                                               const UserRequest& userReq) try {
    const UserName& userName = userReq.name;
    std::vector<RoleName> directRoles;
    User user(userReq.name);

<<<<<<< HEAD
    std::set<RoleName> externalRoles;
    auto rolesStatus = _userRoles(opCtx, userReq, externalRoles);
    if (!rolesStatus.isOK())
        return rolesStatus.getStatus();
    const auto& roles = rolesStatus.getValue();

    auto rolesLock = _lockRoles(opCtx);
=======
    auto rolesLock = _lockRoles(opCtx, userName.getTenant());
>>>>>>> f2b86c04

    if (!roles) {
        // Normal path: Acquire a user from the local store by UserName.
        BSONObj userDoc;
        auto status =
            findOne(opCtx, getUsersCollection(userName.getTenant()), userName.toBSON(), &userDoc);
        if (!status.isOK()) {
            if (status == ErrorCodes::NoMatchingDocument) {
                return {ErrorCodes::UserNotFound,
                        str::stream() << "Could not find user \"" << userName.getUser()
                                      << "\" for db \"" << userName.getDB() << "\""};
            }
            return status;
        }

        V2UserDocumentParser userDocParser;
        userDocParser.setTenantID(userReq.name.getTenant());
        uassertStatusOK(userDocParser.initializeUserFromUserDocument(userDoc, &user));
        for (auto iter = user.getRoles(); iter.more();) {
            directRoles.push_back(iter.next());
        }
    } else {
        // Proxy path.  Some other external mechanism (e.g. X509 or LDAP) has acquired
        // a base user definition with a set of immediate roles.
        // We're being asked to use the local roles collection to derive privileges,
        // subordinate roles, and authentication restrictions.
        directRoles = std::vector<RoleName>(roles->cbegin(), roles->cend());
        User::CredentialData credentials;
        credentials.isExternal = true;
        user.setCredentials(credentials);
        user.setRoles(makeRoleNameIteratorForContainer(directRoles));
    }

    handleAuthLocalGetUserFailPoint(directRoles);

    auto data = uassertStatusOK(resolveRoles(opCtx, directRoles, ResolveRoleOption::kAll));
    data.roles->insert(directRoles.cbegin(), directRoles.cend());
    user.setIndirectRoles(makeRoleNameIteratorForContainer(data.roles.get()));
    user.addPrivileges(data.privileges.get());
    user.setIndirectRestrictions(data.restrictions.get());

    LOGV2_DEBUG(5517200,
                3,
                "Acquired new user object",
                "userName"_attr = userName,
                "directRoles"_attr = directRoles);

    return std::move(user);
} catch (const AssertionException& ex) {
    return ex.toStatus();
}

Status AuthzManagerExternalStateLocal::getUserDescription(OperationContext* opCtx,
                                                          const UserRequest& userReq,
                                                          BSONObj* result) try {
    const UserName& userName = userReq.name;
    std::vector<RoleName> directRoles;
    BSONObjBuilder resultBuilder;

<<<<<<< HEAD
    std::set<RoleName> externalRoles;
    auto rolesStatus = _userRoles(opCtx, userReq, externalRoles);
    if (!rolesStatus.isOK())
        return rolesStatus.getStatus();
    const auto& roles = rolesStatus.getValue();

    auto rolesLock = _lockRoles(opCtx);
=======
    auto rolesLock = _lockRoles(opCtx, userName.getTenant());
>>>>>>> f2b86c04

    if (!roles) {
        BSONObj userDoc;
        auto status =
            findOne(opCtx, getUsersCollection(userName.getTenant()), userName.toBSON(), &userDoc);
        if (!status.isOK()) {
            if (status == ErrorCodes::NoMatchingDocument) {
                return {ErrorCodes::UserNotFound,
                        str::stream() << "Could not find user \"" << userName.getUser()
                                      << "\" for db \"" << userName.getDB() << "\""};
            }
            return status;
        }

        directRoles = filterAndMapRole(&resultBuilder, userDoc, ResolveRoleOption::kAll, false);
    } else {
        uassert(ErrorCodes::BadValue,
                "Illegal combination of pre-defined roles with tenant identifier",
                userName.getTenant() == boost::none);

        // We are able to artifically construct the external user from the request
        resultBuilder.append("_id", str::stream() << userName.getDB() << '.' << userName.getUser());
        resultBuilder.append("user", userName.getUser());
        resultBuilder.append("db", userName.getDB());
        resultBuilder.append("credentials", BSON("external" << true));

        directRoles = std::vector<RoleName>(roles->cbegin(), roles->cend());
        BSONArrayBuilder rolesBuilder(resultBuilder.subarrayStart("roles"));
        for (const RoleName& role : directRoles) {
            rolesBuilder.append(role.toBSON());
        }
        rolesBuilder.doneFast();
    }

    handleAuthLocalGetUserFailPoint(directRoles);

    auto data = uassertStatusOK(resolveRoles(opCtx, directRoles, ResolveRoleOption::kAll));
    data.roles->insert(directRoles.cbegin(), directRoles.cend());
    serializeResolvedRoles(&resultBuilder, data);
    *result = resultBuilder.obj();

    return Status::OK();
} catch (const AssertionException& ex) {
    return ex.toStatus();
}

Status AuthzManagerExternalStateLocal::rolesExist(OperationContext* opCtx,
                                                  const std::vector<RoleName>& roleNames) {
    // Perform DB queries for user-defined roles (skipping builtin roles).
    stdx::unordered_set<RoleName> unknownRoles;
    for (const auto& roleName : roleNames) {
        if (!auth::isBuiltinRole(roleName) &&
            !hasOne(opCtx, getRolesCollection(roleName.getTenant()), roleName.toBSON())) {
            unknownRoles.insert(roleName);
        }
    }

    // If anything remains, raise it as an unknown role error.
    if (!unknownRoles.empty()) {
        return makeRoleNotFoundStatus(unknownRoles);
    }

    return Status::OK();
}

using ResolvedRoleData = AuthzManagerExternalState::ResolvedRoleData;
StatusWith<ResolvedRoleData> AuthzManagerExternalStateLocal::resolveRoles(
    OperationContext* opCtx, const std::vector<RoleName>& roleNames, ResolveRoleOption option) try {
    using RoleNameSet = typename decltype(ResolvedRoleData::roles)::value_type;
    const bool processRoles = option & ResolveRoleOption::kRoles;
    const bool processPrivs = option & ResolveRoleOption::kPrivileges;
    const bool processRests = option & ResolveRoleOption::kRestrictions;
    const bool walkIndirect = (option & ResolveRoleOption::kDirectOnly) == 0;

    auto optTenant = getActiveTenant(opCtx);
    RoleNameSet inheritedRoles;
    PrivilegeVector inheritedPrivileges;
    RestrictionDocuments::sequence_type inheritedRestrictions;

    RoleNameSet frontier(roleNames.cbegin(), roleNames.cend());
    RoleNameSet visited;
    while (!frontier.empty()) {
        RoleNameSet nextFrontier;
        for (const auto& role : frontier) {
            visited.insert(role);

            if (auth::isBuiltinRole(role)) {
                if (processPrivs) {
                    invariant(auth::addPrivilegesForBuiltinRole(role, &inheritedPrivileges));
                }
                continue;
            }

            BSONObj roleDoc;
            auto status =
                findOne(opCtx, getRolesCollection(role.getTenant()), role.toBSON(), &roleDoc);
            if (!status.isOK()) {
                if (status.code() == ErrorCodes::NoMatchingDocument) {
                    LOGV2(5029200, "Role does not exist", "role"_attr = role);
                    continue;
                }
                return status;
            }

            BSONElement elem;
            if ((processRoles || walkIndirect) && (elem = roleDoc["roles"])) {
                if (elem.type() != Array) {
                    return {ErrorCodes::BadValue,
                            str::stream()
                                << "Invalid 'roles' field in role document '" << role
                                << "', expected an array but found " << typeName(elem.type())};
                }
                for (const auto& subroleElem : elem.Obj()) {
                    auto subrole = RoleName::parseFromBSON(subroleElem, optTenant);
                    if (visited.count(subrole) || nextFrontier.count(subrole)) {
                        continue;
                    }
                    if (walkIndirect) {
                        nextFrontier.insert(subrole);
                    }
                    if (processRoles) {
                        inheritedRoles.insert(std::move(subrole));
                    }
                }
            }

            if (processPrivs && (elem = roleDoc["privileges"])) {
                if (elem.type() != Array) {
                    return {ErrorCodes::UnsupportedFormat,
                            str::stream()
                                << "Invalid 'privileges' field in role document '" << role << "'"};
                }
                for (const auto& privElem : elem.Obj()) {
                    auto priv = Privilege::fromBSON(privElem);
                    Privilege::addPrivilegeToPrivilegeVector(&inheritedPrivileges, priv);
                }
            }

            if (processRests && (elem = roleDoc["authenticationRestrictions"])) {
                if (elem.type() != Array) {
                    return {ErrorCodes::UnsupportedFormat,
                            str::stream()
                                << "Invalid 'authenticationRestrictions' field in role document '"
                                << role << "'"};
                }
                inheritedRestrictions.push_back(
                    uassertStatusOK(parseAuthenticationRestriction(BSONArray(elem.Obj()))));
            }
        }
        frontier = std::move(nextFrontier);
    }

    ResolvedRoleData ret;
    if (processRoles) {
        ret.roles = std::move(inheritedRoles);
    }
    if (processPrivs) {
        ret.privileges = std::move(inheritedPrivileges);
    }
    if (processRests) {
        ret.restrictions = RestrictionDocuments(std::move(inheritedRestrictions));
    }

    return ret;
} catch (const AssertionException& ex) {
    return ex.toStatus();
}

Status AuthzManagerExternalStateLocal::getRolesAsUserFragment(
    OperationContext* opCtx,
    const std::vector<RoleName>& roleNames,
    AuthenticationRestrictionsFormat showRestrictions,
    BSONObj* result) {
    auto option = makeResolveRoleOption(PrivilegeFormat::kShowAsUserFragment, showRestrictions);

    BSONObjBuilder fragment;

    BSONArrayBuilder rolesBuilder(fragment.subarrayStart("roles"));
    for (const auto& roleName : roleNames) {
        roleName.serializeToBSON(&rolesBuilder);
    }
    rolesBuilder.doneFast();

    auto swData = resolveRoles(opCtx, roleNames, option);
    if (!swData.isOK()) {
        return swData.getStatus();
    }
    auto data = std::move(swData.getValue());
    data.roles->insert(roleNames.cbegin(), roleNames.cend());
    serializeResolvedRoles(&fragment, data);

    *result = fragment.obj();
    return Status::OK();
}

Status AuthzManagerExternalStateLocal::getRolesDescription(
    OperationContext* opCtx,
    const std::vector<RoleName>& roleNames,
    PrivilegeFormat showPrivileges,
    AuthenticationRestrictionsFormat showRestrictions,
    std::vector<BSONObj>* result) {

    if (showPrivileges == PrivilegeFormat::kShowAsUserFragment) {
        // Shouldn't be called this way, but cope if we are.
        BSONObj fragment;
        auto status = getRolesAsUserFragment(opCtx, roleNames, showRestrictions, &fragment);
        if (status.isOK()) {
            result->push_back(fragment);
        }
        return status;
    }

    auto option = makeResolveRoleOption(showPrivileges, showRestrictions);

    for (const auto& role : roleNames) {
        try {
            BSONObj roleDoc;

            if (auth::isBuiltinRole(role)) {
                // Synthesize builtin role from definition.
                PrivilegeVector privs;
                uassert(ErrorCodes::OperationFailed,
                        "Failed generating builtin role privileges",
                        auth::addPrivilegesForBuiltinRole(role, &privs));

                BSONObjBuilder builtinBuilder;
                builtinBuilder.append("db", role.getDB());
                builtinBuilder.append("role", role.getRole());
                builtinBuilder.append("roles", BSONArray());
                if (showPrivileges == PrivilegeFormat::kShowSeparate) {
                    BSONArrayBuilder builtinPrivs(builtinBuilder.subarrayStart("privileges"));
                    for (const auto& priv : privs) {
                        builtinPrivs.append(priv.toBSON());
                    }
                    builtinPrivs.doneFast();
                }

                roleDoc = builtinBuilder.obj();
            } else {
                auto status =
                    findOne(opCtx, getRolesCollection(role.getTenant()), role.toBSON(), &roleDoc);
                if (status.code() == ErrorCodes::NoMatchingDocument) {
                    continue;
                }
                uassertStatusOK(status);  // throws
            }

            BSONObjBuilder roleBuilder;
            auto subRoles = filterAndMapRole(&roleBuilder, roleDoc, option, true);
            auto data = uassertStatusOK(resolveRoles(opCtx, subRoles, option));
            data.roles->insert(subRoles.cbegin(), subRoles.cend());
            serializeResolvedRoles(&roleBuilder, data, roleDoc);
            roleBuilder.append("isBuiltin", auth::isBuiltinRole(role));

            result->push_back(roleBuilder.obj());
        } catch (const AssertionException& ex) {
            return {ex.code(),
                    str::stream() << "Failed fetching role '" << role << "': " << ex.reason()};
        }
    }

    return Status::OK();
}

Status AuthzManagerExternalStateLocal::getRoleDescriptionsForDB(
    OperationContext* opCtx,
    StringData dbname,
    PrivilegeFormat showPrivileges,
    AuthenticationRestrictionsFormat showRestrictions,
    bool showBuiltinRoles,
    std::vector<BSONObj>* result) {
    auto option = makeResolveRoleOption(showPrivileges, showRestrictions);

    if (showPrivileges == PrivilegeFormat::kShowAsUserFragment) {
        return {ErrorCodes::IllegalOperation,
                "Cannot get user fragment for all roles in a database"};
    }

    if (showBuiltinRoles) {
        for (const auto& roleName : auth::getBuiltinRoleNamesForDB(dbname)) {
            BSONObjBuilder roleBuilder;

            roleBuilder.append(AuthorizationManager::ROLE_NAME_FIELD_NAME, roleName.getRole());
            roleBuilder.append(AuthorizationManager::ROLE_DB_FIELD_NAME, roleName.getDB());
            roleBuilder.append("isBuiltin", true);

            roleBuilder.append("roles", BSONArray());
            roleBuilder.append("inheritedRoles", BSONArray());

            if (showPrivileges == PrivilegeFormat::kShowSeparate) {
                BSONArrayBuilder privsBuilder(roleBuilder.subarrayStart("privileges"));
                PrivilegeVector privs;
                invariant(auth::addPrivilegesForBuiltinRole(roleName, &privs));
                for (const auto& privilege : privs) {
                    privsBuilder.append(privilege.toBSON());
                }
                privsBuilder.doneFast();

                // Builtin roles have identival privs/inheritedPrivs
                BSONArrayBuilder ipBuilder(roleBuilder.subarrayStart("inheritedPrivileges"));
                for (const auto& privilege : privs) {
                    ipBuilder.append(privilege.toBSON());
                }
                ipBuilder.doneFast();
            }

            if (showRestrictions == AuthenticationRestrictionsFormat::kShow) {
                roleBuilder.append("authenticationRestrictions", BSONArray());
                roleBuilder.append("inheritedAuthenticationRestrictions", BSONArray());
            }

            result->push_back(roleBuilder.obj());
        }
    }

    return query(opCtx,
                 getRolesCollection(getActiveTenant(opCtx)),
                 BSON(AuthorizationManager::ROLE_DB_FIELD_NAME << dbname),
                 BSONObj(),
                 [&](const BSONObj& roleDoc) {
                     try {
                         BSONObjBuilder roleBuilder;

                         auto subRoles = filterAndMapRole(&roleBuilder, roleDoc, option, true);
                         roleBuilder.append("isBuiltin", false);
                         auto data = uassertStatusOK(resolveRoles(opCtx, subRoles, option));
                         data.roles->insert(subRoles.cbegin(), subRoles.cend());
                         serializeResolvedRoles(&roleBuilder, data, roleDoc);
                         result->push_back(roleBuilder.obj());
                         return Status::OK();
                     } catch (const AssertionException& ex) {
                         return ex.toStatus();
                     }
                 });
}

/**
 * Below this point is the implementation of our OpObserver handler.
 *
 * Ops which mutate user documents will invalidate those specific users
 * from the UserCache.
 *
 * Any other privilege related op (mutation to roles or version collection,
 * or command issued on the admin namespace) will invalidate the entire
 * user cache.
 */

namespace {
class AuthzCollection {
public:
    enum class AuthzCollectionType {
        kNone,
        kUsers,
        kRoles,
        kVersion,
        kAdmin,
    };

    AuthzCollection() = default;
    explicit AuthzCollection(const NamespaceString& nss) {
        // System-only collections.
        if (nss == AuthorizationManager::versionCollectionNamespace) {
            _type = AuthzCollectionType::kVersion;
            return;
        }

        if (nss == AuthorizationManager::adminCommandNamespace) {
            _type = AuthzCollectionType::kAdmin;
            return;
        }

        auto db = nss.db();
        auto coll = nss.coll();
        if (coll == NamespaceString::kSystemUsers) {
            if (db == NamespaceString::kAdminDb) {
                // admin.system.users
                _type = AuthzCollectionType::kUsers;
                return;
            } else if (auto tenant = isAdminDBWithTenant(db)) {
                // {tenantID}_admin.system.users
                _type = AuthzCollectionType::kUsers;
                _tenant = std::move(tenant);
                return;
            }
            return;  // none
        }

        if (nss == AuthorizationManager::rolesCollectionNamespace) {
            if (db == NamespaceString::kAdminDb) {
                // admin.system.roles
                _type = AuthzCollectionType::kRoles;
                return;
            } else if (auto tenant = isAdminDBWithTenant(db)) {
                // {tenantID}_admin.system.roles
                _type = AuthzCollectionType::kRoles;
                _tenant = std::move(tenant);
            }
            return;  // none
        }
    }

    operator bool() const {
        return _type != AuthzCollectionType::kNone;
    }

    bool isPrivilegeCollection() const {
        return (_type == AuthzCollectionType::kUsers) || (_type == AuthzCollectionType::kRoles);
    }

    AuthzCollectionType getType() const {
        return _type;
    }

    const boost::optional<OID>& getTenant() const {
        return _tenant;
    }

private:
    /**
     * Attempt to parse "{tenant}_admin" into an OID.
     * Returns boost::none if the db is not in the above format.
     *
     * Temporary fixture pending availability of NamespaceWithTenant.
     */
    static boost::optional<OID> isAdminDBWithTenant(StringData db) {
        constexpr std::size_t len =
            (OID::kOIDSize * 2) + 1 /* '_' */ + NamespaceString::kAdminDb.size();
        if (db.size() != len) {
            // Not requisite size.
            return boost::none;
        }

        if (db.substr((OID::kOIDSize * 2) + 1) != NamespaceString::kAdminDb) {
            // Doesn't end with "admin"
            return boost::none;
        }

        if (db[OID::kOIDSize * 2] != '_') {
            // Not delimited by an underscore
            return boost::none;
        }

        auto swTenant = OID::parse(db.substr(0, OID::kOIDSize * 2));
        if (!swTenant.isOK()) {
            // Not a valid OID
            return boost::none;
        }

        return swTenant.getValue();
    }

    AuthzCollectionType _type = AuthzCollectionType::kNone;
    boost::optional<OID> _tenant;
};

constexpr auto kOpInsert = "i"_sd;
constexpr auto kOpUpdate = "u"_sd;
constexpr auto kOpDelete = "d"_sd;

void _invalidateUserCache(OperationContext* opCtx,
                          AuthorizationManagerImpl* authzManager,
                          StringData op,
                          AuthzCollection coll,
                          const BSONObj& o,
                          const BSONObj* o2) {
    if ((coll.getType() == AuthzCollection::AuthzCollectionType::kUsers) &&
        ((op == kOpInsert) || (op == kOpUpdate) || (op == kOpDelete))) {
        const BSONObj* src = (op == kOpUpdate) ? o2 : &o;
        auto id = (*src)["_id"].str();
        auto splitPoint = id.find('.');
        if (splitPoint == std::string::npos) {
            LOGV2_WARNING(23749,
                          "Invalidating user cache based on user being updated failed, will "
                          "invalidate the entire cache instead",
                          "error"_attr =
                              Status(ErrorCodes::FailedToParse,
                                     str::stream() << "_id entries for user documents must be of "
                                                      "the form <dbname>.<username>.  Found: "
                                                   << id));
            authzManager->invalidateUserCache(opCtx);
            return;
        }
        UserName userName(id.substr(splitPoint + 1), id.substr(0, splitPoint), coll.getTenant());
        authzManager->invalidateUserByName(opCtx, userName);
    } else {
        authzManager->invalidateUserCache(opCtx);
    }
}
}  // namespace

void AuthzManagerExternalStateLocal::logOp(OperationContext* opCtx,
                                           AuthorizationManagerImpl* authzManager,
                                           StringData op,
                                           const NamespaceString& nss,
                                           const BSONObj& o,
                                           const BSONObj* o2) {
    AuthzCollection coll(nss);
    if (!coll) {
        return;
    }

    _invalidateUserCache(opCtx, authzManager, op, coll, o, o2);

    if (coll.isPrivilegeCollection() && !coll.getTenant() && (op == kOpInsert)) {
        _hasAnyPrivilegeDocuments.store(true);
    }
}

}  // namespace mongo<|MERGE_RESOLUTION|>--- conflicted
+++ resolved
@@ -40,12 +40,9 @@
 #include "mongo/db/auth/auth_types_gen.h"
 #include "mongo/db/auth/privilege_parser.h"
 #include "mongo/db/auth/user_document_parser.h"
-<<<<<<< HEAD
 #include "mongo/db/ldap/ldap_manager.h"
 #include "mongo/db/ldap_options.h"
-=======
 #include "mongo/db/multitenancy.h"
->>>>>>> f2b86c04
 #include "mongo/db/operation_context.h"
 #include "mongo/db/server_options.h"
 #include "mongo/db/storage/snapshot_manager.h"
@@ -326,17 +323,13 @@
     std::vector<RoleName> directRoles;
     User user(userReq.name);
 
-<<<<<<< HEAD
     std::set<RoleName> externalRoles;
     auto rolesStatus = _userRoles(opCtx, userReq, externalRoles);
     if (!rolesStatus.isOK())
         return rolesStatus.getStatus();
     const auto& roles = rolesStatus.getValue();
 
-    auto rolesLock = _lockRoles(opCtx);
-=======
     auto rolesLock = _lockRoles(opCtx, userName.getTenant());
->>>>>>> f2b86c04
 
     if (!roles) {
         // Normal path: Acquire a user from the local store by UserName.
@@ -396,17 +389,13 @@
     std::vector<RoleName> directRoles;
     BSONObjBuilder resultBuilder;
 
-<<<<<<< HEAD
     std::set<RoleName> externalRoles;
     auto rolesStatus = _userRoles(opCtx, userReq, externalRoles);
     if (!rolesStatus.isOK())
         return rolesStatus.getStatus();
     const auto& roles = rolesStatus.getValue();
 
-    auto rolesLock = _lockRoles(opCtx);
-=======
     auto rolesLock = _lockRoles(opCtx, userName.getTenant());
->>>>>>> f2b86c04
 
     if (!roles) {
         BSONObj userDoc;
