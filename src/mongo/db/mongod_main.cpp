/**
 *    Copyright (C) 2018-present MongoDB, Inc.
 *
 *    This program is free software: you can redistribute it and/or modify
 *    it under the terms of the Server Side Public License, version 1,
 *    as published by MongoDB, Inc.
 *
 *    This program is distributed in the hope that it will be useful,
 *    but WITHOUT ANY WARRANTY; without even the implied warranty of
 *    MERCHANTABILITY or FITNESS FOR A PARTICULAR PURPOSE.  See the
 *    Server Side Public License for more details.
 *
 *    You should have received a copy of the Server Side Public License
 *    along with this program. If not, see
 *    <http://www.mongodb.com/licensing/server-side-public-license>.
 *
 *    As a special exception, the copyright holders give permission to link the
 *    code of portions of this program with the OpenSSL library under certain
 *    conditions as described in each individual source file and distribute
 *    linked combinations including the program with the OpenSSL library. You
 *    must comply with the Server Side Public License in all respects for
 *    all of the code used other than as permitted herein. If you modify file(s)
 *    with this exception, you may extend this exception to your version of the
 *    file(s), but you are not obligated to do so. If you do not wish to do so,
 *    delete this exception statement from your version. If you delete this
 *    exception statement from all source files in the program, then also delete
 *    it in the license file.
 */

#include "mongo/db/mongod_main.h"

#include <algorithm>
#include <boost/filesystem/operations.hpp>
#include <csignal>
#include <cstdint>
#include <cstdlib>
#include <ctime>
#include <exception>
#include <fstream>  // IWYU pragma: keep
#include <functional>
#include <iostream>
#include <memory>
#include <mutex>
#include <ratio>
#include <set>
#include <string>
#include <utility>
#include <vector>

#include <boost/filesystem/path.hpp>
#include <boost/optional/optional.hpp>

#include "mongo/base/error_codes.h"
#include "mongo/base/error_extra_info.h"
#include "mongo/base/init.h"  // IWYU pragma: keep
#include "mongo/base/initializer.h"
#include "mongo/base/status.h"
#include "mongo/base/string_data.h"
#include "mongo/bson/bsonelement.h"
#include "mongo/bson/bsonmisc.h"
#include "mongo/bson/bsonobj.h"
#include "mongo/bson/bsonobjbuilder.h"
#include "mongo/client/connpool.h"
#include "mongo/client/dbclient_base.h"
#include "mongo/client/global_conn_pool.h"
#include "mongo/client/replica_set_monitor.h"
#include "mongo/config.h"  // IWYU pragma: keep
#include "mongo/db/audit.h"
#include "mongo/db/audit_interface.h"
#include "mongo/db/audit/audit_flusher.h"
#include "mongo/db/audit/audit_options.h"
#include "mongo/db/auth/auth_op_observer.h"
#include "mongo/db/auth/authorization_manager.h"
#include "mongo/db/catalog/collection.h"
#include "mongo/db/catalog/collection_catalog.h"
#include "mongo/db/catalog/collection_impl.h"
#include "mongo/db/catalog/collection_options.h"
#include "mongo/db/catalog/collection_write_path.h"
#include "mongo/db/catalog/database.h"
#include "mongo/db/catalog/database_holder.h"
#include "mongo/db/catalog/database_holder_impl.h"
#include "mongo/db/catalog/health_log.h"
#include "mongo/db/catalog/health_log_interface.h"
#include "mongo/db/catalog_raii.h"
#include "mongo/db/change_collection_expired_documents_remover.h"
#include "mongo/db/change_stream_change_collection_manager.h"
#include "mongo/db/change_stream_options_manager.h"
#include "mongo/db/change_stream_serverless_helpers.h"
#include "mongo/db/change_streams_cluster_parameter_gen.h"
#include "mongo/db/client.h"
#include "mongo/db/client_metadata_propagation_egress_hook.h"
#include "mongo/db/clientcursor.h"
#include "mongo/db/cluster_role.h"
#include "mongo/db/commands.h"
#include "mongo/db/commands/feature_compatibility_version.h"
#include "mongo/db/commands/feature_compatibility_version_gen.h"
#include "mongo/db/commands/fsync.h"
#include "mongo/db/commands/shutdown.h"
#include "mongo/db/commands/test_commands.h"
#include "mongo/db/commands/test_commands_enabled.h"
#include "mongo/db/concurrency/d_concurrency.h"
#include "mongo/db/concurrency/flow_control_ticketholder.h"
#include "mongo/db/concurrency/lock_manager_defs.h"
#include "mongo/db/concurrency/replication_state_transition_lock_guard.h"
#include "mongo/db/db_raii.h"
#include "mongo/db/dbdirectclient.h"
#include "mongo/db/dbhelpers.h"
#include "mongo/db/dbmessage.h"
#include "mongo/db/encryption/error.h"
#include "mongo/db/exec/working_set_common.h"
#include "mongo/db/feature_flag.h"
#include "mongo/db/fle_crud.h"
#include "mongo/db/ftdc/ftdc_mongod.h"
#include "mongo/db/ftdc/util.h"
#include "mongo/db/global_settings.h"
#include "mongo/db/index_builds_coordinator.h"
#include "mongo/db/index_builds_coordinator_mongod.h"
#include "mongo/db/initialize_server_global_state.h"
#include "mongo/db/keys_collection_client_direct.h"
#include "mongo/db/keys_collection_manager.h"
#include "mongo/db/keys_collection_manager_gen.h"
#include "mongo/db/ldap/ldap_manager.h"
#include "mongo/db/log_process_details.h"
#include "mongo/db/logical_session_cache_factory_mongod.h"
#include "mongo/db/logical_time_validator.h"
#include "mongo/db/mirror_maestro.h"
#include "mongo/db/mongod_options.h"
#include "mongo/db/multitenancy_gen.h"
#include "mongo/db/namespace_string.h"
#include "mongo/db/op_observer/change_stream_pre_images_op_observer.h"
#include "mongo/db/op_observer/fallback_op_observer.h"
#include "mongo/db/op_observer/fcv_op_observer.h"
#include "mongo/db/op_observer/find_and_modify_images_op_observer.h"
#include "mongo/db/op_observer/op_observer.h"
#include "mongo/db/op_observer/op_observer_impl.h"
#include "mongo/db/op_observer/op_observer_registry.h"
#include "mongo/db/op_observer/oplog_writer_impl.h"
#include "mongo/db/op_observer/oplog_writer_transaction_proxy.h"
#include "mongo/db/op_observer/user_write_block_mode_op_observer.h"
#include "mongo/db/operation_context.h"
#include "mongo/db/periodic_runner_job_abort_expired_transactions.h"
#include "mongo/db/pipeline/change_stream_expired_pre_image_remover.h"
#include "mongo/db/pipeline/change_stream_preimage_gen.h"
#include "mongo/db/pipeline/process_interface/replica_set_node_process_interface.h"
#include "mongo/db/query/query_knobs_gen.h"
#include "mongo/db/query/query_settings_manager.h"
#include "mongo/db/query/stats/stats_cache_loader_impl.h"
#include "mongo/db/query/stats/stats_catalog.h"
#include "mongo/db/read_write_concern_defaults.h"
#include "mongo/db/read_write_concern_defaults_cache_lookup_mongod.h"
#include "mongo/db/repl/base_cloner.h"
#include "mongo/db/repl/drop_pending_collection_reaper.h"
#include "mongo/db/repl/initial_syncer_factory.h"
#include "mongo/db/repl/oplog.h"
#include "mongo/db/repl/primary_only_service.h"
#include "mongo/db/repl/primary_only_service_op_observer.h"
#include "mongo/db/repl/repl_server_parameters_gen.h"
#include "mongo/db/repl/repl_settings.h"
#include "mongo/db/repl/replication_consistency_markers_impl.h"
#include "mongo/db/repl/replication_coordinator.h"
#include "mongo/db/repl/replication_coordinator_external_state_impl.h"
#include "mongo/db/repl/replication_coordinator_impl.h"
#include "mongo/db/repl/replication_coordinator_impl_gen.h"
#include "mongo/db/repl/replication_process.h"
#include "mongo/db/repl/replication_recovery.h"
#include "mongo/db/repl/shard_merge_recipient_op_observer.h"
#include "mongo/db/repl/shard_merge_recipient_service.h"
#include "mongo/db/repl/storage_interface.h"
#include "mongo/db/repl/storage_interface_impl.h"
#include "mongo/db/repl/tenant_migration_access_blocker_registry.h"
#include "mongo/db/repl/tenant_migration_donor_op_observer.h"
#include "mongo/db/repl/tenant_migration_donor_service.h"
#include "mongo/db/repl/tenant_migration_recipient_op_observer.h"
#include "mongo/db/repl/tenant_migration_recipient_service.h"
#include "mongo/db/repl/tenant_migration_util.h"
#include "mongo/db/repl/topology_coordinator.h"
#include "mongo/db/repl/wait_for_majority_service.h"
#include "mongo/db/repl_set_member_in_standalone_mode.h"
#include "mongo/db/request_execution_context.h"
#include "mongo/db/s/collection_sharding_state.h"
#include "mongo/db/s/collection_sharding_state_factory_shard.h"
#include "mongo/db/s/collection_sharding_state_factory_standalone.h"
#include "mongo/db/s/config/configsvr_coordinator_service.h"
#include "mongo/db/s/config/sharding_catalog_manager.h"
#include "mongo/db/s/config_server_op_observer.h"
#include "mongo/db/s/migration_chunk_cloner_source_op_observer.h"
#include "mongo/db/s/migration_util.h"
#include "mongo/db/s/periodic_sharded_index_consistency_checker.h"
#include "mongo/db/s/query_analysis_op_observer_configsvr.h"
#include "mongo/db/s/query_analysis_op_observer_rs.h"
#include "mongo/db/s/query_analysis_op_observer_shardsvr.h"
#include "mongo/db/s/rename_collection_participant_service.h"
#include "mongo/db/s/resharding/resharding_coordinator_service.h"
#include "mongo/db/s/resharding/resharding_donor_service.h"
#include "mongo/db/s/resharding/resharding_op_observer.h"
#include "mongo/db/s/resharding/resharding_recipient_service.h"
#include "mongo/db/s/shard_server_op_observer.h"
#include "mongo/db/s/sharding_ddl_coordinator_service.h"
#include "mongo/db/s/sharding_initialization_mongod.h"
#include "mongo/db/s/sharding_ready.h"
#include "mongo/db/s/sharding_state.h"
#include "mongo/db/s/transaction_coordinator_service.h"
#include "mongo/db/server_options.h"
#include "mongo/db/serverless/multitenancy_check.h"
#include "mongo/db/serverless/shard_split_donor_op_observer.h"
#include "mongo/db/serverless/shard_split_donor_service.h"
#include "mongo/db/service_context.h"
#include "mongo/db/service_entry_point_mongod.h"
#include "mongo/db/session/kill_sessions_local.h"
#include "mongo/db/session/logical_session_cache.h"
#include "mongo/db/session/session_catalog_mongod.h"
#include "mongo/db/session/session_killer.h"
#include "mongo/db/session_manager_mongod.h"
#include "mongo/db/set_change_stream_state_coordinator.h"
#include "mongo/db/startup_recovery.h"
#include "mongo/db/startup_warnings_mongod.h"
#include "mongo/db/storage/backup_cursor_hooks.h"
#include "mongo/db/storage/control/storage_control.h"
#include "mongo/db/storage/disk_space_monitor.h"
#include "mongo/db/storage/durable_history_pin.h"
#include "mongo/db/storage/encryption_hooks.h"
#include "mongo/db/storage/flow_control.h"
#include "mongo/db/storage/flow_control_parameters_gen.h"
#include "mongo/db/storage/master_key_rotation_completed.h"
#include "mongo/db/storage/oplog_cap_maintainer_thread.h"
#include "mongo/db/storage/storage_engine.h"
#include "mongo/db/storage/storage_engine_init.h"
#include "mongo/db/storage/storage_engine_lock_file.h"
#include "mongo/db/storage/storage_options.h"
#include "mongo/db/storage/storage_parameters_gen.h"
#include "mongo/db/storage/write_unit_of_work.h"
#include "mongo/db/system_index.h"
#include "mongo/db/timeseries/timeseries_op_observer.h"
#include "mongo/db/transaction/session_catalog_mongod_transaction_interface_impl.h"
#include "mongo/db/transaction/transaction_participant.h"
#include "mongo/db/ttl.h"
#include "mongo/db/vector_clock_metadata_hook.h"
#include "mongo/db/wire_version.h"
#include "mongo/executor/network_connection_hook.h"
#include "mongo/executor/network_interface_factory.h"
#include "mongo/executor/task_executor.h"
#include "mongo/executor/task_executor_pool.h"
#include "mongo/executor/thread_pool_task_executor.h"
#include "mongo/idl/cluster_server_parameter_initializer.h"
#include "mongo/idl/cluster_server_parameter_op_observer.h"
#include "mongo/logv2/log.h"
#include "mongo/logv2/log_attr.h"
#include "mongo/logv2/log_component.h"
#include "mongo/logv2/log_options.h"
#include "mongo/logv2/log_tag.h"
#include "mongo/logv2/redaction.h"
#include "mongo/platform/atomic_word.h"
#include "mongo/platform/compiler.h"
#include "mongo/platform/mutex.h"
#include "mongo/platform/process_id.h"
#include "mongo/platform/random.h"
#include "mongo/rpc/metadata/egress_metadata_hook_list.h"
#include "mongo/rpc/metadata/metadata_hook.h"
#include "mongo/rpc/op_msg.h"
#include "mongo/rpc/reply_builder_interface.h"
#include "mongo/s/analyze_shard_key_role.h"
#include "mongo/s/catalog_cache.h"
#include "mongo/s/catalog_cache_loader.h"
#include "mongo/s/client/shard_registry.h"
#include "mongo/s/grid.h"
#include "mongo/s/query_analysis_client.h"
#include "mongo/s/query_analysis_sampler.h"
#include "mongo/scripting/dbdirectclient_factory.h"
#include "mongo/scripting/engine.h"
#include "mongo/transport/ingress_handshake_metrics.h"
#include "mongo/transport/session_manager_common.h"
#include "mongo/transport/transport_layer.h"
#include "mongo/transport/transport_layer_manager_impl.h"
#include "mongo/util/assert_util.h"
#include "mongo/util/background.h"
#include "mongo/util/clock_source.h"
#include "mongo/util/cmdline_utils/censor_cmdline.h"
#include "mongo/util/concurrency/idle_thread_block.h"
#include "mongo/util/concurrency/thread_name.h"
#include "mongo/util/concurrency/thread_pool.h"
#include "mongo/util/debug_util.h"
#include "mongo/util/debugger.h"
#include "mongo/util/decorable.h"
#include "mongo/util/duration.h"
#include "mongo/util/errno_util.h"
#include "mongo/util/exit.h"
#include "mongo/util/exit_code.h"
#include "mongo/util/fail_point.h"
#include "mongo/util/fast_clock_source_factory.h"
#include "mongo/util/latch_analyzer.h"
#include "mongo/util/net/ocsp/ocsp_manager.h"
#include "mongo/util/net/private/ssl_expiration.h"
#include "mongo/util/net/socket_utils.h"
#include "mongo/util/net/ssl_manager.h"
#include "mongo/util/options_parser/environment.h"
#include "mongo/util/options_parser/startup_options.h"
#include "mongo/util/options_parser/value.h"
#include "mongo/util/periodic_runner.h"
#include "mongo/util/periodic_runner_factory.h"
#include "mongo/util/quick_exit.h"
#include "mongo/util/signal_handlers.h"
#include "mongo/util/str.h"
#include "mongo/util/text.h"  // IWYU pragma: keep
#include "mongo/util/thread_safety_context.h"
#include "mongo/util/time_support.h"
#include "mongo/util/version.h"
#include "mongo/watchdog/watchdog_mongod.h"

#define MONGO_LOGV2_DEFAULT_COMPONENT ::mongo::logv2::LogComponent::kControl


namespace mongo {

using logv2::LogComponent;
using std::endl;

namespace {

MONGO_FAIL_POINT_DEFINE(hangDuringQuiesceMode);
MONGO_FAIL_POINT_DEFINE(pauseWhileKillingOperationsAtShutdown);
MONGO_FAIL_POINT_DEFINE(hangBeforeShutdown);

#ifdef _WIN32
const ntservice::NtServiceDefaultStrings defaultServiceStrings = {
    L"MongoDB", L"MongoDB", L"MongoDB Server"};
#endif

auto makeTransportLayer(ServiceContext* svcCtx) {
    boost::optional<int> routerPort;
    boost::optional<int> loadBalancerPort;

    if (serverGlobalParams.routerPort) {
        routerPort = serverGlobalParams.routerPort;
        if (*routerPort == serverGlobalParams.port) {
            LOGV2_ERROR(7791701,
                        "The router port must be different from the public listening port.",
                        "port"_attr = serverGlobalParams.port);
            quickExit(ExitCode::badOptions);
        }
        // TODO SERVER-78730: add support for load-balanced connections.
    }

    return transport::TransportLayerManagerImpl::createWithConfig(
        &serverGlobalParams, svcCtx, std::move(loadBalancerPort), std::move(routerPort));
}

void logStartup(OperationContext* opCtx) {
    BSONObjBuilder toLog;
    std::stringstream id;
    id << getHostNameCached() << "-" << jsTime().asInt64();
    toLog.append("_id", id.str());
    toLog.append("hostname", getHostNameCached());

    toLog.appendTimeT("startTime", time(nullptr));
    toLog.append("startTimeLocal", dateToCtimeString(Date_t::now()));

    toLog.append("cmdLine", serverGlobalParams.parsedOpts);
    toLog.append("pid", ProcessId::getCurrent().asLongLong());


    BSONObjBuilder buildinfo(toLog.subobjStart("buildinfo"));
    VersionInfoInterface::instance().appendBuildInfo(&buildinfo);
    appendStorageEngineList(opCtx->getServiceContext(), &buildinfo);
    buildinfo.doneFast();

    BSONObj o = toLog.obj();

    Lock::GlobalWrite lk(opCtx);
    AutoGetDb autoDb(opCtx, NamespaceString::kStartupLogNamespace.dbName(), mongo::MODE_X);
    auto db = autoDb.ensureDbExists(opCtx);
    auto collection = CollectionCatalog::get(opCtx)->lookupCollectionByNamespace(
        opCtx, NamespaceString::kStartupLogNamespace);
    WriteUnitOfWork wunit(opCtx);
    if (!collection) {
        BSONObj options = BSON("capped" << true << "size" << 10 * 1024 * 1024);
        repl::UnreplicatedWritesBlock uwb(opCtx);
        CollectionOptions collectionOptions = uassertStatusOK(
            CollectionOptions::parse(options, CollectionOptions::ParseKind::parseForCommand));
        uassertStatusOK(
            db->userCreateNS(opCtx, NamespaceString::kStartupLogNamespace, collectionOptions));
        collection = CollectionCatalog::get(opCtx)->lookupCollectionByNamespace(
            opCtx, NamespaceString::kStartupLogNamespace);
    }
    invariant(collection);

    uassertStatusOK(collection_internal::insertDocument(
        opCtx, CollectionPtr(collection), InsertStatement(o), nullptr /* OpDebug */, false));
    wunit.commit();
}

void initializeCommandHooks(ServiceContext* serviceContext) {
    class MongodCommandInvocationHooks final : public CommandInvocationHooks {
    public:
        void onBeforeRun(OperationContext* opCtx,
                         const OpMsgRequest& request,
                         CommandInvocation* invocation) override {
            _nextHook.onBeforeRun(opCtx, request, invocation);
        }

        void onBeforeAsyncRun(std::shared_ptr<RequestExecutionContext> rec,
                              CommandInvocation* invocation) override {
            _nextHook.onBeforeAsyncRun(rec, invocation);
        }

        void onAfterRun(OperationContext* opCtx,
                        const OpMsgRequest& request,
                        CommandInvocation* invocation,
                        rpc::ReplyBuilderInterface* response) override {
            _nextHook.onAfterRun(opCtx, request, invocation, response);
            _onAfterRunImpl(opCtx);
        }

        void onAfterAsyncRun(std::shared_ptr<RequestExecutionContext> rec,
                             CommandInvocation* invocation) override {
            _nextHook.onAfterAsyncRun(rec, invocation);
            _onAfterRunImpl(rec->getOpCtx());
        }

    private:
        void _onAfterRunImpl(OperationContext* opCtx) const {
            MirrorMaestro::tryMirrorRequest(opCtx);
            MirrorMaestro::onReceiveMirroredRead(opCtx);
        }

        transport::IngressHandshakeMetricsCommandHooks _nextHook{};
    };

    CommandInvocationHooks::set(serviceContext, std::make_unique<MongodCommandInvocationHooks>());
}

void registerPrimaryOnlyServices(ServiceContext* serviceContext) {
    auto registry = repl::PrimaryOnlyServiceRegistry::get(serviceContext);

    std::vector<std::unique_ptr<repl::PrimaryOnlyService>> services;

    if (serverGlobalParams.clusterRole.has(ClusterRole::ConfigServer)) {
        services.push_back(std::make_unique<ReshardingCoordinatorService>(serviceContext));
        services.push_back(std::make_unique<ConfigsvrCoordinatorService>(serviceContext));
    }

    if (serverGlobalParams.clusterRole.has(ClusterRole::ShardServer)) {
        services.push_back(std::make_unique<RenameCollectionParticipantService>(serviceContext));
        services.push_back(std::make_unique<ShardingDDLCoordinatorService>(serviceContext));
        services.push_back(std::make_unique<ReshardingDonorService>(serviceContext));
        services.push_back(std::make_unique<ReshardingRecipientService>(serviceContext));
        if (getGlobalReplSettings().isServerless()) {
            services.push_back(std::make_unique<TenantMigrationDonorService>(serviceContext));
            services.push_back(
                std::make_unique<repl::TenantMigrationRecipientService>(serviceContext));
            services.push_back(std::make_unique<repl::ShardMergeRecipientService>(serviceContext));
        }
    }

    if (serverGlobalParams.clusterRole.has(ClusterRole::None)) {
        if (getGlobalReplSettings().isServerless()) {
            services.push_back(std::make_unique<TenantMigrationDonorService>(serviceContext));
            services.push_back(
                std::make_unique<repl::TenantMigrationRecipientService>(serviceContext));
            services.push_back(std::make_unique<ShardSplitDonorService>(serviceContext));
            services.push_back(std::make_unique<repl::ShardMergeRecipientService>(serviceContext));
        }
    }

    if (change_stream_serverless_helpers::canInitializeServices()) {
        services.push_back(
            std::make_unique<SetChangeStreamStateCoordinatorService>(serviceContext));
    }

    for (auto& service : services) {
        registry->registerService(std::move(service));
    }
}

MONGO_FAIL_POINT_DEFINE(shutdownAtStartup);

void logStartupTimeElapsedStatistics(ServiceContext* serviceContext,
                                     Date_t beginInitAndListen,
                                     BSONObjBuilder* startupTimeElapsedBuilder,
                                     BSONObjBuilder* startupInfoBuilder,
                                     StorageEngine::LastShutdownState lastShutdownState) {
    mongo::Milliseconds elapsedInitAndListen =
        serviceContext->getFastClockSource()->now() - beginInitAndListen;
    startupTimeElapsedBuilder->append("_initAndListen total elapsed time",
                                      elapsedInitAndListen.toString());
    startupInfoBuilder->append("Startup from clean shutdown?",
                               lastShutdownState == StorageEngine::LastShutdownState::kClean);
    startupInfoBuilder->append("Statistics", startupTimeElapsedBuilder->obj());
    LOGV2_INFO(8423403,
               "initAndListen complete",
               "Summary of time elapsed"_attr = startupInfoBuilder->obj());
}

// Important:
// _initAndListen among its other tasks initializes the storage subsystem.
// File Copy Based Initial Sync will restart the storage subsystem and may need to repeat some
// of the initialization steps within.  If you add or change any of these steps, make sure
// any necessary changes are also made to File Copy Based Initial Sync.
ExitCode _initAndListen(ServiceContext* serviceContext, int listenPort) {
    Client::initThread("initandlisten", serviceContext->getService(ClusterRole::ShardServer));

    // TODO(SERVER-74659): Please revisit if this thread could be made killable.
    {
        stdx::lock_guard<Client> lk(cc());
        cc().setSystemOperationUnkillableByStepdown(lk);
    }

    serviceContext->setFastClockSource(FastClockSourceFactory::create(Milliseconds(10)));

    BSONObjBuilder startupTimeElapsedBuilder;
    BSONObjBuilder startupInfoBuilder;

    Date_t beginInitAndListen = serviceContext->getFastClockSource()->now();

    DBDirectClientFactory::get(serviceContext).registerImplementation([](OperationContext* opCtx) {
        return std::unique_ptr<DBClientBase>(new DBDirectClient(opCtx));
    });

    const repl::ReplSettings& replSettings =
        repl::ReplicationCoordinator::get(serviceContext)->getSettings();

    {
        ProcessId pid = ProcessId::getCurrent();
        const bool is32bit = sizeof(int*) == 4;
        LOGV2(4615611,
              "MongoDB starting",
              "pid"_attr = pid.toNative(),
              "port"_attr = serverGlobalParams.port,
              "dbPath"_attr = boost::filesystem::path(storageGlobalParams.dbpath).generic_string(),
              "architecture"_attr = (is32bit ? "32-bit" : "64-bit"),
              "host"_attr = getHostNameCached());
    }

    if (kDebugBuild)
        LOGV2(20533, "DEBUG build (which is slower)");

#if defined(_WIN32)
    VersionInfoInterface::instance().logTargetMinOS();
#endif

    logProcessDetails(nullptr);

    initializeCommandHooks(serviceContext);

    serviceContext->getService(ClusterRole::ShardServer)
        ->setServiceEntryPoint(std::make_unique<ServiceEntryPointMongod>());

    // Set up the periodic runner for background job execution. This is required to be running
    // before both the storage engine or the transport layer are initialized.
    auto runner = makePeriodicRunner(serviceContext);
    serviceContext->setPeriodicRunner(std::move(runner));

    // When starting the server with --queryableBackupMode or --recoverFromOplogAsStandalone, we are
    // in read-only mode and don't allow user-originating operations to perform writes
    if (storageGlobalParams.queryableBackupMode ||
        repl::ReplSettings::shouldRecoverFromOplogAsStandalone()) {
        serviceContext->disallowUserWrites();
    }

#ifdef MONGO_CONFIG_SSL
    OCSPManager::start(serviceContext);
    CertificateExpirationMonitor::get()->start(serviceContext);
#endif

    if (!storageGlobalParams.repair) {
        TimeElapsedBuilderScopedTimer scopedTimer(serviceContext->getFastClockSource(),
                                                  "Transport layer setup",
                                                  &startupTimeElapsedBuilder);
        auto tl = makeTransportLayer(serviceContext);
        if (auto res = tl->setup(); !res.isOK()) {
            LOGV2_ERROR(20568, "Error setting up listener", "error"_attr = res);
            return ExitCode::netError;
        }
        serviceContext->setTransportLayerManager(std::move(tl));
    }

    FlowControl::set(serviceContext,
                     std::make_unique<FlowControl>(
                         serviceContext, repl::ReplicationCoordinator::get(serviceContext)));

    // If a crash occurred during file-copy based initial sync, we may need to finish or clean up.
    {
        TimeElapsedBuilderScopedTimer scopedTimer(serviceContext->getFastClockSource(),
                                                  "Run initial syncer crash recovery",
                                                  &startupTimeElapsedBuilder);
        repl::InitialSyncerFactory::get(serviceContext)->runCrashRecovery();
    }

    // Creating the operation context before initializing the storage engine allows the storage
    // engine initialization to make use of the lock manager. As the storage engine is not yet
    // initialized, a noop recovery unit is used until the initialization is complete.
    auto startupOpCtx = serviceContext->makeOperationContext(&cc());

<<<<<<< HEAD
    auto lastShutdownState = [&startupOpCtx]() {
        try {
            return initializeStorageEngine(startupOpCtx.get(), StorageEngineInitFlags{});
        } catch (const MasterKeyRotationCompleted&) {
            exitCleanly(ExitCode::clean);
        } catch (const encryption::Error& e) {
            LOGV2_FATAL_OPTIONS(
                29120,
                logv2::LogOptions(logv2::LogComponent::kStorage, logv2::FatalMode::kContinue),
                "Data-at-Rest Encryption Error",
                "error"_attr = e);
            exitCleanly(ExitCode::perconaDataAtRestEncryptionError);
        }
        throw;  // suppress the `control reaches end of non-void function` warning
    }();
=======
    auto lastShutdownState = initializeStorageEngine(
        startupOpCtx.get(), StorageEngineInitFlags{}, &startupTimeElapsedBuilder);
>>>>>>> 4f516286
    StorageControl::startStorageControls(serviceContext);

    ScopeGuard logStartupStats([serviceContext,
                                beginInitAndListen,
                                &startupTimeElapsedBuilder,
                                &startupInfoBuilder,
                                lastShutdownState] {
        logStartupTimeElapsedStatistics(serviceContext,
                                        beginInitAndListen,
                                        &startupTimeElapsedBuilder,
                                        &startupInfoBuilder,
                                        lastShutdownState);
    });

#ifdef MONGO_CONFIG_WIREDTIGER_ENABLED
    if (EncryptionHooks::get(serviceContext)->restartRequired()) {
        exitCleanly(ExitCode::clean);
    }
#endif

    // Warn if we detect configurations for multiple registered storage engines in the same
    // configuration file/environment.
    if (serverGlobalParams.parsedOpts.hasField("storage")) {
        BSONElement storageElement = serverGlobalParams.parsedOpts.getField("storage");
        invariant(storageElement.isABSONObj());
        for (auto&& e : storageElement.Obj()) {
            // Ignore if field name under "storage" matches current storage engine.
            if (storageGlobalParams.engine == e.fieldName()) {
                continue;
            }

            // Warn if field name matches non-active registered storage engine.
            if (isRegisteredStorageEngine(serviceContext, e.fieldName())) {
                LOGV2_WARNING(20566,
                              "Detected configuration for non-active storage engine",
                              "fieldName"_attr = e.fieldName(),
                              "storageEngine"_attr = storageGlobalParams.engine);
            }
        }
    }

    // Disallow running a storage engine that doesn't support capped collections with --profile
    if (!serviceContext->getStorageEngine()->supportsCappedCollections() &&
        serverGlobalParams.defaultProfile != 0) {
        LOGV2_ERROR(20534,
                    "Running the selected storage engine with profiling is not supported",
                    "storageEngine"_attr = storageGlobalParams.engine);
        exitCleanly(ExitCode::badOptions);
    }

    if (storageGlobalParams.repair && replSettings.isReplSet()) {
        LOGV2_ERROR(5019200,
                    "Cannot specify both repair and replSet at the same time (remove --replSet to "
                    "be able to --repair)");
        exitCleanly(ExitCode::badOptions);
    }

    logMongodStartupWarnings(storageGlobalParams, serverGlobalParams, serviceContext);

    {
        std::stringstream ss;
        ss << endl;
        ss << "*********************************************************************" << endl;
        ss << " ERROR: dbpath (" << storageGlobalParams.dbpath << ") does not exist." << endl;
        ss << " Create this directory or give existing directory in --dbpath." << endl;
        ss << " See http://dochub.mongodb.org/core/startingandstoppingmongo" << endl;
        ss << "*********************************************************************" << endl;
        uassert(10296, ss.str().c_str(), boost::filesystem::exists(storageGlobalParams.dbpath));
    }

    startWatchdog(serviceContext);

    try {
        startup_recovery::repairAndRecoverDatabases(
            startupOpCtx.get(), lastShutdownState, &startupTimeElapsedBuilder);
    } catch (const ExceptionFor<ErrorCodes::MustDowngrade>& error) {
        LOGV2_FATAL_OPTIONS(
            20573,
            logv2::LogOptions(logv2::LogComponent::kControl, logv2::FatalMode::kContinue),
            "Wrong mongod version",
            "error"_attr = error.toStatus().reason());
        exitCleanly(ExitCode::needDowngrade);
    }

    // If we are on standalone, load cluster parameters from disk. If we are replicated, this is not
    // a concern as the cluster parameter initializer runs automatically.
    auto replCoord = repl::ReplicationCoordinator::get(startupOpCtx.get());
    invariant(replCoord);
    if (!replCoord->getSettings().isReplSet()) {
        TimeElapsedBuilderScopedTimer scopedTimer(
            serviceContext->getFastClockSource(),
            "Load cluster parameters from disk for a standalone",
            &startupTimeElapsedBuilder);
        ClusterServerParameterInitializer::synchronizeAllParametersFromDisk(startupOpCtx.get());
    }

    // Ensure FCV document exists and is initialized in-memory. Fatally asserts if there is an
    // error.
    FeatureCompatibilityVersion::fassertInitializedAfterStartup(startupOpCtx.get());

    // TODO (SERVER-74847): Remove this function call once we remove testing around downgrading from
    // latest to last continuous.
    if (!mongo::repl::disableTransitionFromLatestToLastContinuous) {
        FeatureCompatibilityVersion::addTransitionFromLatestToLastContinuous();
    }

    if (gFlowControlEnabled.load()) {
        LOGV2(20536, "Flow Control is enabled on this deployment");
    }

    {
        Lock::GlobalWrite globalLk(startupOpCtx.get());
        DurableHistoryRegistry::get(serviceContext)->reconcilePins(startupOpCtx.get());
    }

    // Notify the storage engine that startup is completed before repair exits below, as repair sets
    // the upgrade flag to true.
    auto storageEngine = serviceContext->getStorageEngine();
    invariant(storageEngine);
    storageEngine->notifyStartupComplete();

    BackupCursorHooks::initialize(serviceContext);

    startMongoDFTDC(serviceContext);

    if (mongodGlobalParams.scriptingEnabled) {
        uassert(ErrorCodes::InvalidOptions,
                "Scripting engine not supported in the serverless environment",
                !gMultitenancySupport);
        ScriptEngine::setup();
    }

    const auto isStandalone =
        !repl::ReplicationCoordinator::get(serviceContext)->getSettings().isReplSet();

    if (storageGlobalParams.repair) {
        // Change stream collections can exist, even on a standalone, provided the standalone used
        // to be part of a replica set. Ensure the change stream collections on startup contain
        // consistent data.
        //
        // This is here because repair will shutdown the node as it implies --upgrade as well. The
        // branch below will exit the server.
        startup_recovery::recoverChangeStreamCollections(
            startupOpCtx.get(), isStandalone, lastShutdownState);
    }

    if (storageGlobalParams.upgrade) {
        LOGV2(20537, "Finished checking dbs");
        exitCleanly(ExitCode::clean);
    }

    // Start up health log writer thread.
    HealthLogInterface::set(serviceContext, std::make_unique<HealthLog>());
    HealthLogInterface::get(startupOpCtx.get())->startup();

    auto const globalLDAPManager = LDAPManager::get(serviceContext);
    if (globalLDAPManager) {
        globalLDAPManager->start_threads();
    }

    auto const globalAuthzManager = AuthorizationManager::get(serviceContext);
    {
        TimeElapsedBuilderScopedTimer scopedTimer(serviceContext->getFastClockSource(),
                                                  "Build user and roles graph",
                                                  &startupTimeElapsedBuilder);
        uassertStatusOK(globalAuthzManager->initialize(startupOpCtx.get()));
    }

    if (audit::initializeManager) {
        audit::initializeManager(startupOpCtx.get());
    }

    // This is for security on certain platforms (nonce generation)
    srand((unsigned)(curTimeMicros64()) ^ (unsigned(uintptr_t(&startupOpCtx))));  // NOLINT

    if (globalAuthzManager->shouldValidateAuthSchemaOnStartup()) {
        Status status = verifySystemIndexes(startupOpCtx.get(), &startupTimeElapsedBuilder);
        if (!status.isOK()) {
            LOGV2_WARNING(20538, "Unable to verify system indexes", "error"_attr = redact(status));
            if (status == ErrorCodes::AuthSchemaIncompatible) {
                exitCleanly(ExitCode::needUpgrade);
            } else if (status == ErrorCodes::NotWritablePrimary) {
                // Try creating the indexes if we become primary.  If we do not become primary,
                // the master will create the indexes and we will replicate them.
            } else {
                quickExit(ExitCode::fail);
            }
        }

        // SERVER-14090: Verify that auth schema version is schemaVersion26Final.
        int foundSchemaVersion;
        status =
            globalAuthzManager->getAuthorizationVersion(startupOpCtx.get(), &foundSchemaVersion);
        if (!status.isOK()) {
            LOGV2_ERROR(20539,
                        "Failed to verify auth schema version",
                        "minSchemaVersion"_attr = AuthorizationManager::schemaVersion26Final,
                        "error"_attr = status);
            LOGV2(20540,
                  "To manually repair the 'authSchema' document in the admin.system.version "
                  "collection, start up with --setParameter "
                  "startupAuthSchemaValidation=false to disable validation");
            exitCleanly(ExitCode::needUpgrade);
        }

        if (foundSchemaVersion <= AuthorizationManager::schemaVersion26Final) {
            LOGV2_ERROR(
                20541,
                "This server is using MONGODB-CR, an authentication mechanism which has been "
                "removed from MongoDB 4.0. In order to upgrade the auth schema, first downgrade "
                "MongoDB binaries to version 3.6 and then run the authSchemaUpgrade command. See "
                "http://dochub.mongodb.org/core/3.0-upgrade-to-scram-sha-1");
            exitCleanly(ExitCode::needUpgrade);
        }
    } else if (globalAuthzManager->isAuthEnabled()) {
        LOGV2_ERROR(20569, "Auth must be disabled when starting without auth schema validation");
        exitCleanly(ExitCode::badOptions);
    } else {
        // If authSchemaValidation is disabled and server is running without auth,
        // warn the user and continue startup without authSchema metadata checks.
        LOGV2_WARNING_OPTIONS(
            20543,
            {logv2::LogTag::kStartupWarnings},
            "** WARNING: Startup auth schema validation checks are disabled for the database");
        LOGV2_WARNING_OPTIONS(
            20544,
            {logv2::LogTag::kStartupWarnings},
            "**          This mode should only be used to manually repair corrupted auth data");
    }

    {
        TimeElapsedBuilderScopedTimer scopedTimer(
            serviceContext->getFastClockSource(),
            "Set up the background thread pool responsible for "
            "waiting for opTimes to be majority committed",
            &startupTimeElapsedBuilder);
        WaitForMajorityService::get(serviceContext).startup(serviceContext);
    }

    if (!serverGlobalParams.clusterRole.has(ClusterRole::ConfigServer)) {
        // A config shard initializes sharding awareness after setting up its config server state.

        // This function may take the global lock.
        initializeShardingAwarenessIfNeededAndLoadGlobalSettings(startupOpCtx.get(),
                                                                 &startupTimeElapsedBuilder);
    }

    try {
        if ((serverGlobalParams.clusterRole.has(ClusterRole::ConfigServer) ||
             serverGlobalParams.clusterRole.has(ClusterRole::None)) &&
            replSettings.isReplSet()) {
            ReadWriteConcernDefaults::get(startupOpCtx.get()->getServiceContext())
                .refreshIfNecessary(startupOpCtx.get());
        }
    } catch (const DBException& ex) {
        LOGV2_WARNING(20567,
                      "Error loading read and write concern defaults at startup",
                      "error"_attr = redact(ex));
    }
    readWriteConcernDefaultsMongodStartupChecks(startupOpCtx.get());

    // Perform replication recovery for queryable backup mode if needed.
    if (storageGlobalParams.queryableBackupMode) {
        uassert(ErrorCodes::BadValue,
                str::stream() << "Cannot specify both queryableBackupMode and "
                              << "recoverFromOplogAsStandalone at the same time",
                !replSettings.shouldRecoverFromOplogAsStandalone());
        uassert(
            ErrorCodes::BadValue,
            str::stream()
                << "Cannot take an unstable checkpoint on shutdown while using queryableBackupMode",
            !gTakeUnstableCheckpointOnShutdown);
        uassert(5576603,
                str::stream() << "Cannot specify both queryableBackupMode and "
                              << "startupRecoveryForRestore at the same time",
                !repl::startupRecoveryForRestore);

        uassert(ErrorCodes::BadValue,
                str::stream() << "Cannot use queryableBackupMode in a replica set",
                !replCoord->getSettings().isReplSet());
        TimeElapsedBuilderScopedTimer scopedTimer(
            serviceContext->getFastClockSource(),
            "Start up the replication coordinator for queryable backup mode",
            &startupTimeElapsedBuilder);
        replCoord->startup(startupOpCtx.get(), lastShutdownState);
    }

    MirrorMaestro::init(serviceContext);

    if (!storageGlobalParams.queryableBackupMode) {
        if (storageEngine->supportsCappedCollections()) {
            logStartup(startupOpCtx.get());
        }

        if (serverGlobalParams.clusterRole.has(ClusterRole::ConfigServer)) {
            {
                TimeElapsedBuilderScopedTimer scopedTimer(
                    serviceContext->getFastClockSource(),
                    "Initialize the sharding components for a config server",
                    &startupTimeElapsedBuilder);
                initializeGlobalShardingStateForConfigServerIfNeeded(startupOpCtx.get());
            }

            // This function may take the global lock.
            initializeShardingAwarenessIfNeededAndLoadGlobalSettings(startupOpCtx.get(),
                                                                     &startupTimeElapsedBuilder);

            // Sharding is always ready when there is at least one shard at startup (either the
            // config shard or a dedicated shard server).
            ShardingReady::get(startupOpCtx.get())->setIsReadyIfShardExists(startupOpCtx.get());
        } else {
            // On a dedicated shard server, ShardingReady is always set because there is guaranteed
            // to be at least one shard in the sharded cluster (either the config shard or a
            // dedicated shard server).
            ShardingReady::get(startupOpCtx.get())->setIsReady();
        }

        if (replSettings.isReplSet() &&
            (serverGlobalParams.clusterRole.has(ClusterRole::None) ||
             !Grid::get(startupOpCtx.get())->isShardingInitialized())) {
            // If this is a mongod in a standalone replica set or a shardsvr replica set that has
            // not initialized its sharding identity, start up the cluster time keys manager with a
            // local/direct keys client. The keys client must use local read concern if the storage
            // engine can't support majority read concern. If this is a mongod in a configsvr or
            // shardsvr replica set that has initialized its sharding identity, the keys manager is
            // by design initialized separately with a sharded keys client when the sharding state
            // is initialized.
            TimeElapsedBuilderScopedTimer scopedTimer(
                serviceContext->getFastClockSource(),
                "Start up cluster time keys manager with a local/direct keys client",
                &startupTimeElapsedBuilder);
            auto keysClientMustUseLocalReads =
                !serviceContext->getStorageEngine()->supportsReadConcernMajority();
            auto keysCollectionClient =
                std::make_unique<KeysCollectionClientDirect>(keysClientMustUseLocalReads);
            auto keyManager = std::make_shared<KeysCollectionManager>(
                KeysCollectionManager::kKeyManagerPurposeString,
                std::move(keysCollectionClient),
                Seconds(KeysRotationIntervalSec));
            keyManager->startMonitoring(startupOpCtx->getServiceContext());

            LogicalTimeValidator::set(startupOpCtx->getServiceContext(),
                                      std::make_unique<LogicalTimeValidator>(keyManager));
        }

        if (replSettings.isReplSet() && serverGlobalParams.clusterRole.has(ClusterRole::None)) {
            ReplicaSetNodeProcessInterface::getReplicaSetNodeExecutor(serviceContext)->startup();
        }

        {
            TimeElapsedBuilderScopedTimer scopedTimer(serviceContext->getFastClockSource(),
                                                      "Start up the replication coordinator",
                                                      &startupTimeElapsedBuilder);
            replCoord->startup(startupOpCtx.get(), lastShutdownState);
        }

        // 'getOldestActiveTimestamp', which is called in the background by the checkpoint thread,
        // requires a read on 'config.transactions' at the stableTimestamp. If this read occurs
        // while applying prepared transactions at the end of replication recovery, it's possible to
        // prepare a transaction at timestamp earlier than the stableTimestamp. This will result in
        // a WiredTiger invariant. Register the callback after the call to 'startup' to ensure we've
        // finished applying prepared transactions.
        if (replCoord->getSettings().isReplSet()) {
            storageEngine->setOldestActiveTransactionTimestampCallback(
                TransactionParticipant::getOldestActiveTimestamp);
        }

        if (getReplSetMemberInStandaloneMode(serviceContext)) {
            LOGV2_WARNING_OPTIONS(
                20547,
                {logv2::LogTag::kStartupWarnings},
                "Document(s) exist in 'system.replset', but started without --replSet. Database "
                "contents may appear inconsistent with the writes that were visible when this node "
                "was running as part of a replica set. Restart with --replSet unless you are doing "
                "maintenance and no other clients are connected. The TTL collection monitor will "
                "not start because of this. For more info see "
                "http://dochub.mongodb.org/core/ttlcollections");

            if (gAllowUnsafeUntimestampedWrites &&
                !repl::ReplSettings::shouldRecoverFromOplogAsStandalone()) {
                LOGV2_WARNING_OPTIONS(
                    7692300,
                    {logv2::LogTag::kStartupWarnings},
                    "Replica set member is in standalone mode. Performing any writes will result "
                    "in them being untimestamped. If a write is to an existing document, the "
                    "document's history will be overwritten with the new value since the beginning "
                    "of time. This can break snapshot isolation within the storage engine.");
            }
        } else {
            startTTLMonitor(serviceContext);
        }

        if (replSettings.isReplSet() || !gInternalValidateFeaturesAsPrimary) {
            serverGlobalParams.validateFeaturesAsPrimary.store(false);
        }

        if (replSettings.isReplSet()) {
            TimeElapsedBuilderScopedTimer scopedTimer(serviceContext->getFastClockSource(),
                                                      "Create an oplog view for tenant migrations",
                                                      &startupTimeElapsedBuilder);
            Lock::GlobalWrite lk(startupOpCtx.get());
            OldClientContext ctx(startupOpCtx.get(), NamespaceString::kRsOplogNamespace);
            tenant_migration_util::createOplogViewForTenantMigrations(startupOpCtx.get(), ctx.db());
        }

        storageEngine->startTimestampMonitor();

        startFLECrud(serviceContext);

        DiskSpaceMonitor::start(serviceContext);
        auto diskMonitor = DiskSpaceMonitor::get(serviceContext);
        diskMonitor->registerAction(
            IndexBuildsCoordinator::get(serviceContext)->makeKillIndexBuildOnLowDiskSpaceAction());
    }

    startClientCursorMonitor();

#ifdef PERCONA_AUDIT_ENABLED
    // start audit log flusher thread only if destination is file
    if (auditOptions.destination == "file") {
        if (storageGlobalParams.engine == "wiredTiger")
            startAuditLogFlusher();
        else
            startAuditLogFlusherWithFsync();
    }
#endif

    PeriodicTask::startRunningPeriodicTasks();

    SessionKiller::set(serviceContext,
                       std::make_shared<SessionKiller>(serviceContext, killSessionsLocal));

    // Start up a background task to periodically check for and kill expired transactions; and a
    // background task to periodically check for and decrease cache pressure by decreasing the
    // target size setting for the storage engine's window of available snapshots.
    //
    // Only do this on storage engines supporting snapshot reads, which hold resources we wish to
    // release periodically in order to avoid storage cache pressure build up.
    if (storageEngine->supportsReadConcernSnapshot()) {
        try {
            PeriodicThreadToAbortExpiredTransactions::get(serviceContext)->start();
        } catch (ExceptionFor<ErrorCodes::PeriodicJobIsStopped>&) {
            LOGV2_WARNING(4747501, "Not starting periodic jobs as shutdown is in progress");
            // Shutdown has already started before initialization is complete. Wait for the
            // shutdown task to complete and return.

            logStartupStats.dismiss();
            logStartupTimeElapsedStatistics(serviceContext,
                                            beginInitAndListen,
                                            &startupTimeElapsedBuilder,
                                            &startupInfoBuilder,
                                            lastShutdownState);

            MONGO_IDLE_THREAD_BLOCK;
            return waitForShutdown();
        }
    }

    // Change stream collections can exist, even on a standalone, provided the standalone used to be
    // part of a replica set. Ensure the change stream collections on startup contain consistent
    // data.
    {
        TimeElapsedBuilderScopedTimer scopedTimer(
            serviceContext->getFastClockSource(),
            "Ensure the change stream collections on startup contain consistent data",
            &startupTimeElapsedBuilder);
        startup_recovery::recoverChangeStreamCollections(
            startupOpCtx.get(), isStandalone, lastShutdownState);
    }

    // If not in standalone mode, start background tasks to:
    //  * Periodically remove expired pre-images from the 'system.preimages'
    //  * Periodically remove expired documents from change collections
    if (!isStandalone) {
        if (!gPreImageRemoverDisabled) {
            startChangeStreamExpiredPreImagesRemover(serviceContext);
        }
        if (!gChangeCollectionRemoverDisabled) {
            startChangeCollectionExpiredDocumentsRemover(serviceContext);
        }
    }

    if (computeModeEnabled) {
        if (!isStandalone || !serverGlobalParams.clusterRole.has(ClusterRole::None)) {
            LOGV2_ERROR(6968200, "'enableComputeMode' can be used only in standalone server");
            exitCleanly(ExitCode::badOptions);
        }
        if (externalPipeDir != "" && externalPipeDir.find("..") != std::string::npos) {
            LOGV2_ERROR(7001102, "'externalPipeDir' must not have '..'");
            exitCleanly(ExitCode::badOptions);
        }

        LOGV2_WARNING_OPTIONS(
            6968201,
            {logv2::LogTag::kStartupWarnings},
            "There could be security risks in using 'enableComputeMode'. It is recommended to use "
            "this mode under an isolated environment and execute the server under a user with "
            "restricted access permissions");
    } else {
        if (externalPipeDir != "") {
            LOGV2_WARNING_OPTIONS(
                7001103,
                {logv2::LogTag::kStartupWarnings},
                "'externalPipeDir' is effective only when enableComputeMode=true");
        }
    }

    // Set up the logical session cache
    LogicalSessionCacheServer kind = LogicalSessionCacheServer::kStandalone;
    if (serverGlobalParams.clusterRole.has(ClusterRole::ConfigServer)) {
        kind = LogicalSessionCacheServer::kConfigServer;
    } else if (serverGlobalParams.clusterRole.has(ClusterRole::ShardServer)) {
        kind = LogicalSessionCacheServer::kSharded;
    } else if (replSettings.isReplSet()) {
        kind = LogicalSessionCacheServer::kReplicaSet;
    }

    LogicalSessionCache::set(serviceContext, makeLogicalSessionCacheD(kind));

    if (analyze_shard_key::supportsSamplingQueries(serviceContext) &&
        serverGlobalParams.clusterRole.has(ClusterRole::None)) {
        analyze_shard_key::QueryAnalysisSampler::get(serviceContext).onStartup();
    }

    auto cacheLoader = std::make_unique<stats::StatsCacheLoaderImpl>();
    auto catalog = std::make_unique<stats::StatsCatalog>(serviceContext, std::move(cacheLoader));
    stats::StatsCatalog::set(serviceContext, std::move(catalog));

    // Startup options are written to the audit log at the end of startup so that cluster server
    // parameters are guaranteed to have been initialized from disk at this point.
    {
        TimeElapsedBuilderScopedTimer scopedTimer(serviceContext->getFastClockSource(),
                                                  "Write startup options to the audit log",
                                                  &startupTimeElapsedBuilder);
        audit::logStartupOptions(Client::getCurrent(), serverGlobalParams.parsedOpts);
    }

    // MessageServer::run will return when exit code closes its socket and we don't need the
    // operation context anymore
    startupOpCtx.reset();

    transport::ServiceExecutor::startupAll(serviceContext);

    if (!storageGlobalParams.repair) {
        TimeElapsedBuilderScopedTimer scopedTimer(serviceContext->getFastClockSource(),
                                                  "Start transport layer",
                                                  &startupTimeElapsedBuilder);
        if (auto start = serviceContext->getTransportLayerManager()->start(); !start.isOK()) {
            LOGV2_ERROR(20572, "Error starting listener", "error"_attr = start);
            return ExitCode::netError;
        }
    }

    if (!initialize_server_global_state::writePidFile()) {
        quickExit(ExitCode::fail);
    }

    serviceContext->notifyStartupComplete();

#ifndef _WIN32
    initialize_server_global_state::signalForkSuccess();
#else
    if (ntservice::shouldStartService()) {
        ntservice::reportStatus(SERVICE_RUNNING);
        LOGV2(20555, "Service running");
    }
#endif

    if (MONGO_unlikely(shutdownAtStartup.shouldFail())) {
        LOGV2(20556, "Starting clean exit via failpoint");
        exitCleanly(ExitCode::clean);
    }

    if (storageGlobalParams.magicRestore) {
        TimeElapsedBuilderScopedTimer scopedTimer(
            serviceContext->getFastClockSource(), "Magic restore", &startupTimeElapsedBuilder);
        if (getMagicRestoreMain() == nullptr) {
            LOGV2_FATAL_NOTRACE(7180701, "--magicRestore cannot be used with a community build");
        }
        return getMagicRestoreMain()(serviceContext);
    }

    logStartupStats.dismiss();
    logStartupTimeElapsedStatistics(serviceContext,
                                    beginInitAndListen,
                                    &startupTimeElapsedBuilder,
                                    &startupInfoBuilder,
                                    lastShutdownState);

    MONGO_IDLE_THREAD_BLOCK;
    return waitForShutdown();
}

ExitCode initAndListen(ServiceContext* service, int listenPort) {
    try {
        return _initAndListen(service, listenPort);
    } catch (DBException& e) {
        LOGV2_ERROR(
            20557, "DBException in initAndListen, terminating", "error"_attr = e.toString());
        return ExitCode::uncaught;
    } catch (std::exception& e) {
        LOGV2_ERROR(20558, "std::exception in initAndListen, terminating", "error"_attr = e.what());
        return ExitCode::uncaught;
    } catch (int& n) {
        LOGV2_ERROR(20559, "Exception in initAndListen, terminating", "reason"_attr = n);
        return ExitCode::uncaught;
    } catch (...) {
        LOGV2_ERROR(20560, "Exception in initAndListen, terminating");
        return ExitCode::uncaught;
    }
}

#if defined(_WIN32)
ExitCode initService() {
    return initAndListen(getGlobalServiceContext(), serverGlobalParams.port);
}
#endif

MONGO_INITIALIZER_GENERAL(ForkServer, ("EndStartupOptionHandling"), ("default"))
(InitializerContext* context) {
    initialize_server_global_state::forkServerOrDie();
}

#ifdef __linux__
/**
 * Read the pid file from the dbpath for the process ID used by this instance of the server.
 * Use that process number to kill the running server.
 *
 * Equivalent to: `kill -SIGTERM $(cat $DBPATH/mongod.lock)`
 *
 * Performs additional checks to make sure the PID as read is reasonable (>= 1)
 * and can be found in the /proc filesystem.
 */
Status shutdownProcessByDBPathPidFile(const std::string& dbpath) {
    auto pidfile = (boost::filesystem::path(dbpath) / kLockFileBasename.toString()).string();
    if (!boost::filesystem::exists(pidfile)) {
        return {ErrorCodes::OperationFailed,
                str::stream() << "There doesn't seem to be a server running with dbpath: "
                              << dbpath};
    }

    pid_t pid;
    try {
        std::ifstream f(pidfile.c_str());
        f >> pid;
    } catch (const std::exception& ex) {
        return {ErrorCodes::OperationFailed,
                str::stream() << "Error reading pid from lock file [" << pidfile
                              << "]: " << ex.what()};
    }

    if (pid <= 0) {
        return {ErrorCodes::OperationFailed,
                str::stream() << "Invalid process ID '" << pid
                              << "' read from pidfile: " << pidfile};
    }

    std::string procPath = str::stream() << "/proc/" << pid;
    if (!boost::filesystem::exists(procPath)) {
        return {ErrorCodes::OperationFailed,
                str::stream() << "Process ID '" << pid << "' read from pidfile '" << pidfile
                              << "' does not appear to be running"};
    }

    std::cout << "Killing process with pid: " << pid << std::endl;
    int ret = kill(pid, SIGTERM);
    if (ret) {
        auto ec = lastSystemError();
        return {ErrorCodes::OperationFailed,
                str::stream() << "Failed to kill process: " << errorMessage(ec)};
    }

    // Wait for process to terminate.
    for (;;) {
        std::uintmax_t pidsize = boost::filesystem::file_size(pidfile);
        if (pidsize == 0) {
            // File empty.
            break;
        }
        if (pidsize == static_cast<decltype(pidsize)>(-1)) {
            // File does not exist.
            break;
        }
        sleepsecs(1);
    }

    return Status::OK();
}
#endif  // __linux__

/*
 * This function should contain the startup "actions" that we take based on the startup config.
 * It is intended to separate the actions from "storage" and "validation" of our startup
 * configuration.
 */
void startupConfigActions(const std::vector<std::string>& args) {
    // The "command" option is deprecated.  For backward compatibility, still support the "run"
    // and "dbppath" command.  The "run" command is the same as just running mongod, so just
    // falls through.
    if (moe::startupOptionsParsed.count("command")) {
        const auto command = moe::startupOptionsParsed["command"].as<std::vector<std::string>>();

        if (command[0].compare("dbpath") == 0) {
            std::cout << storageGlobalParams.dbpath << endl;
            quickExit(ExitCode::clean);
        }

        if (command[0].compare("run") != 0) {
            std::cout << "Invalid command: " << command[0] << endl;
            printMongodHelp(moe::startupOptions);
            quickExit(ExitCode::fail);
        }

        if (command.size() > 1) {
            std::cout << "Too many parameters to 'run' command" << endl;
            printMongodHelp(moe::startupOptions);
            quickExit(ExitCode::fail);
        }
    }

#ifdef _WIN32
    ntservice::configureService(initService,
                                moe::startupOptionsParsed,
                                defaultServiceStrings,
                                std::vector<std::string>(),
                                args);
#endif  // _WIN32

#ifdef __linux__
    if (moe::startupOptionsParsed.count("shutdown") &&
        moe::startupOptionsParsed["shutdown"].as<bool>() == true) {
        auto status = shutdownProcessByDBPathPidFile(storageGlobalParams.dbpath);
        if (!status.isOK()) {
            std::cerr << status.reason() << std::endl;
            quickExit(ExitCode::fail);
        }

        quickExit(ExitCode::clean);
    }
#endif
}

void setUpCollectionShardingState(ServiceContext* serviceContext) {
    if (serverGlobalParams.clusterRole.has(ClusterRole::ShardServer)) {
        CollectionShardingStateFactory::set(
            serviceContext, std::make_unique<CollectionShardingStateFactoryShard>(serviceContext));
    } else {
        CollectionShardingStateFactory::set(
            serviceContext,
            std::make_unique<CollectionShardingStateFactoryStandalone>(serviceContext));
    }
}

void setUpCatalog(ServiceContext* serviceContext) {
    DatabaseHolder::set(serviceContext, std::make_unique<DatabaseHolderImpl>());
    Collection::Factory::set(serviceContext, std::make_unique<CollectionImpl::FactoryImpl>());
}

auto makeReplicaSetNodeExecutor(ServiceContext* serviceContext) {
    ThreadPool::Options tpOptions;
    tpOptions.threadNamePrefix = "ReplNodeDbWorker-";
    tpOptions.poolName = "ReplNodeDbWorkerThreadPool";
    tpOptions.maxThreads = ThreadPool::Options::kUnlimited;
    tpOptions.onCreateThread = [serviceContext](const std::string& threadName) {
        Client::initThread(threadName.c_str(),
                           serviceContext->getService(ClusterRole::ShardServer));

        stdx::lock_guard<Client> lk(cc());
        cc().setSystemOperationUnkillableByStepdown(lk);
    };
    auto hookList = std::make_unique<rpc::EgressMetadataHookList>();
    hookList->addHook(std::make_unique<rpc::VectorClockMetadataHook>(serviceContext));
    hookList->addHook(std::make_unique<rpc::ClientMetadataPropagationEgressHook>());
    return std::make_unique<executor::ThreadPoolTaskExecutor>(
        std::make_unique<ThreadPool>(tpOptions),
        executor::makeNetworkInterface("ReplNodeDbWorkerNetwork", nullptr, std::move(hookList)));
}

auto makeReplicationExecutor(ServiceContext* serviceContext) {
    ThreadPool::Options tpOptions;
    tpOptions.threadNamePrefix = "ReplCoord-";
    tpOptions.poolName = "ReplCoordThreadPool";
    tpOptions.maxThreads = 50;
    tpOptions.onCreateThread = [serviceContext](const std::string& threadName) {
        Client::initThread(threadName.c_str(),
                           serviceContext->getService(ClusterRole::ShardServer));

        stdx::lock_guard<Client> lk(cc());
        cc().setSystemOperationUnkillableByStepdown(lk);
    };
    auto hookList = std::make_unique<rpc::EgressMetadataHookList>();
    hookList->addHook(std::make_unique<rpc::VectorClockMetadataHook>(serviceContext));
    return std::make_unique<executor::ThreadPoolTaskExecutor>(
        std::make_unique<ThreadPool>(tpOptions),
        executor::makeNetworkInterface("ReplNetwork", nullptr, std::move(hookList)));
}

void setUpReplication(ServiceContext* serviceContext) {
    repl::StorageInterface::set(serviceContext, std::make_unique<repl::StorageInterfaceImpl>());
    auto storageInterface = repl::StorageInterface::get(serviceContext);

    auto consistencyMarkers =
        std::make_unique<repl::ReplicationConsistencyMarkersImpl>(storageInterface);
    auto recovery =
        std::make_unique<repl::ReplicationRecoveryImpl>(storageInterface, consistencyMarkers.get());
    repl::ReplicationProcess::set(
        serviceContext,
        std::make_unique<repl::ReplicationProcess>(
            storageInterface, std::move(consistencyMarkers), std::move(recovery)));
    auto replicationProcess = repl::ReplicationProcess::get(serviceContext);

    repl::DropPendingCollectionReaper::set(
        serviceContext, std::make_unique<repl::DropPendingCollectionReaper>(storageInterface));
    auto dropPendingCollectionReaper = repl::DropPendingCollectionReaper::get(serviceContext);

    repl::TopologyCoordinator::Options topoCoordOptions;
    topoCoordOptions.maxSyncSourceLagSecs = Seconds(repl::maxSyncSourceLagSecs);
    topoCoordOptions.clusterRole = serverGlobalParams.clusterRole;

    auto replCoord = std::make_unique<repl::ReplicationCoordinatorImpl>(
        serviceContext,
        getGlobalReplSettings(),
        std::make_unique<repl::ReplicationCoordinatorExternalStateImpl>(
            serviceContext, dropPendingCollectionReaper, storageInterface, replicationProcess),
        makeReplicationExecutor(serviceContext),
        std::make_unique<repl::TopologyCoordinator>(topoCoordOptions),
        replicationProcess,
        storageInterface,
        SecureRandom().nextInt64());
    // Only create a ReplicaSetNodeExecutor if sharding is disabled and replication is enabled.
    // Note that sharding sets up its own executors for scheduling work to remote nodes.
    if (serverGlobalParams.clusterRole.has(ClusterRole::None) &&
        replCoord->getSettings().isReplSet()) {
        ReplicaSetNodeProcessInterface::setReplicaSetNodeExecutor(
            serviceContext, makeReplicaSetNodeExecutor(serviceContext));

        analyze_shard_key::QueryAnalysisClient::get(serviceContext)
            .setTaskExecutor(
                serviceContext,
                ReplicaSetNodeProcessInterface::getReplicaSetNodeExecutor(serviceContext));
    }

    repl::ReplicationCoordinator::set(serviceContext, std::move(replCoord));

    MongoDSessionCatalog::set(
        serviceContext,
        std::make_unique<MongoDSessionCatalog>(
            std::make_unique<MongoDSessionCatalogTransactionInterfaceImpl>()));

    IndexBuildsCoordinator::set(serviceContext, std::make_unique<IndexBuildsCoordinatorMongod>());

    // Register primary-only services here so that the services are started up when the replication
    // coordinator starts up.
    registerPrimaryOnlyServices(serviceContext);
}

void setUpObservers(ServiceContext* serviceContext) {
    auto opObserverRegistry = std::make_unique<OpObserverRegistry>();
    if (serverGlobalParams.clusterRole.has(ClusterRole::ShardServer)) {
        DurableHistoryRegistry::get(serviceContext)
            ->registerPin(std::make_unique<ReshardingHistoryHook>());
        opObserverRegistry->addObserver(std::make_unique<OpObserverImpl>(
            std::make_unique<OplogWriterTransactionProxy>(std::make_unique<OplogWriterImpl>())));
        opObserverRegistry->addObserver(std::make_unique<FindAndModifyImagesOpObserver>());
        opObserverRegistry->addObserver(std::make_unique<ChangeStreamPreImagesOpObserver>());
        opObserverRegistry->addObserver(std::make_unique<MigrationChunkClonerSourceOpObserver>());
        opObserverRegistry->addObserver(std::make_unique<ShardServerOpObserver>());
        opObserverRegistry->addObserver(std::make_unique<ReshardingOpObserver>());
        opObserverRegistry->addObserver(std::make_unique<UserWriteBlockModeOpObserver>());
        if (getGlobalReplSettings().isServerless()) {
            opObserverRegistry->addObserver(
                std::make_unique<repl::TenantMigrationDonorOpObserver>());
            opObserverRegistry->addObserver(
                std::make_unique<repl::TenantMigrationRecipientOpObserver>());
            opObserverRegistry->addObserver(std::make_unique<ShardSplitDonorOpObserver>());
            opObserverRegistry->addObserver(
                std::make_unique<repl::ShardMergeRecipientOpObserver>());
        }
        if (!gMultitenancySupport) {
            opObserverRegistry->addObserver(
                std::make_unique<analyze_shard_key::QueryAnalysisOpObserverShardSvr>());
        }
    }

    if (serverGlobalParams.clusterRole.has(ClusterRole::ConfigServer)) {
        opObserverRegistry->addObserver(std::make_unique<ConfigServerOpObserver>());
        opObserverRegistry->addObserver(std::make_unique<ReshardingOpObserver>());
        if (!gMultitenancySupport) {
            opObserverRegistry->addObserver(
                std::make_unique<analyze_shard_key::QueryAnalysisOpObserverConfigSvr>());
        }
    }

    if (serverGlobalParams.clusterRole.has(ClusterRole::None)) {
        opObserverRegistry->addObserver(
            std::make_unique<OpObserverImpl>(std::make_unique<OplogWriterImpl>()));
        opObserverRegistry->addObserver(std::make_unique<FindAndModifyImagesOpObserver>());
        opObserverRegistry->addObserver(std::make_unique<ChangeStreamPreImagesOpObserver>());
        opObserverRegistry->addObserver(std::make_unique<UserWriteBlockModeOpObserver>());
        if (getGlobalReplSettings().isServerless()) {
            opObserverRegistry->addObserver(
                std::make_unique<repl::TenantMigrationDonorOpObserver>());
            opObserverRegistry->addObserver(
                std::make_unique<repl::TenantMigrationRecipientOpObserver>());
            opObserverRegistry->addObserver(std::make_unique<ShardSplitDonorOpObserver>());
            opObserverRegistry->addObserver(
                std::make_unique<repl::ShardMergeRecipientOpObserver>());
        }

        auto replCoord = repl::ReplicationCoordinator::get(serviceContext);
        if (!gMultitenancySupport && replCoord && replCoord->getSettings().isReplSet()) {
            opObserverRegistry->addObserver(
                std::make_unique<analyze_shard_key::QueryAnalysisOpObserverRS>());
        }
    }

    opObserverRegistry->addObserver(std::make_unique<FallbackOpObserver>());
    opObserverRegistry->addObserver(std::make_unique<TimeSeriesOpObserver>());
    opObserverRegistry->addObserver(std::make_unique<AuthOpObserver>());
    opObserverRegistry->addObserver(
        std::make_unique<repl::PrimaryOnlyServiceOpObserver>(serviceContext));
    opObserverRegistry->addObserver(std::make_unique<FcvOpObserver>());
    opObserverRegistry->addObserver(std::make_unique<ClusterServerParameterOpObserver>());

    if (audit::opObserverRegistrar) {
        audit::opObserverRegistrar(opObserverRegistry.get());
    }

    serviceContext->setOpObserver(std::move(opObserverRegistry));
}

namespace {
ServiceContext::ConstructorActionRegisterer registerWireSpec{
    "RegisterWireSpec", [](ServiceContext* service) {
        // The featureCompatibilityVersion behavior defaults to the downgrade behavior while the
        // in-memory version is unset.
        WireSpec::Specification spec;
        spec.incomingInternalClient.minWireVersion = RELEASE_2_4_AND_BEFORE;
        spec.incomingInternalClient.maxWireVersion = LATEST_WIRE_VERSION;
        spec.outgoing.minWireVersion = SUPPORTS_OP_MSG;
        spec.outgoing.maxWireVersion = LATEST_WIRE_VERSION;
        spec.isInternalClient = true;

        WireSpec::getWireSpec(service).initialize(std::move(spec));
    }};
}

#ifdef MONGO_CONFIG_SSL
MONGO_INITIALIZER_GENERAL(setSSLManagerType, (), ("SSLManager"))
(InitializerContext* context) {
    isSSLServer = true;
}
#endif

struct ShutdownContext {
    ServiceContext::UniqueClient client;
    ServiceContext::UniqueOperationContext opCtx;
};

// Stash the ShutdownContext as a ServiceContext decoration. The main purpose of this is to keep the
// OperationContext alive until the process calls exit, to avoid releasing the global lock.
ServiceContext::Decoration<ShutdownContext> getShutdownContext =
    ServiceContext::declareDecoration<ShutdownContext>();

void logShutdownTimeElapsedStatistics(ServiceContext* serviceContext,
                                      Date_t beginShutdownTask,
                                      BSONObjBuilder* shutdownTimeElapsedBuilder,
                                      BSONObjBuilder* shutdownInfoBuilder) {
    mongo::Milliseconds elapsedInitAndListen =
        serviceContext->getFastClockSource()->now() - beginShutdownTask;
    shutdownTimeElapsedBuilder->append("shutdownTask total elapsed time",
                                       elapsedInitAndListen.toString());
    shutdownInfoBuilder->append("Statistics", shutdownTimeElapsedBuilder->obj());
    LOGV2_INFO(8423404,
               "shutdownTask complete",
               "Summary of time elapsed"_attr = shutdownInfoBuilder->obj());
}

// NOTE: This function may be called at any time after registerShutdownTask is called below. It
// must not depend on the prior execution of mongo initializers or the existence of threads.
void shutdownTask(const ShutdownTaskArgs& shutdownArgs) {
    Milliseconds shutdownTimeout;
    if (shutdownArgs.quiesceTime) {
        shutdownTimeout = *shutdownArgs.quiesceTime;
    } else {
        invariant(!shutdownArgs.isUserInitiated);
        shutdownTimeout = Milliseconds(repl::shutdownTimeoutMillisForSignaledShutdown.load());
    }

    if (MONGO_unlikely(hangBeforeShutdown.shouldFail())) {
        LOGV2(4944800, "Hanging before shutdown due to hangBeforeShutdown failpoint");
        hangBeforeShutdown.pauseWhileSet();
    }

    BSONObjBuilder shutdownTimeElapsedBuilder;
    BSONObjBuilder shutdownInfoBuilder;

    // Before doing anything else, ensure fsync is inactive or make it release its GlobalRead lock.
    {
        stdx::unique_lock<Latch> stateLock(fsyncStateMutex);
        if (globalFsyncLockThread) {
            globalFsyncLockThread->shutdown(stateLock);
        }
    }

    auto const serviceContext = getGlobalServiceContext();

    Date_t beginShutdownTask = serviceContext->getFastClockSource()->now();
    ScopeGuard logShutdownStats(
        [serviceContext, beginShutdownTask, &shutdownTimeElapsedBuilder, &shutdownInfoBuilder] {
            logShutdownTimeElapsedStatistics(serviceContext,
                                             beginShutdownTask,
                                             &shutdownTimeElapsedBuilder,
                                             &shutdownInfoBuilder);
        });

    // If we don't have shutdownArgs, we're shutting down from a signal, or other clean shutdown
    // path.
    //
    // In that case, do a default step down, still shutting down if stepDown fails.
    auto const replCoord = repl::ReplicationCoordinator::get(serviceContext);
    bool const defaultStepdownRequired = replCoord && !shutdownArgs.isUserInitiated;

    // The operation context used for shutdown must be created after starting terminal shutdown on
    // the replication coordinator. This is because terminal shutdown might involve waiting for all
    // opCtx's to be destroyed if FCBIS is swapping the storage engine.
    if (defaultStepdownRequired) {
        TimeElapsedBuilderScopedTimer scopedTimer(serviceContext->getFastClockSource(),
                                                  "Enter terminal shutdown",
                                                  &shutdownTimeElapsedBuilder);
        replCoord->enterTerminalShutdown();
    }

    // Store previous client, to be restored when function scope ends.
    ServiceContext::UniqueClient oldClient;
    if (Client::getCurrent()) {
        oldClient = Client::releaseCurrent();
    }
    Client::setCurrent(
        serviceContext->getService(ClusterRole::ShardServer)->makeClient("shutdownTask"));
    const auto client = Client::getCurrent();
    {
        stdx::lock_guard<Client> lk(*client);
        client->setSystemOperationUnkillableByStepdown(lk);
    }
    // The new client and opCtx are stashed in the ServiceContext, will survive past this
    // function and are never destructed. This is required to avoid releasing the global lock until
    // the process calls exit().
    ServiceContext::UniqueOperationContext uniqueOpCtx = client->makeOperationContext();
    auto const opCtx = uniqueOpCtx.get();

    ON_BLOCK_EXIT([&]() {
        auto& shutdownContext = getShutdownContext(client->getServiceContext());
        invariant(!shutdownContext.client.get());
        invariant(!shutdownContext.opCtx.get());

        shutdownContext.client = Client::releaseCurrent();
        shutdownContext.opCtx = std::move(uniqueOpCtx);

        if (oldClient) {
            Client::setCurrent(std::move(oldClient));
        }
    });

    if (defaultStepdownRequired) {
        TimeElapsedBuilderScopedTimer scopedTimer(
            serviceContext->getFastClockSource(),
            "Step down the replication coordinator for shutdown",
            &shutdownTimeElapsedBuilder);
        const auto forceShutdown = true;
        auto stepDownStartTime = opCtx->getServiceContext()->getPreciseClockSource()->now();
        // stepDown should never return an error during force shutdown.
        LOGV2_OPTIONS(4784900,
                      {LogComponent::kReplication},
                      "Stepping down the ReplicationCoordinator for shutdown",
                      "waitTime"_attr = shutdownTimeout);
        invariantStatusOK(stepDownForShutdown(opCtx, shutdownTimeout, forceShutdown));
        shutdownTimeout = std::max(
            Milliseconds::zero(),
            shutdownTimeout -
                (opCtx->getServiceContext()->getPreciseClockSource()->now() - stepDownStartTime));
    }

    {
        TimeElapsedBuilderScopedTimer scopedTimer(serviceContext->getFastClockSource(),
                                                  "Time spent in quiesce mode",
                                                  &shutdownTimeElapsedBuilder);
        if (auto replCoord = repl::ReplicationCoordinator::get(serviceContext);
            replCoord && replCoord->enterQuiesceModeIfSecondary(shutdownTimeout)) {
            if (MONGO_unlikely(hangDuringQuiesceMode.shouldFail())) {
                LOGV2_OPTIONS(4695101,
                              {LogComponent::kReplication},
                              "hangDuringQuiesceMode failpoint enabled");
                hangDuringQuiesceMode.pauseWhileSet(opCtx);
            }

            LOGV2_OPTIONS(4695102,
                          {LogComponent::kReplication},
                          "Entering quiesce mode for shutdown",
                          "quiesceTime"_attr = shutdownTimeout);
            opCtx->sleepFor(shutdownTimeout);
            LOGV2_OPTIONS(
                4695103, {LogComponent::kReplication}, "Exiting quiesce mode for shutdown");
        }
    }

    DiskSpaceMonitor::stop(serviceContext);

    {
        TimeElapsedBuilderScopedTimer scopedTimer(serviceContext->getFastClockSource(),
                                                  "Shut down FLE Crud subsystem",
                                                  &shutdownTimeElapsedBuilder);
        LOGV2_OPTIONS(6371601, {LogComponent::kDefault}, "Shutting down the FLE Crud thread pool");
        stopFLECrud();
    }

    {
        TimeElapsedBuilderScopedTimer scopedTimer(serviceContext->getFastClockSource(),
                                                  "Shut down MirrorMaestro",
                                                  &shutdownTimeElapsedBuilder);
        LOGV2_OPTIONS(4784901, {LogComponent::kCommand}, "Shutting down the MirrorMaestro");
        MirrorMaestro::shutdown(serviceContext);
    }

    {
        TimeElapsedBuilderScopedTimer scopedTimer(serviceContext->getFastClockSource(),
                                                  "Shut down WaitForMajorityService",
                                                  &shutdownTimeElapsedBuilder);
        LOGV2_OPTIONS(
            4784902, {LogComponent::kSharding}, "Shutting down the WaitForMajorityService");
        WaitForMajorityService::get(serviceContext).shutDown();
    }

    // Join the logical session cache before the transport layer.
    if (auto lsc = LogicalSessionCache::get(serviceContext)) {
        TimeElapsedBuilderScopedTimer scopedTimer(serviceContext->getFastClockSource(),
                                                  "Shut down the logical session cache",
                                                  &shutdownTimeElapsedBuilder);
        LOGV2(4784903, "Shutting down the LogicalSessionCache");
        lsc->joinOnShutDown();
    }

    if (analyze_shard_key::supportsSamplingQueries(serviceContext)) {
        TimeElapsedBuilderScopedTimer scopedTimer(serviceContext->getFastClockSource(),
                                                  "Shut down the Query Analysis Sampler",
                                                  &shutdownTimeElapsedBuilder);
        LOGV2_OPTIONS(7350601, {LogComponent::kDefault}, "Shutting down the QueryAnalysisSampler");
        analyze_shard_key::QueryAnalysisSampler::get(serviceContext).onShutdown();
    }

    // Shutdown the TransportLayer so that new connections aren't accepted
    if (auto tl = serviceContext->getTransportLayerManager()) {
        TimeElapsedBuilderScopedTimer scopedTimer(serviceContext->getFastClockSource(),
                                                  "Shut down the transport layer",
                                                  &shutdownTimeElapsedBuilder);
        LOGV2_OPTIONS(
            20562, {LogComponent::kNetwork}, "Shutdown: going to close listening sockets");
        tl->shutdown();
    }

    // Shut down the global dbclient pool so callers stop waiting for connections.
    {
        TimeElapsedBuilderScopedTimer scopedTimer(serviceContext->getFastClockSource(),
                                                  "Shut down the global connection pool",
                                                  &shutdownTimeElapsedBuilder);
        LOGV2_OPTIONS(
            4784905, {LogComponent::kNetwork}, "Shutting down the global connection pool");
        globalConnPool.shutdown();
    }

    // Inform Flow Control to stop gating writes on ticket admission. This must be done before the
    // Periodic Runner is shut down (see SERVER-41751).
    if (auto flowControlTicketholder = FlowControlTicketholder::get(serviceContext)) {
        TimeElapsedBuilderScopedTimer scopedTimer(serviceContext->getFastClockSource(),
                                                  "Shut down the flow control ticket holder",
                                                  &shutdownTimeElapsedBuilder);
        LOGV2(4784906, "Shutting down the FlowControlTicketholder");
        flowControlTicketholder->setInShutdown();
    }

    if (auto exec = ReplicaSetNodeProcessInterface::getReplicaSetNodeExecutor(serviceContext)) {
        TimeElapsedBuilderScopedTimer scopedTimer(serviceContext->getFastClockSource(),
                                                  "Shut down the replica set node executor",
                                                  &shutdownTimeElapsedBuilder);
        LOGV2_OPTIONS(
            4784907, {LogComponent::kReplication}, "Shutting down the replica set node executor");
        exec->shutdown();
        exec->join();
    }

    if (auto storageEngine = serviceContext->getStorageEngine()) {
        if (storageEngine->supportsReadConcernSnapshot()) {
            LOGV2(4784908, "Shutting down the PeriodicThreadToAbortExpiredTransactions");
            PeriodicThreadToAbortExpiredTransactions::get(serviceContext)->stop();
        }

        {
            stdx::lock_guard lg(*client);
            opCtx->setIsExecutingShutdown();
        }

        // This can wait a long time while we drain the secondary's apply queue, especially if
        // it is building an index.
        LOGV2_OPTIONS(
            4784909, {LogComponent::kReplication}, "Shutting down the ReplicationCoordinator");
        repl::ReplicationCoordinator::get(serviceContext)
            ->shutdown(opCtx, &shutdownTimeElapsedBuilder);

        // Terminate the index consistency check.
        if (serverGlobalParams.clusterRole.has(ClusterRole::ConfigServer)) {
            TimeElapsedBuilderScopedTimer scopedTimer(serviceContext->getFastClockSource(),
                                                      "Shut down the index consistency checker",
                                                      &shutdownTimeElapsedBuilder);
            LOGV2_OPTIONS(4784904,
                          {LogComponent::kSharding},
                          "Shutting down the PeriodicShardedIndexConsistencyChecker");
            PeriodicShardedIndexConsistencyChecker::get(serviceContext).onShutDown();
        }

        LOGV2_OPTIONS(
            4784910, {LogComponent::kSharding}, "Shutting down the ShardingInitializationMongoD");
        ShardingInitializationMongoD::get(serviceContext)->shutDown(opCtx);

        // Acquire the RSTL in mode X. First we enqueue the lock request, then kill all operations,
        // destroy all stashed transaction resources in order to release locks, and finally wait
        // until the lock request is granted.
        LOGV2_OPTIONS(4784911,
                      {LogComponent::kReplication},
                      "Enqueuing the ReplicationStateTransitionLock for shutdown");
        repl::ReplicationStateTransitionLockGuard rstl(
            opCtx, MODE_X, repl::ReplicationStateTransitionLockGuard::EnqueueOnly());

        // Kill all operations except FTDC to continue gathering metrics. This makes all newly
        // created opCtx to be immediately interrupted. After this point, the opCtx will have been
        // marked as killed and will not be usable other than to kill all transactions directly
        // below.
        LOGV2_OPTIONS(4784912, {LogComponent::kDefault}, "Killing all operations for shutdown");
        {
            const std::set<std::string> excludedClients = {std::string(kFTDCThreadName)};
            TimeElapsedBuilderScopedTimer scopedTimer(serviceContext->getFastClockSource(),
                                                      "Kill all operations for shutdown",
                                                      &shutdownTimeElapsedBuilder);
            serviceContext->setKillAllOperations(excludedClients);

            if (MONGO_unlikely(pauseWhileKillingOperationsAtShutdown.shouldFail())) {
                LOGV2_OPTIONS(4701700,
                              {LogComponent::kDefault},
                              "pauseWhileKillingOperationsAtShutdown failpoint enabled");
                sleepsecs(1);
            }
        }

        {
            // Clear tenant migration access blockers after killing all operation contexts to ensure
            // that no operation context cancellation token continuation holds the last reference to
            // the TenantMigrationAccessBlockerExecutor.
            TimeElapsedBuilderScopedTimer scopedTimer(
                serviceContext->getFastClockSource(),
                "Shut down all tenant migration access blockers on global shutdown",
                &shutdownTimeElapsedBuilder);
            LOGV2_OPTIONS(5093807,
                          {LogComponent::kTenantMigration},
                          "Shutting down all TenantMigrationAccessBlockers on global shutdown");
            TenantMigrationAccessBlockerRegistry::get(serviceContext).shutDown();
        }

        // Destroy all stashed transaction resources, in order to release locks.
        {
            TimeElapsedBuilderScopedTimer scopedTimer(serviceContext->getFastClockSource(),
                                                      "Shut down all open transactions",
                                                      &shutdownTimeElapsedBuilder);
            LOGV2_OPTIONS(4784913, {LogComponent::kCommand}, "Shutting down all open transactions");
            killSessionsLocalShutdownAllTransactions(opCtx);
        }

        {
            TimeElapsedBuilderScopedTimer scopedTimer(serviceContext->getFastClockSource(),
                                                      "Acquire the RSTL for shutdown",
                                                      &shutdownTimeElapsedBuilder);
            LOGV2_OPTIONS(4784914,
                          {LogComponent::kReplication},
                          "Acquiring the ReplicationStateTransitionLock for shutdown");
            rstl.waitForLockUntil(Date_t::max());
        }

        // Release the rstl before waiting for the index build threads to join as index build
        // reacquires rstl in uninterruptible lock guard to finish their cleanup process.
        rstl.release();

        // Shuts down the thread pool and waits for index builds to finish.
        // Depends on setKillAllOperations() above to interrupt the index build operations.
        {
            TimeElapsedBuilderScopedTimer scopedTimer(
                serviceContext->getFastClockSource(),
                "Shut down the IndexBuildsCoordinator and wait for index builds to finish",
                &shutdownTimeElapsedBuilder);
            LOGV2_OPTIONS(
                4784915, {LogComponent::kIndex}, "Shutting down the IndexBuildsCoordinator");
            IndexBuildsCoordinator::get(serviceContext)->shutdown(opCtx);
        }
    }

    {
        TimeElapsedBuilderScopedTimer scopedTimer(serviceContext->getFastClockSource(),
                                                  "Shut down the replica set monitor",
                                                  &shutdownTimeElapsedBuilder);
        LOGV2_OPTIONS(4784918, {LogComponent::kNetwork}, "Shutting down the ReplicaSetMonitor");
        ReplicaSetMonitor::shutdown();
    }

    auto sr = Grid::get(serviceContext)->isInitialized()
        ? Grid::get(serviceContext)->shardRegistry()
        : nullptr;
    if (sr) {
        TimeElapsedBuilderScopedTimer scopedTimer(serviceContext->getFastClockSource(),
                                                  "Shut down the shard registry",
                                                  &shutdownTimeElapsedBuilder);
        LOGV2_OPTIONS(4784919, {LogComponent::kSharding}, "Shutting down the shard registry");
        sr->shutdown();
    }

    if (ShardingState::get(serviceContext)->enabled()) {
        TimeElapsedBuilderScopedTimer scopedTimer(serviceContext->getFastClockSource(),
                                                  "Shut down the transaction coordinator service",
                                                  &shutdownTimeElapsedBuilder);
        TransactionCoordinatorService::get(serviceContext)->shutdown();
    }

    // Validator shutdown must be called after setKillAllOperations is called. Otherwise, this can
    // deadlock.
    if (auto validator = LogicalTimeValidator::get(serviceContext)) {
        TimeElapsedBuilderScopedTimer scopedTimer(serviceContext->getFastClockSource(),
                                                  "Shut down the logical time validator",
                                                  &shutdownTimeElapsedBuilder);
        LOGV2_OPTIONS(
            4784920, {LogComponent::kReplication}, "Shutting down the LogicalTimeValidator");
        validator->shutDown();
    }

    if (TestingProctor::instance().isEnabled()) {
        auto pool = Grid::get(serviceContext)->isInitialized()
            ? Grid::get(serviceContext)->getExecutorPool()
            : nullptr;
        if (pool) {
            TimeElapsedBuilderScopedTimer scopedTimer(serviceContext->getFastClockSource(),
                                                      "Shut down the executor pool",
                                                      &shutdownTimeElapsedBuilder);
            LOGV2_OPTIONS(6773200, {LogComponent::kSharding}, "Shutting down the ExecutorPool");
            pool->shutdownAndJoin();
        }
    }

    // The migrationutil executor must be shut down before shutting down the CatalogCacheLoader.
    // Otherwise, it may try to schedule work on the CatalogCacheLoader and fail.
    LOGV2_OPTIONS(4784921, {LogComponent::kSharding}, "Shutting down the MigrationUtilExecutor");
    auto migrationUtilExecutor = migrationutil::getMigrationUtilExecutor(serviceContext);
    {
        TimeElapsedBuilderScopedTimer scopedTimer(serviceContext->getFastClockSource(),
                                                  "Shut down the migration util executor",
                                                  &shutdownTimeElapsedBuilder);
        migrationUtilExecutor->shutdown();
        migrationUtilExecutor->join();
    }

    if (Grid::get(serviceContext)->isShardingInitialized()) {
        // The CatalogCache must be shuted down before shutting down the CatalogCacheLoader as the
        // CatalogCache may try to schedule work on CatalogCacheLoader and fail.
        TimeElapsedBuilderScopedTimer scopedTimer(
            serviceContext->getFastClockSource(),
            "Shut down the catalog cache and catalog cache loader",
            &shutdownTimeElapsedBuilder);
        LOGV2_OPTIONS(6773201, {LogComponent::kSharding}, "Shutting down the CatalogCache");
        Grid::get(serviceContext)->catalogCache()->shutDownAndJoin();

        LOGV2_OPTIONS(4784922, {LogComponent::kSharding}, "Shutting down the CatalogCacheLoader");
        CatalogCacheLoader::get(serviceContext).shutDown();
    }

    if (auto* healthLog = HealthLogInterface::get(serviceContext)) {
        TimeElapsedBuilderScopedTimer scopedTimer(serviceContext->getFastClockSource(),
                                                  "Shut down the health log",
                                                  &shutdownTimeElapsedBuilder);
        LOGV2(4784927, "Shutting down the HealthLog");
        healthLog->shutdown();
    }

    {
        TimeElapsedBuilderScopedTimer scopedTimer(serviceContext->getFastClockSource(),
                                                  "Shut down the TTL monitor",
                                                  &shutdownTimeElapsedBuilder);
        LOGV2(4784928, "Shutting down the TTL monitor");
        shutdownTTLMonitor(serviceContext);
    }

    {
        TimeElapsedBuilderScopedTimer scopedTimer(
            serviceContext->getFastClockSource(),
            "Shut down expired pre-images and documents removers",
            &shutdownTimeElapsedBuilder);
        LOGV2(6278511, "Shutting down the Change Stream Expired Pre-images Remover");
        shutdownChangeStreamExpiredPreImagesRemover(serviceContext);

        shutdownChangeCollectionExpiredDocumentsRemover(serviceContext);
    }

    // We should always be able to acquire the global lock at shutdown.
    //
    // For a Windows service, dbexit does not call exit(), so we must leak the lock outside
    // of this function to prevent any operations from running that need a lock.
    //
    LOGV2(4784929, "Acquiring the global lock for shutdown");
    opCtx->lockState()->lockGlobal(opCtx, MODE_X);

    // Global storage engine may not be started in all cases before we exit
    if (serviceContext->getStorageEngine()) {
        TimeElapsedBuilderScopedTimer scopedTimer(serviceContext->getFastClockSource(),
                                                  "Shut down the storage engine",
                                                  &shutdownTimeElapsedBuilder);
        LOGV2(4784930, "Shutting down the storage engine");
        shutdownGlobalStorageEngineCleanly(serviceContext);
    }

    {
        // We wait for the oplog cap maintainer thread to stop. This has to be done after the engine
        // has been closed since the thread will only die once all references to the oplog have been
        // deleted and we're performing a shutdown.
        TimeElapsedBuilderScopedTimer scopedTimer(
            serviceContext->getFastClockSource(),
            "Wait for the oplog cap maintainer thread to stop",
            &shutdownTimeElapsedBuilder);
        OplogCapMaintainerThread::get(serviceContext)->waitForFinish();
    }

    // We drop the scope cache because leak sanitizer can't see across the
    // thread we use for proxying MozJS requests. Dropping the cache cleans up
    // the memory and makes leak sanitizer happy.
    LOGV2_OPTIONS(4784931, {LogComponent::kDefault}, "Dropping the scope cache for shutdown");
    ScriptEngine::dropScopeCache();

    // Shutdown Full-Time Data Capture
    {
        TimeElapsedBuilderScopedTimer scopedTimer(serviceContext->getFastClockSource(),
                                                  "Shut down full-time data capture",
                                                  &shutdownTimeElapsedBuilder);
        stopMongoDFTDC(serviceContext);
    }

    LOGV2(20565, "Now exiting");

    audit::logShutdown(client);

#ifndef MONGO_CONFIG_USE_RAW_LATCHES
    LatchAnalyzer::get(serviceContext).dump();
#endif

#if __has_feature(address_sanitizer) || __has_feature(thread_sanitizer)
    // SessionKiller relies on the network stack being cleanly shutdown which only occurs under
    // sanitizers
    SessionKiller::shutdown(serviceContext);
#endif

    FlowControl::shutdown(serviceContext);
#ifdef MONGO_CONFIG_SSL
    OCSPManager::shutdown(serviceContext);
#endif
}

}  // namespace

int mongod_main(int argc, char* argv[]) {
    ThreadSafetyContext::getThreadSafetyContext()->forbidMultiThreading();

    waitForDebugger();

    registerShutdownTask(shutdownTask);

    setupSignalHandlers();

    srand(static_cast<unsigned>(curTimeMicros64()));  // NOLINT

    Status status = mongo::runGlobalInitializers(std::vector<std::string>(argv, argv + argc));
    if (!status.isOK()) {
        LOGV2_FATAL_OPTIONS(
            20574,
            logv2::LogOptions(logv2::LogComponent::kControl, logv2::FatalMode::kContinue),
            "Error during global initialization",
            "error"_attr = status);
        quickExit(ExitCode::fail);
    }

    auto* service = [] {
        try {
            auto serviceContextHolder = ServiceContext::make();
            auto* serviceContext = serviceContextHolder.get();
            setGlobalServiceContext(std::move(serviceContextHolder));

            return serviceContext;
        } catch (...) {
            auto cause = exceptionToStatus();
            LOGV2_FATAL_OPTIONS(
                20575,
                logv2::LogOptions(logv2::LogComponent::kControl, logv2::FatalMode::kContinue),
                "Error creating service context",
                "error"_attr = redact(cause));
            quickExit(ExitCode::fail);
        }
    }();

    if (audit::setAuditInterface) {
        audit::setAuditInterface(service);
    }

    {
        // Create the durable history registry prior to calling the `setUp*` methods. They may
        // depend on it existing at this point.
        DurableHistoryRegistry::set(service, std::make_unique<DurableHistoryRegistry>());
        DurableHistoryRegistry* registry = DurableHistoryRegistry::get(service);
        if (getTestCommandsEnabled()) {
            registry->registerPin(std::make_unique<TestingDurableHistoryPin>());
        }
    }

    // Attempt to rotate the audit log pre-emptively on startup to avoid any potential conflicts
    // with existing log state. If this rotation fails, then exit nicely with failure
    try {
        audit::rotateAuditLog();
    } catch (...) {

        Status err = mongo::exceptionToStatus();
        LOGV2(6169900, "Error rotating audit log", "error"_attr = err);

        quickExit(ExitCode::auditRotateError);
    }

    setUpCollectionShardingState(service);
    setUpCatalog(service);
    setUpReplication(service);
    setUpObservers(service);
    setUpMultitenancyCheck(service, gMultitenancySupport);
    service->getService(ClusterRole::ShardServer)
        ->setServiceEntryPoint(std::make_unique<ServiceEntryPointMongod>());

    ErrorExtraInfo::invariantHaveAllParsers();

    startupConfigActions(std::vector<std::string>(argv, argv + argc));
    cmdline_utils::censorArgvArray(argc, argv);

    if (!initialize_server_global_state::checkSocketPath())
        quickExit(ExitCode::fail);

    // There is no single-threaded guarantee beyond this point.
    ThreadSafetyContext::getThreadSafetyContext()->allowMultiThreading();
    LOGV2(5945603, "Multi threading initialized");

    // Per SERVER-7434, startSignalProcessingThread must run after any forks (i.e.
    // initialize_server_global_state::forkServerOrDie) and before the creation of any other threads
    startSignalProcessingThread();

    ReadWriteConcernDefaults::create(service, readWriteConcernDefaultsCacheLookupMongoD);
    ChangeStreamOptionsManager::create(service);

    if (change_stream_serverless_helpers::canInitializeServices()) {
        ChangeStreamChangeCollectionManager::create(service);
    }

    query_settings::QuerySettingsManager::create(service);

#if defined(_WIN32)
    if (ntservice::shouldStartService()) {
        ntservice::startService();
        // exits directly and so never reaches here either.
    }
#endif

    LOGV2_OPTIONS(
        7091600, {LogComponent::kTenantMigration}, "Starting TenantMigrationAccessBlockerRegistry");
    TenantMigrationAccessBlockerRegistry::get(service).startup();

    ExitCode exitCode = initAndListen(service, serverGlobalParams.port);
    exitCleanly(exitCode);
    return 0;
}

}  // namespace mongo<|MERGE_RESOLUTION|>--- conflicted
+++ resolved
@@ -590,10 +590,9 @@
     // initialized, a noop recovery unit is used until the initialization is complete.
     auto startupOpCtx = serviceContext->makeOperationContext(&cc());
 
-<<<<<<< HEAD
-    auto lastShutdownState = [&startupOpCtx]() {
+    auto lastShutdownState = [&startupOpCtx, &startupTimeElapsedBuilder]() {
         try {
-            return initializeStorageEngine(startupOpCtx.get(), StorageEngineInitFlags{});
+            return initializeStorageEngine(startupOpCtx.get(), StorageEngineInitFlags{}, &startupTimeElapsedBuilder);
         } catch (const MasterKeyRotationCompleted&) {
             exitCleanly(ExitCode::clean);
         } catch (const encryption::Error& e) {
@@ -606,10 +605,6 @@
         }
         throw;  // suppress the `control reaches end of non-void function` warning
     }();
-=======
-    auto lastShutdownState = initializeStorageEngine(
-        startupOpCtx.get(), StorageEngineInitFlags{}, &startupTimeElapsedBuilder);
->>>>>>> 4f516286
     StorageControl::startStorageControls(serviceContext);
 
     ScopeGuard logStartupStats([serviceContext,
