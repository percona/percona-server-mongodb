--- conflicted
+++ resolved
@@ -459,10 +459,10 @@
     // initialized, a noop recovery unit is used until the initialization is complete.
     auto startupOpCtx = serviceContext->makeOperationContext(&cc());
 
-<<<<<<< HEAD
-    auto lastShutdownState = [&startupOpCtx]() {
+    auto lastShutdownState = [&startupOpCtx, &startupTimeElapsedBuilder]() {
         try {
-            return initializeStorageEngine(startupOpCtx.get(), StorageEngineInitFlags{});
+            return initializeStorageEngine(
+                startupOpCtx.get(), StorageEngineInitFlags{}, &startupTimeElapsedBuilder);
         } catch (const MasterKeyRotationCompleted&) {
             exitCleanly(EXIT_CLEAN);
         } catch (const encryption::Error& e) {
@@ -475,10 +475,6 @@
         }
         throw;  // suppress the `control reaches end of non-void function` warning
     }();
-=======
-    auto lastShutdownState = initializeStorageEngine(
-        startupOpCtx.get(), StorageEngineInitFlags{}, &startupTimeElapsedBuilder);
->>>>>>> 738680ac
     StorageControl::startStorageControls(serviceContext);
 
     ScopeGuard logStartupStats([serviceContext,
