/**
 *    Copyright (C) 2018-present MongoDB, Inc.
 *
 *    This program is free software: you can redistribute it and/or modify
 *    it under the terms of the Server Side Public License, version 1,
 *    as published by MongoDB, Inc.
 *
 *    This program is distributed in the hope that it will be useful,
 *    but WITHOUT ANY WARRANTY; without even the implied warranty of
 *    MERCHANTABILITY or FITNESS FOR A PARTICULAR PURPOSE.  See the
 *    Server Side Public License for more details.
 *
 *    You should have received a copy of the Server Side Public License
 *    along with this program. If not, see
 *    <http://www.mongodb.com/licensing/server-side-public-license>.
 *
 *    As a special exception, the copyright holders give permission to link the
 *    code of portions of this program with the OpenSSL library under certain
 *    conditions as described in each individual source file and distribute
 *    linked combinations including the program with the OpenSSL library. You
 *    must comply with the Server Side Public License in all respects for
 *    all of the code used other than as permitted herein. If you modify file(s)
 *    with this exception, you may extend this exception to your version of the
 *    file(s), but you are not obligated to do so. If you do not wish to do so,
 *    delete this exception statement from your version. If you delete this
 *    exception statement from all source files in the program, then also delete
 *    it in the license file.
 */

#include "mongo/db/mongod_main.h"

#include <algorithm>
#include <boost/filesystem/operations.hpp>
#include <csignal>
#include <cstdint>
#include <cstdlib>
#include <ctime>
#include <exception>
#include <fstream>  // IWYU pragma: keep
#include <functional>
#include <iostream>
#include <memory>
#include <mutex>
#include <ratio>
#include <set>
#include <string>
#include <utility>
#include <vector>

#include <boost/filesystem/path.hpp>
#include <boost/optional/optional.hpp>

#include "mongo/base/error_codes.h"
#include "mongo/base/error_extra_info.h"
#include "mongo/base/init.h"  // IWYU pragma: keep
#include "mongo/base/initializer.h"
#include "mongo/base/status.h"
#include "mongo/base/string_data.h"
#include "mongo/bson/bsonelement.h"
#include "mongo/bson/bsonmisc.h"
#include "mongo/bson/bsonobj.h"
#include "mongo/bson/bsonobjbuilder.h"
#include "mongo/client/connpool.h"
#include "mongo/client/dbclient_base.h"
#include "mongo/client/global_conn_pool.h"
#include "mongo/client/replica_set_monitor.h"
#include "mongo/config.h"  // IWYU pragma: keep
#include "mongo/db/admission/execution_control_init.h"
#include "mongo/db/audit.h"
#include "mongo/db/audit_interface.h"
#include "mongo/db/audit/audit_flusher.h"
#include "mongo/db/audit/audit_options.h"
#include "mongo/db/auth/auth_op_observer.h"
#include "mongo/db/auth/authorization_manager.h"
#include "mongo/db/auth/user_cache_invalidator_job.h"
#include "mongo/db/catalog/collection.h"
#include "mongo/db/catalog/collection_catalog.h"
#include "mongo/db/catalog/collection_impl.h"
#include "mongo/db/catalog/collection_options.h"
#include "mongo/db/catalog/collection_write_path.h"
#include "mongo/db/catalog/database.h"
#include "mongo/db/catalog/database_holder.h"
#include "mongo/db/catalog/database_holder_impl.h"
#include "mongo/db/catalog/health_log.h"
#include "mongo/db/catalog/health_log_interface.h"
#include "mongo/db/catalog_raii.h"
#include "mongo/db/change_collection_expired_documents_remover.h"
#include "mongo/db/change_stream_change_collection_manager.h"
#include "mongo/db/change_stream_options_manager.h"
#include "mongo/db/change_stream_serverless_helpers.h"
#include "mongo/db/change_streams_cluster_parameter_gen.h"
#include "mongo/db/client.h"
#include "mongo/db/clientcursor.h"
#include "mongo/db/cluster_role.h"
#include "mongo/db/commands.h"
#include "mongo/db/commands/feature_compatibility_version.h"
#include "mongo/db/commands/feature_compatibility_version_gen.h"
#include "mongo/db/commands/fsync.h"
#include "mongo/db/commands/shutdown.h"
#include "mongo/db/commands/test_commands.h"
#include "mongo/db/commands/test_commands_enabled.h"
#include "mongo/db/concurrency/d_concurrency.h"
#include "mongo/db/concurrency/flow_control_ticketholder.h"
#include "mongo/db/concurrency/lock_manager_defs.h"
#include "mongo/db/concurrency/replication_state_transition_lock_guard.h"
#include "mongo/db/db_raii.h"
#include "mongo/db/dbdirectclient.h"
#include "mongo/db/dbhelpers.h"
#include "mongo/db/dbmessage.h"
#include "mongo/db/encryption/error.h"
#include "mongo/db/exec/working_set_common.h"
#include "mongo/db/feature_flag.h"
#include "mongo/db/fle_crud.h"
#include "mongo/db/ftdc/ftdc_mongod.h"
#include "mongo/db/ftdc/util.h"
#include "mongo/db/global_settings.h"
#include "mongo/db/index_builds_coordinator.h"
#include "mongo/db/index_builds_coordinator_mongod.h"
#include "mongo/db/initialize_server_global_state.h"
#include "mongo/db/keys_collection_client_direct.h"
#include "mongo/db/keys_collection_manager.h"
#include "mongo/db/keys_collection_manager_gen.h"
#include "mongo/db/ldap/ldap_manager.h"
#include "mongo/db/log_process_details.h"
#include "mongo/db/logical_session_cache_factory_mongod.h"
#include "mongo/db/logical_time_validator.h"
#include "mongo/db/mirror_maestro.h"
#include "mongo/db/mongod_options.h"
#include "mongo/db/mongod_options_storage_gen.h"
#include "mongo/db/multitenancy_gen.h"
#include "mongo/db/namespace_string.h"
#include "mongo/db/op_observer/change_stream_pre_images_op_observer.h"
#include "mongo/db/op_observer/fallback_op_observer.h"
#include "mongo/db/op_observer/fcv_op_observer.h"
#include "mongo/db/op_observer/find_and_modify_images_op_observer.h"
#include "mongo/db/op_observer/op_observer.h"
#include "mongo/db/op_observer/op_observer_impl.h"
#include "mongo/db/op_observer/op_observer_registry.h"
#include "mongo/db/op_observer/operation_logger_impl.h"
#include "mongo/db/op_observer/operation_logger_transaction_proxy.h"
#include "mongo/db/op_observer/user_write_block_mode_op_observer.h"
#include "mongo/db/operation_context.h"
#include "mongo/db/periodic_runner_job_abort_expired_transactions.h"
#include "mongo/db/pipeline/change_stream_expired_pre_image_remover.h"
#include "mongo/db/pipeline/change_stream_preimage_gen.h"
#include "mongo/db/pipeline/process_interface/replica_set_node_process_interface.h"
#include "mongo/db/query/query_knobs_gen.h"
#include "mongo/db/query/query_settings/query_settings_manager.h"
#include "mongo/db/query/stats/stats_cache_loader_impl.h"
#include "mongo/db/query/stats/stats_catalog.h"
#include "mongo/db/read_write_concern_defaults.h"
#include "mongo/db/read_write_concern_defaults_cache_lookup_mongod.h"
#include "mongo/db/repl/base_cloner.h"
#include "mongo/db/repl/drop_pending_collection_reaper.h"
#include "mongo/db/repl/initial_syncer_factory.h"
#include "mongo/db/repl/oplog.h"
#include "mongo/db/repl/primary_only_service.h"
#include "mongo/db/repl/primary_only_service_op_observer.h"
#include "mongo/db/repl/repl_server_parameters_gen.h"
#include "mongo/db/repl/repl_settings.h"
#include "mongo/db/repl/replication_consistency_markers_impl.h"
#include "mongo/db/repl/replication_coordinator.h"
#include "mongo/db/repl/replication_coordinator_external_state_impl.h"
#include "mongo/db/repl/replication_coordinator_impl.h"
#include "mongo/db/repl/replication_coordinator_impl_gen.h"
#include "mongo/db/repl/replication_process.h"
#include "mongo/db/repl/replication_recovery.h"
#include "mongo/db/repl/shard_merge_recipient_op_observer.h"
#include "mongo/db/repl/shard_merge_recipient_service.h"
#include "mongo/db/repl/storage_interface.h"
#include "mongo/db/repl/storage_interface_impl.h"
#include "mongo/db/repl/tenant_migration_access_blocker_registry.h"
#include "mongo/db/repl/tenant_migration_donor_op_observer.h"
#include "mongo/db/repl/tenant_migration_donor_service.h"
#include "mongo/db/repl/tenant_migration_recipient_op_observer.h"
#include "mongo/db/repl/tenant_migration_recipient_service.h"
#include "mongo/db/repl/tenant_migration_util.h"
#include "mongo/db/repl/topology_coordinator.h"
#include "mongo/db/repl/wait_for_majority_service.h"
#include "mongo/db/repl_set_member_in_standalone_mode.h"
#include "mongo/db/request_execution_context.h"
#include "mongo/db/s/collection_sharding_state.h"
#include "mongo/db/s/collection_sharding_state_factory_shard.h"
#include "mongo/db/s/config/configsvr_coordinator_service.h"
#include "mongo/db/s/config/sharding_catalog_manager.h"
#include "mongo/db/s/config_server_op_observer.h"
#include "mongo/db/s/migration_blocking_operation/multi_update_coordinator.h"
#include "mongo/db/s/migration_chunk_cloner_source_op_observer.h"
#include "mongo/db/s/migration_util.h"
#include "mongo/db/s/periodic_sharded_index_consistency_checker.h"
#include "mongo/db/s/query_analysis_op_observer_configsvr.h"
#include "mongo/db/s/query_analysis_op_observer_rs.h"
#include "mongo/db/s/query_analysis_op_observer_shardsvr.h"
#include "mongo/db/s/rename_collection_participant_service.h"
#include "mongo/db/s/resharding/resharding_coordinator_service.h"
#include "mongo/db/s/resharding/resharding_donor_service.h"
#include "mongo/db/s/resharding/resharding_op_observer.h"
#include "mongo/db/s/resharding/resharding_recipient_service.h"
#include "mongo/db/s/shard_server_op_observer.h"
#include "mongo/db/s/sharding_ddl_coordinator_service.h"
#include "mongo/db/s/sharding_initialization_mongod.h"
#include "mongo/db/s/sharding_ready.h"
#include "mongo/db/s/transaction_coordinator_service.h"
#include "mongo/db/server_options.h"
#include "mongo/db/serverless/shard_split_donor_op_observer.h"
#include "mongo/db/serverless/shard_split_donor_service.h"
#include "mongo/db/service_context.h"
#include "mongo/db/service_entry_point_mongod.h"
#include "mongo/db/session/kill_sessions_local.h"
#include "mongo/db/session/kill_sessions_remote.h"
#include "mongo/db/session/logical_session_cache.h"
#include "mongo/db/session/session_catalog_mongod.h"
#include "mongo/db/session/session_killer.h"
#include "mongo/db/session_manager_mongod.h"
#include "mongo/db/set_change_stream_state_coordinator.h"
#include "mongo/db/startup_recovery.h"
#include "mongo/db/startup_warnings_mongod.h"
#include "mongo/db/storage/backup_cursor_hooks.h"
#include "mongo/db/storage/control/storage_control.h"
#include "mongo/db/storage/disk_space_monitor.h"
#include "mongo/db/storage/durable_history_pin.h"
#include "mongo/db/storage/encryption_hooks.h"
#include "mongo/db/storage/flow_control.h"
#include "mongo/db/storage/flow_control_parameters_gen.h"
#include "mongo/db/storage/master_key_rotation_completed.h"
#include "mongo/db/storage/oplog_cap_maintainer_thread.h"
#include "mongo/db/storage/recovery_unit_noop.h"
#include "mongo/db/storage/storage_engine.h"
#include "mongo/db/storage/storage_engine_init.h"
#include "mongo/db/storage/storage_engine_lock_file.h"
#include "mongo/db/storage/storage_options.h"
#include "mongo/db/storage/storage_parameters_gen.h"
#include "mongo/db/storage/write_unit_of_work.h"
#include "mongo/db/system_index.h"
#include "mongo/db/telemetry/telemetry_thread.h"
#include "mongo/db/timeseries/timeseries_op_observer.h"
#include "mongo/db/transaction/session_catalog_mongod_transaction_interface_impl.h"
#include "mongo/db/transaction/transaction_participant.h"
#include "mongo/db/ttl.h"
#include "mongo/db/vector_clock_metadata_hook.h"
#include "mongo/db/wire_version.h"
#include "mongo/executor/network_connection_hook.h"
#include "mongo/executor/network_interface_factory.h"
#include "mongo/executor/task_executor.h"
#include "mongo/executor/task_executor_pool.h"
#include "mongo/executor/thread_pool_task_executor.h"
#include "mongo/idl/cluster_server_parameter_initializer.h"
#include "mongo/idl/cluster_server_parameter_op_observer.h"
#include "mongo/logv2/log.h"
#include "mongo/logv2/log_attr.h"
#include "mongo/logv2/log_component.h"
#include "mongo/logv2/log_options.h"
#include "mongo/logv2/log_tag.h"
#include "mongo/logv2/redaction.h"
#include "mongo/platform/atomic_word.h"
#include "mongo/platform/compiler.h"
#include "mongo/platform/mutex.h"
#include "mongo/platform/process_id.h"
#include "mongo/platform/random.h"
#include "mongo/rpc/metadata/egress_metadata_hook_list.h"
#include "mongo/rpc/metadata/metadata_hook.h"
#include "mongo/rpc/op_msg.h"
#include "mongo/rpc/reply_builder_interface.h"
#include "mongo/s/analyze_shard_key_role.h"
#include "mongo/s/catalog_cache.h"
#include "mongo/s/catalog_cache_loader.h"
#include "mongo/s/client/shard_registry.h"
#include "mongo/s/grid.h"
#include "mongo/s/query_analysis_client.h"
#include "mongo/s/query_analysis_sampler.h"
#include "mongo/s/resource_yielders.h"
#include "mongo/s/routing_information_cache.h"
#include "mongo/s/service_entry_point_mongos.h"
#include "mongo/s/sharding_state.h"
#include "mongo/scripting/dbdirectclient_factory.h"
#include "mongo/scripting/engine.h"
#include "mongo/transport/ingress_handshake_metrics.h"
#include "mongo/transport/session_manager_common.h"
#include "mongo/transport/transport_layer.h"
#include "mongo/transport/transport_layer_manager_impl.h"
#include "mongo/util/allocator_thread.h"
#include "mongo/util/assert_util.h"
#include "mongo/util/background.h"
#include "mongo/util/clock_source.h"
#include "mongo/util/cmdline_utils/censor_cmdline.h"
#include "mongo/util/concurrency/idle_thread_block.h"
#include "mongo/util/concurrency/thread_name.h"
#include "mongo/util/concurrency/thread_pool.h"
#include "mongo/util/debug_util.h"
#include "mongo/util/debugger.h"
#include "mongo/util/decorable.h"
#include "mongo/util/duration.h"
#include "mongo/util/errno_util.h"
#include "mongo/util/exit.h"
#include "mongo/util/exit_code.h"
#include "mongo/util/fail_point.h"
#include "mongo/util/fast_clock_source_factory.h"
#include "mongo/util/latch_analyzer.h"
#include "mongo/util/net/ocsp/ocsp_manager.h"
#include "mongo/util/net/private/ssl_expiration.h"
#include "mongo/util/net/socket_utils.h"
#include "mongo/util/net/ssl_manager.h"
#include "mongo/util/options_parser/environment.h"
#include "mongo/util/options_parser/startup_options.h"
#include "mongo/util/options_parser/value.h"
#include "mongo/util/periodic_runner.h"
#include "mongo/util/periodic_runner_factory.h"
#include "mongo/util/quick_exit.h"
#include "mongo/util/signal_handlers.h"
#include "mongo/util/str.h"
#include "mongo/util/text.h"  // IWYU pragma: keep
#include "mongo/util/thread_safety_context.h"
#include "mongo/util/time_support.h"
#include "mongo/util/version.h"
#include "mongo/watchdog/watchdog_mongod.h"

#define MONGO_LOGV2_DEFAULT_COMPONENT ::mongo::logv2::LogComponent::kControl


namespace mongo {

using logv2::LogComponent;
using std::endl;

namespace {

MONGO_FAIL_POINT_DEFINE(hangDuringQuiesceMode);
MONGO_FAIL_POINT_DEFINE(pauseWhileKillingOperationsAtShutdown);
MONGO_FAIL_POINT_DEFINE(hangBeforeShutdown);

#ifdef _WIN32
const ntservice::NtServiceDefaultStrings defaultServiceStrings = {
    L"MongoDB", L"MongoDB", L"MongoDB Server"};
#endif

auto makeTransportLayer(ServiceContext* svcCtx) {
    boost::optional<int> routerPort;
    boost::optional<int> loadBalancerPort;

    if (serverGlobalParams.routerPort) {
        routerPort = serverGlobalParams.routerPort;
        if (*routerPort == serverGlobalParams.port) {
            LOGV2_ERROR(7791701,
                        "The router port must be different from the public listening port.",
                        "port"_attr = serverGlobalParams.port);
            quickExit(ExitCode::badOptions);
        }
        // TODO SERVER-78730: add support for load-balanced connections.
    }

    return transport::TransportLayerManagerImpl::createWithConfig(
        &serverGlobalParams, svcCtx, std::move(loadBalancerPort), std::move(routerPort));
}

void logStartup(OperationContext* opCtx) {
    BSONObjBuilder toLog;
    std::stringstream id;
    id << getHostNameCached() << "-" << jsTime().asInt64();
    toLog.append("_id", id.str());
    toLog.append("hostname", getHostNameCached());

    toLog.appendTimeT("startTime", time(nullptr));
    toLog.append("startTimeLocal", dateToCtimeString(Date_t::now()));

    toLog.append("cmdLine", serverGlobalParams.parsedOpts);
    toLog.append("pid", ProcessId::getCurrent().asLongLong());


    BSONObjBuilder buildinfo(toLog.subobjStart("buildinfo"));
    VersionInfoInterface::instance().appendBuildInfo(&buildinfo);
    appendStorageEngineList(opCtx->getServiceContext(), &buildinfo);
    buildinfo.doneFast();

    BSONObj o = toLog.obj();

    Lock::GlobalWrite lk(opCtx);
    AutoGetDb autoDb(opCtx, NamespaceString::kStartupLogNamespace.dbName(), mongo::MODE_X);
    auto db = autoDb.ensureDbExists(opCtx);
    auto collection = CollectionCatalog::get(opCtx)->lookupCollectionByNamespace(
        opCtx, NamespaceString::kStartupLogNamespace);
    WriteUnitOfWork wunit(opCtx);
    if (!collection) {
        BSONObj options = BSON("capped" << true << "size" << 10 * 1024 * 1024);
        repl::UnreplicatedWritesBlock uwb(opCtx);
        CollectionOptions collectionOptions = uassertStatusOK(
            CollectionOptions::parse(options, CollectionOptions::ParseKind::parseForCommand));
        collection =
            db->createCollection(opCtx, NamespaceString::kStartupLogNamespace, collectionOptions);
    }
    invariant(collection);

    uassertStatusOK(collection_internal::insertDocument(
        opCtx, CollectionPtr(collection), InsertStatement(o), nullptr /* OpDebug */, false));
    wunit.commit();
}

void initializeCommandHooks(ServiceContext* serviceContext) {
    class MongodCommandInvocationHooks final : public CommandInvocationHooks {
    public:
        void onBeforeRun(OperationContext* opCtx, CommandInvocation* invocation) override {
            _nextHook.onBeforeRun(opCtx, invocation);
        }

        void onBeforeAsyncRun(std::shared_ptr<RequestExecutionContext> rec,
                              CommandInvocation* invocation) override {
            _nextHook.onBeforeAsyncRun(rec, invocation);
        }

        void onAfterRun(OperationContext* opCtx,
                        CommandInvocation* invocation,
                        rpc::ReplyBuilderInterface* response) override {
            _nextHook.onAfterRun(opCtx, invocation, response);
            _onAfterRunImpl(opCtx);
        }

        void onAfterAsyncRun(std::shared_ptr<RequestExecutionContext> rec,
                             CommandInvocation* invocation) override {
            _nextHook.onAfterAsyncRun(rec, invocation);
            _onAfterRunImpl(rec->getOpCtx());
        }

    private:
        void _onAfterRunImpl(OperationContext* opCtx) const {
            MirrorMaestro::tryMirrorRequest(opCtx);
            MirrorMaestro::onReceiveMirroredRead(opCtx);
        }

        transport::IngressHandshakeMetricsCommandHooks _nextHook{};
    };

    CommandInvocationHooks::set(serviceContext, std::make_unique<MongodCommandInvocationHooks>());
}

void registerPrimaryOnlyServices(ServiceContext* serviceContext) {
    auto registry = repl::PrimaryOnlyServiceRegistry::get(serviceContext);

    std::vector<std::unique_ptr<repl::PrimaryOnlyService>> services;

    if (serverGlobalParams.clusterRole.has(ClusterRole::ConfigServer)) {
        services.push_back(std::make_unique<ReshardingCoordinatorService>(serviceContext));
        services.push_back(std::make_unique<ConfigsvrCoordinatorService>(serviceContext));
    }

    if (serverGlobalParams.clusterRole.has(ClusterRole::ShardServer)) {
        services.push_back(std::make_unique<RenameCollectionParticipantService>(serviceContext));
        services.push_back(std::make_unique<ShardingDDLCoordinatorService>(serviceContext));
        services.push_back(std::make_unique<ReshardingDonorService>(serviceContext));
        services.push_back(std::make_unique<ReshardingRecipientService>(serviceContext));
        services.push_back(std::make_unique<MultiUpdateCoordinatorService>(serviceContext));
    }

    if (getGlobalReplSettings().isServerless()) {
        services.push_back(std::make_unique<TenantMigrationDonorService>(serviceContext));
        services.push_back(std::make_unique<repl::TenantMigrationRecipientService>(serviceContext));
        services.push_back(std::make_unique<ShardSplitDonorService>(serviceContext));
        services.push_back(std::make_unique<repl::ShardMergeRecipientService>(serviceContext));
    }

    if (change_stream_serverless_helpers::canInitializeServices()) {
        services.push_back(
            std::make_unique<SetChangeStreamStateCoordinatorService>(serviceContext));
    }

    for (auto& service : services) {
        registry->registerService(std::move(service));
    }
}

MONGO_FAIL_POINT_DEFINE(shutdownAtStartup);

void logMongodStartupTimeElapsedStatistics(ServiceContext* serviceContext,
                                           Date_t beginInitAndListen,
                                           BSONObjBuilder* startupTimeElapsedBuilder,
                                           BSONObjBuilder* startupInfoBuilder,
                                           StorageEngine::LastShutdownState lastShutdownState) {
    mongo::Milliseconds elapsedInitAndListen =
        serviceContext->getFastClockSource()->now() - beginInitAndListen;
    startupTimeElapsedBuilder->append("_initAndListen total elapsed time",
                                      elapsedInitAndListen.toString());
    startupInfoBuilder->append("Startup from clean shutdown?",
                               lastShutdownState == StorageEngine::LastShutdownState::kClean);
    startupInfoBuilder->append("Statistics", startupTimeElapsedBuilder->obj());
    LOGV2_INFO(8423403,
               "mongod startup complete",
               "Summary of time elapsed"_attr = startupInfoBuilder->obj());
}

// Important:
// _initAndListen among its other tasks initializes the storage subsystem.
// File Copy Based Initial Sync will restart the storage subsystem and may need to repeat some
// of the initialization steps within.  If you add or change any of these steps, make sure
// any necessary changes are also made to File Copy Based Initial Sync.
ExitCode _initAndListen(ServiceContext* serviceContext, int listenPort) {
    Client::initThread("initandlisten", serviceContext->getService(ClusterRole::ShardServer));

    // TODO(SERVER-74659): Please revisit if this thread could be made killable.
    {
        stdx::lock_guard<Client> lk(cc());
        cc().setSystemOperationUnkillableByStepdown(lk);
    }

    BSONObjBuilder startupTimeElapsedBuilder;
    BSONObjBuilder startupInfoBuilder;

    Date_t beginInitAndListen = serviceContext->getFastClockSource()->now();

    DBDirectClientFactory::get(serviceContext).registerImplementation([](OperationContext* opCtx) {
        return std::unique_ptr<DBClientBase>(new DBDirectClient(opCtx));
    });

    const repl::ReplSettings& replSettings =
        repl::ReplicationCoordinator::get(serviceContext)->getSettings();

    {
        ProcessId pid = ProcessId::getCurrent();
        const bool is32bit = sizeof(int*) == 4;
        LOGV2(4615611,
              "MongoDB starting",
              "pid"_attr = pid.toNative(),
              "port"_attr = serverGlobalParams.port,
              "dbPath"_attr = boost::filesystem::path(storageGlobalParams.dbpath).generic_string(),
              "architecture"_attr = (is32bit ? "32-bit" : "64-bit"),
              "host"_attr = getHostNameCached());
    }

    if (kDebugBuild)
        LOGV2(20533, "DEBUG build (which is slower)");

#if defined(_WIN32)
    VersionInfoInterface::instance().logTargetMinOS();
#endif

    logProcessDetails(nullptr);

    initializeCommandHooks(serviceContext);

    serviceContext->getService(ClusterRole::ShardServer)
        ->setServiceEntryPoint(std::make_unique<ServiceEntryPointMongod>());

    {
        // Set up the periodic runner for background job execution. This is required to be running
        // before both the storage engine or the transport layer are initialized.
        TimeElapsedBuilderScopedTimer scopedTimer(serviceContext->getFastClockSource(),
                                                  "Set up periodic runner",
                                                  &startupTimeElapsedBuilder);
        auto runner = makePeriodicRunner(serviceContext);
        serviceContext->setPeriodicRunner(std::move(runner));
    }

    // When starting the server with --queryableBackupMode or --recoverFromOplogAsStandalone, we are
    // in read-only mode and don't allow user-originating operations to perform writes
    if (storageGlobalParams.queryableBackupMode ||
        repl::ReplSettings::shouldRecoverFromOplogAsStandalone()) {
        serviceContext->disallowUserWrites();
    }

#ifdef MONGO_CONFIG_SSL
    {
        TimeElapsedBuilderScopedTimer scopedTimer(
            serviceContext->getFastClockSource(),
            "Set up online certificate status protocol manager",
            &startupTimeElapsedBuilder);
        OCSPManager::start(serviceContext);
    }
    CertificateExpirationMonitor::get()->start(serviceContext);
#endif

    if (!storageGlobalParams.repair) {
        TimeElapsedBuilderScopedTimer scopedTimer(serviceContext->getFastClockSource(),
                                                  "Transport layer setup",
                                                  &startupTimeElapsedBuilder);
        auto tl = makeTransportLayer(serviceContext);
        if (auto res = tl->setup(); !res.isOK()) {
            LOGV2_ERROR(20568, "Error setting up listener", "error"_attr = res);
            return ExitCode::netError;
        }
        serviceContext->setTransportLayerManager(std::move(tl));
    }

    FlowControl::set(serviceContext,
                     std::make_unique<FlowControl>(
                         serviceContext, repl::ReplicationCoordinator::get(serviceContext)));

    // If a crash occurred during file-copy based initial sync, we may need to finish or clean up.
    {
        TimeElapsedBuilderScopedTimer scopedTimer(serviceContext->getFastClockSource(),
                                                  "Run initial syncer crash recovery",
                                                  &startupTimeElapsedBuilder);
        repl::InitialSyncerFactory::get(serviceContext)->runCrashRecovery();
    }

    admission::initializeExecutionControl(serviceContext);

    // Creating the operation context before initializing the storage engine allows the storage
    // engine initialization to make use of the lock manager. As the storage engine is not yet
    // initialized, a noop recovery unit is used until the initialization is complete.
    auto lastShutdownState = [&] {
        auto initializeStorageEngineOpCtx = serviceContext->makeOperationContext(&cc());
        shard_role_details::setRecoveryUnit(initializeStorageEngineOpCtx.get(),
                                            std::make_unique<RecoveryUnitNoop>(),
                                            WriteUnitOfWork::RecoveryUnitState::kNotInUnitOfWork);

        try {
            auto lastShutdownState = initializeStorageEngine(initializeStorageEngineOpCtx.get(),
                                                             StorageEngineInitFlags{},
                                                             &startupTimeElapsedBuilder);

            StorageControl::startStorageControls(serviceContext);
            return lastShutdownState;
        } catch (const MasterKeyRotationCompleted&) {
            exitCleanly(ExitCode::clean);
        } catch (const encryption::Error& e) {
            LOGV2_FATAL_OPTIONS(
                29120,
                logv2::LogOptions(logv2::LogComponent::kStorage, logv2::FatalMode::kContinue),
                "Data-at-Rest Encryption Error",
                "error"_attr = e);
            exitCleanly(ExitCode::perconaDataAtRestEncryptionError);
        }
        throw;  // suppress the `control reaches end of non-void function` warning
    }();

    ScopeGuard logStartupStats([serviceContext,
                                beginInitAndListen,
                                &startupTimeElapsedBuilder,
                                &startupInfoBuilder,
                                lastShutdownState] {
        logMongodStartupTimeElapsedStatistics(serviceContext,
                                              beginInitAndListen,
                                              &startupTimeElapsedBuilder,
                                              &startupInfoBuilder,
                                              lastShutdownState);
    });

#ifdef MONGO_CONFIG_WIREDTIGER_ENABLED
    if (EncryptionHooks::get(serviceContext)->restartRequired()) {
        exitCleanly(ExitCode::clean);
    }
#endif

    // Warn if we detect configurations for multiple registered storage engines in the same
    // configuration file/environment.
    if (serverGlobalParams.parsedOpts.hasField("storage")) {
        BSONElement storageElement = serverGlobalParams.parsedOpts.getField("storage");
        invariant(storageElement.isABSONObj());
        for (auto&& e : storageElement.Obj()) {
            // Ignore if field name under "storage" matches current storage engine.
            if (storageGlobalParams.engine == e.fieldName()) {
                continue;
            }

            // Warn if field name matches non-active registered storage engine.
            if (isRegisteredStorageEngine(serviceContext, e.fieldName())) {
                LOGV2_WARNING(20566,
                              "Detected configuration for non-active storage engine",
                              "fieldName"_attr = e.fieldName(),
                              "storageEngine"_attr = storageGlobalParams.engine);
            }
        }
    }

    // Disallow running a storage engine that doesn't support capped collections with --profile
    if (!serviceContext->getStorageEngine()->supportsCappedCollections() &&
        serverGlobalParams.defaultProfile != 0) {
        LOGV2_ERROR(20534,
                    "Running the selected storage engine with profiling is not supported",
                    "storageEngine"_attr = storageGlobalParams.engine);
        exitCleanly(ExitCode::badOptions);
    }

    if (storageGlobalParams.repair && replSettings.isReplSet()) {
        LOGV2_ERROR(5019200,
                    "Cannot specify both repair and replSet at the same time (remove --replSet to "
                    "be able to --repair)");
        exitCleanly(ExitCode::badOptions);
    }

    if (gAllowDocumentsGreaterThanMaxUserSize && replSettings.isReplSet()) {
        LOGV2_ERROR(8472200,
                    "allowDocumentsGreaterThanMaxUserSize can only be used in standalone mode");
        exitCleanly(ExitCode::badOptions);
    }

    logMongodStartupWarnings(storageGlobalParams, serverGlobalParams, serviceContext);

    {
        std::stringstream ss;
        ss << endl;
        ss << "*********************************************************************" << endl;
        ss << " ERROR: dbpath (" << storageGlobalParams.dbpath << ") does not exist." << endl;
        ss << " Create this directory or give existing directory in --dbpath." << endl;
        ss << " See http://dochub.mongodb.org/core/startingandstoppingmongo" << endl;
        ss << "*********************************************************************" << endl;
        uassert(10296, ss.str().c_str(), boost::filesystem::exists(storageGlobalParams.dbpath));
    }

    startWatchdog(serviceContext);

    auto startupOpCtx = serviceContext->makeOperationContext(&cc());

    try {
        startup_recovery::repairAndRecoverDatabases(
            startupOpCtx.get(), lastShutdownState, &startupTimeElapsedBuilder);
    } catch (const ExceptionFor<ErrorCodes::MustDowngrade>& error) {
        LOGV2_FATAL_OPTIONS(
            20573,
            logv2::LogOptions(logv2::LogComponent::kControl, logv2::FatalMode::kContinue),
            "Wrong mongod version",
            "error"_attr = error.toStatus().reason());
        exitCleanly(ExitCode::needDowngrade);
    }

    // If we are on standalone, load cluster parameters from disk. If we are replicated, this is not
    // a concern as the cluster parameter initializer runs automatically.
    auto replCoord = repl::ReplicationCoordinator::get(startupOpCtx.get());
    invariant(replCoord);
    if (!replCoord->getSettings().isReplSet()) {
        TimeElapsedBuilderScopedTimer scopedTimer(
            serviceContext->getFastClockSource(),
            "Load cluster parameters from disk for a standalone",
            &startupTimeElapsedBuilder);
        ClusterServerParameterInitializer::synchronizeAllParametersFromDisk(startupOpCtx.get());
    }

    // Ensure FCV document exists and is initialized in-memory. Fatally asserts if there is an
    // error.
    FeatureCompatibilityVersion::fassertInitializedAfterStartup(startupOpCtx.get());

    if (!mongo::repl::disableTransitionFromLatestToLastContinuous) {
        FeatureCompatibilityVersion::addTransitionFromLatestToLastContinuous();
    }

    if (gFlowControlEnabled.load()) {
        LOGV2(20536, "Flow Control is enabled on this deployment");
    }

    {
        Lock::GlobalWrite globalLk(startupOpCtx.get());
        DurableHistoryRegistry::get(serviceContext)->reconcilePins(startupOpCtx.get());

        // Initialize the cached pointer to the oplog collection. We want to do this even as
        // standalone
        // so accesses to the cached pointer in replica set nodes started as standalone still work
        // (mainly AutoGetOplogFastPath). In case the oplog doesn't exist, it is just initialized to
        // null. This initialization must happen within a GlobalWrite lock context.
        repl::acquireOplogCollectionForLogging(startupOpCtx.get());
    }

    // Notify the storage engine that startup is completed before repair exits below, as repair sets
    // the upgrade flag to true.
    auto storageEngine = serviceContext->getStorageEngine();
    invariant(storageEngine);
    storageEngine->notifyStorageStartupRecoveryComplete();

    BackupCursorHooks::initialize(serviceContext);

    startMongoDFTDC(serviceContext);

    if (mongodGlobalParams.scriptingEnabled) {
        ScriptEngine::setup(ExecutionEnvironment::Server);
    }

    const auto isStandalone =
        !repl::ReplicationCoordinator::get(serviceContext)->getSettings().isReplSet();

    if (storageGlobalParams.repair) {
        // Change stream collections can exist, even on a standalone, provided the standalone used
        // to be part of a replica set. Ensure the change stream collections on startup contain
        // consistent data.
        //
        // This is here because repair will shutdown the node as it implies --upgrade as well. The
        // branch below will exit the server.
        startup_recovery::recoverChangeStreamCollections(
            startupOpCtx.get(), isStandalone, lastShutdownState);
    }

    if (storageGlobalParams.upgrade) {
        LOGV2(20537, "Finished checking dbs");
        exitCleanly(ExitCode::clean);
    }

    // Start up health log writer thread.
    HealthLogInterface::set(serviceContext, std::make_unique<HealthLog>());
    HealthLogInterface::get(startupOpCtx.get())->startup();

    auto const globalLDAPManager = LDAPManager::get(serviceContext);
    if (globalLDAPManager) {
        globalLDAPManager->start_threads();
    }

    auto const authzManagerShard =
        AuthorizationManager::get(serviceContext->getService(ClusterRole::ShardServer));
    {
        TimeElapsedBuilderScopedTimer scopedTimer(serviceContext->getFastClockSource(),
                                                  "Build user and roles graph",
                                                  &startupTimeElapsedBuilder);
        uassertStatusOK(authzManagerShard->initialize(startupOpCtx.get()));
    }

    if (audit::initializeManager) {
        audit::initializeManager(startupOpCtx.get());
    }

    // This is for security on certain platforms (nonce generation)
    srand((unsigned)(curTimeMicros64()) ^ (unsigned(uintptr_t(&startupOpCtx))));  // NOLINT

    if (authzManagerShard->shouldValidateAuthSchemaOnStartup()) {
        Status status = verifySystemIndexes(startupOpCtx.get(), &startupTimeElapsedBuilder);
        if (!status.isOK()) {
            LOGV2_WARNING(20538, "Unable to verify system indexes", "error"_attr = redact(status));
            if (status == ErrorCodes::AuthSchemaIncompatible) {
                exitCleanly(ExitCode::needUpgrade);
            } else if (status == ErrorCodes::NotWritablePrimary) {
                // Try creating the indexes if we become primary.  If we do not become primary,
                // the master will create the indexes and we will replicate them.
            } else {
                quickExit(ExitCode::fail);
            }
        }

        // SERVER-14090: Verify that auth schema version is schemaVersion26Final.
        int foundSchemaVersion;
        status =
            authzManagerShard->getAuthorizationVersion(startupOpCtx.get(), &foundSchemaVersion);
        if (!status.isOK()) {
            LOGV2_ERROR(20539,
                        "Failed to verify auth schema version",
                        "minSchemaVersion"_attr = AuthorizationManager::schemaVersion26Final,
                        "error"_attr = status);
            LOGV2(20540,
                  "To manually repair the 'authSchema' document in the admin.system.version "
                  "collection, start up with --setParameter "
                  "startupAuthSchemaValidation=false to disable validation");
            exitCleanly(ExitCode::needUpgrade);
        }

        if (foundSchemaVersion <= AuthorizationManager::schemaVersion26Final) {
            LOGV2_ERROR(
                20541,
                "This server is using MONGODB-CR, an authentication mechanism which has been "
                "removed from MongoDB 4.0. In order to upgrade the auth schema, first downgrade "
                "MongoDB binaries to version 3.6 and then run the authSchemaUpgrade command. See "
                "http://dochub.mongodb.org/core/3.0-upgrade-to-scram-sha-1");
            exitCleanly(ExitCode::needUpgrade);
        }
    } else if (authzManagerShard->isAuthEnabled()) {
        LOGV2_ERROR(20569, "Auth must be disabled when starting without auth schema validation");
        exitCleanly(ExitCode::badOptions);
    } else {
        // If authSchemaValidation is disabled and server is running without auth,
        // warn the user and continue startup without authSchema metadata checks.
        LOGV2_WARNING_OPTIONS(
            20543,
            {logv2::LogTag::kStartupWarnings},
            "** WARNING: Startup auth schema validation checks are disabled for the database");
        LOGV2_WARNING_OPTIONS(
            20544,
            {logv2::LogTag::kStartupWarnings},
            "**          This mode should only be used to manually repair corrupted auth data");
    }

    {
        TimeElapsedBuilderScopedTimer scopedTimer(
            serviceContext->getFastClockSource(),
            "Set up the background thread pool responsible for "
            "waiting for opTimes to be majority committed",
            &startupTimeElapsedBuilder);
        WaitForMajorityService::get(serviceContext).startup(serviceContext);
    }

    if (auto shardIdentityDoc =
            ShardingInitializationMongoD::getShardIdentityDoc(startupOpCtx.get())) {
        if (!serverGlobalParams.clusterRole.has(ClusterRole::ConfigServer)) {
            // A config shard initializes sharding awareness after setting up its config server
            // state.

            // This function will take the global lock.
            initializeShardingAwarenessAndLoadGlobalSettings(
                startupOpCtx.get(), *shardIdentityDoc, &startupTimeElapsedBuilder);
        }
    }

    try {
        if (serverGlobalParams.clusterRole.has(ClusterRole::None) && replSettings.isReplSet()) {
            ReadWriteConcernDefaults::get(startupOpCtx.get()->getServiceContext())
                .refreshIfNecessary(startupOpCtx.get());
        }
    } catch (const DBException& ex) {
        LOGV2_WARNING(20567,
                      "Error loading read and write concern defaults at startup",
                      "error"_attr = redact(ex));
    }
    readWriteConcernDefaultsMongodStartupChecks(startupOpCtx.get(), replSettings.isReplSet());

    MirrorMaestro::init(serviceContext);

    // Perform replication recovery for queryable backup mode if needed.
    if (storageGlobalParams.queryableBackupMode) {
        uassert(ErrorCodes::BadValue,
                str::stream() << "Cannot specify both queryableBackupMode and "
                              << "recoverFromOplogAsStandalone at the same time",
                !replSettings.shouldRecoverFromOplogAsStandalone());
        uassert(
            ErrorCodes::BadValue,
            str::stream()
                << "Cannot take an unstable checkpoint on shutdown while using queryableBackupMode",
            !gTakeUnstableCheckpointOnShutdown);
        uassert(5576603,
                str::stream() << "Cannot specify both queryableBackupMode and "
                              << "startupRecoveryForRestore at the same time",
                !repl::startupRecoveryForRestore);

        uassert(ErrorCodes::BadValue,
                str::stream() << "Cannot use queryableBackupMode in a replica set",
                !replCoord->getSettings().isReplSet());
        TimeElapsedBuilderScopedTimer scopedTimer(
            serviceContext->getFastClockSource(),
            "Start up the replication coordinator for queryable backup mode",
            &startupTimeElapsedBuilder);
        replCoord->startup(startupOpCtx.get(), lastShutdownState);
    } else {
        if (storageEngine->supportsCappedCollections()) {
            logStartup(startupOpCtx.get());
        }

        ResourceYielderFactory::initialize(serviceContext);

        if (serverGlobalParams.clusterRole.has(ClusterRole::ConfigServer)) {
            {
                TimeElapsedBuilderScopedTimer scopedTimer(
                    serviceContext->getFastClockSource(),
                    "Initialize the sharding components for a config server",
                    &startupTimeElapsedBuilder);

                initializeGlobalShardingStateForConfigServer(startupOpCtx.get());
            }

            // TODO: SERVER-82965 We shouldn't need to read the doc multiple times once we are in
            // sharding only development since config servers can always create it themselves.
            if (auto shardIdentityDoc =
                    ShardingInitializationMongoD::getShardIdentityDoc(startupOpCtx.get())) {
                // This function will take the global lock.
                initializeShardingAwarenessAndLoadGlobalSettings(
                    startupOpCtx.get(), *shardIdentityDoc, &startupTimeElapsedBuilder);
            }
        } else {
            // On a dedicated shard server, ShardingReady is always set because there is guaranteed
            // to be at least one shard in the sharded cluster (either the config shard or a
            // dedicated shard server).
            ShardingReady::get(startupOpCtx.get())->setIsReady();
        }

        if (serverGlobalParams.clusterRole.has(ClusterRole::ConfigServer)) {
            // Sharding is always ready when there is at least one shard at startup (either the
            // config shard or a dedicated shard server).
            ShardingReady::get(startupOpCtx.get())->setIsReadyIfShardExists(startupOpCtx.get());
        }

        if (serverGlobalParams.clusterRole.has(ClusterRole::RouterServer)) {
            // Router role should use SEPMongos
            serviceContext->getService(ClusterRole::RouterServer)
                ->setServiceEntryPoint(std::make_unique<ServiceEntryPointMongos>());
        }

        if (replSettings.isReplSet() &&
            (serverGlobalParams.clusterRole.has(ClusterRole::None) ||
             !Grid::get(startupOpCtx.get())->isShardingInitialized())) {
            // If this is a mongod in a standalone replica set or a shardsvr replica set that has
            // not initialized its sharding identity, start up the cluster time keys manager with a
            // local/direct keys client. The keys client must use local read concern if the storage
            // engine can't support majority read concern. If this is a mongod in a configsvr or
            // shardsvr replica set that has initialized its sharding identity, the keys manager is
            // by design initialized separately with a sharded keys client when the sharding state
            // is initialized.
            TimeElapsedBuilderScopedTimer scopedTimer(
                serviceContext->getFastClockSource(),
                "Start up cluster time keys manager with a local/direct keys client",
                &startupTimeElapsedBuilder);
            auto keysClientMustUseLocalReads =
                !serviceContext->getStorageEngine()->supportsReadConcernMajority();
            auto keysCollectionClient =
                std::make_unique<KeysCollectionClientDirect>(keysClientMustUseLocalReads);
            auto keyManager = std::make_shared<KeysCollectionManager>(
                KeysCollectionManager::kKeyManagerPurposeString,
                std::move(keysCollectionClient),
                Seconds(KeysRotationIntervalSec));
            keyManager->startMonitoring(startupOpCtx->getServiceContext());

            LogicalTimeValidator::set(startupOpCtx->getServiceContext(),
                                      std::make_unique<LogicalTimeValidator>(keyManager));
        }

        if (replSettings.isReplSet() && serverGlobalParams.clusterRole.has(ClusterRole::None)) {
            ReplicaSetNodeProcessInterface::getReplicaSetNodeExecutor(serviceContext)->startup();
        }

        {
            TimeElapsedBuilderScopedTimer scopedTimer(serviceContext->getFastClockSource(),
                                                      "Start up the replication coordinator",
                                                      &startupTimeElapsedBuilder);
            replCoord->startup(startupOpCtx.get(), lastShutdownState);
        }

        // 'getOldestActiveTimestamp', which is called in the background by the checkpoint thread,
        // requires a read on 'config.transactions' at the stableTimestamp. If this read occurs
        // while applying prepared transactions at the end of replication recovery, it's possible to
        // prepare a transaction at timestamp earlier than the stableTimestamp. This will result in
        // a WiredTiger invariant. Register the callback after the call to 'startup' to ensure we've
        // finished applying prepared transactions.
        if (replCoord->getSettings().isReplSet()) {
            storageEngine->setOldestActiveTransactionTimestampCallback(
                TransactionParticipant::getOldestActiveTimestamp);
        }

        if (getReplSetMemberInStandaloneMode(serviceContext)) {
            LOGV2_WARNING_OPTIONS(
                20547,
                {logv2::LogTag::kStartupWarnings},
                "Document(s) exist in 'system.replset', but started without --replSet. Database "
                "contents may appear inconsistent with the writes that were visible when this node "
                "was running as part of a replica set. Restart with --replSet unless you are doing "
                "maintenance and no other clients are connected. The TTL collection monitor will "
                "not start because of this. For more info see "
                "http://dochub.mongodb.org/core/ttlcollections");

            if (gAllowUnsafeUntimestampedWrites &&
                !repl::ReplSettings::shouldRecoverFromOplogAsStandalone()) {
                LOGV2_WARNING_OPTIONS(
                    7692300,
                    {logv2::LogTag::kStartupWarnings},
                    "Replica set member is in standalone mode. Performing any writes will result "
                    "in them being untimestamped. If a write is to an existing document, the "
                    "document's history will be overwritten with the new value since the beginning "
                    "of time. This can break snapshot isolation within the storage engine.");
            }
        } else {
            startTTLMonitor(serviceContext);
        }

        if (replSettings.isReplSet() || !gInternalValidateFeaturesAsPrimary) {
            serverGlobalParams.validateFeaturesAsPrimary.store(false);
        }

        if (replSettings.isReplSet()) {
            TimeElapsedBuilderScopedTimer scopedTimer(serviceContext->getFastClockSource(),
                                                      "Create an oplog view for tenant migrations",
                                                      &startupTimeElapsedBuilder);
            Lock::GlobalWrite lk(startupOpCtx.get());
            OldClientContext ctx(startupOpCtx.get(), NamespaceString::kRsOplogNamespace);
            tenant_migration_util::createOplogViewForTenantMigrations(startupOpCtx.get(), ctx.db());
        }

        storageEngine->startTimestampMonitor();

        startFLECrud(serviceContext);

        DiskSpaceMonitor::start(serviceContext);
        auto diskMonitor = DiskSpaceMonitor::get(serviceContext);
        diskMonitor->registerAction(
            IndexBuildsCoordinator::get(serviceContext)->makeKillIndexBuildOnLowDiskSpaceAction());
    }

    startClientCursorMonitor();

#ifdef PERCONA_AUDIT_ENABLED
    // start audit log flusher thread only if destination is file
    if (auditOptions.destination == "file") {
        if (storageGlobalParams.engine == "wiredTiger")
            startAuditLogFlusher();
        else
            startAuditLogFlusherWithFsync();
    }
#endif

    PeriodicTask::startRunningPeriodicTasks();

    auto shardService = serviceContext->getService(ClusterRole::ShardServer);
    SessionKiller::set(shardService,
                       std::make_shared<SessionKiller>(shardService, killSessionsLocal));

    if (serverGlobalParams.clusterRole.has(ClusterRole::RouterServer)) {
        auto routerService = serviceContext->getService(ClusterRole::RouterServer);
        SessionKiller::set(routerService,
                           std::make_shared<SessionKiller>(routerService, killSessionsRemote));
    }

    // Start up a background task to periodically check for and kill expired transactions; and a
    // background task to periodically check for and decrease cache pressure by decreasing the
    // target size setting for the storage engine's window of available snapshots.
    //
    // Only do this on storage engines supporting snapshot reads, which hold resources we wish to
    // release periodically in order to avoid storage cache pressure build up.
    if (storageEngine->supportsReadConcernSnapshot()) {
        try {
            PeriodicThreadToAbortExpiredTransactions::get(serviceContext)->start();
        } catch (ExceptionFor<ErrorCodes::PeriodicJobIsStopped>&) {
            LOGV2_WARNING(4747501, "Not starting periodic jobs as shutdown is in progress");
            // Shutdown has already started before initialization is complete. Wait for the
            // shutdown task to complete and return.

            logStartupStats.dismiss();
            logMongodStartupTimeElapsedStatistics(serviceContext,
                                                  beginInitAndListen,
                                                  &startupTimeElapsedBuilder,
                                                  &startupInfoBuilder,
                                                  lastShutdownState);

            MONGO_IDLE_THREAD_BLOCK;
            return waitForShutdown();
        }
    }

    // Change stream collections can exist, even on a standalone, provided the standalone used to be
    // part of a replica set. Ensure the change stream collections on startup contain consistent
    // data.
    {
        TimeElapsedBuilderScopedTimer scopedTimer(
            serviceContext->getFastClockSource(),
            "Ensure the change stream collections on startup contain consistent data",
            &startupTimeElapsedBuilder);
        startup_recovery::recoverChangeStreamCollections(
            startupOpCtx.get(), isStandalone, lastShutdownState);
    }

    // If not in standalone mode, start background tasks to:
    //  * Periodically remove expired pre-images from the 'system.preimages'
    //  * Periodically remove expired documents from change collections
    if (!isStandalone) {
        if (!gPreImageRemoverDisabled) {
            startChangeStreamExpiredPreImagesRemover(serviceContext);
        }
        if (!gChangeCollectionRemoverDisabled) {
            startChangeCollectionExpiredDocumentsRemover(serviceContext);
        }
    }

    if (computeModeEnabled) {
        if (!isStandalone || !serverGlobalParams.clusterRole.has(ClusterRole::None)) {
            LOGV2_ERROR(6968200, "'enableComputeMode' can be used only in standalone server");
            exitCleanly(ExitCode::badOptions);
        }
        if (externalPipeDir != "" && externalPipeDir.find("..") != std::string::npos) {
            LOGV2_ERROR(7001102, "'externalPipeDir' must not have '..'");
            exitCleanly(ExitCode::badOptions);
        }

        LOGV2_WARNING_OPTIONS(
            6968201,
            {logv2::LogTag::kStartupWarnings},
            "There could be security risks in using 'enableComputeMode'. It is recommended to use "
            "this mode under an isolated environment and execute the server under a user with "
            "restricted access permissions");
    } else {
        if (externalPipeDir != "") {
            LOGV2_WARNING_OPTIONS(
                7001103,
                {logv2::LogTag::kStartupWarnings},
                "'externalPipeDir' is effective only when enableComputeMode=true");
        }
    }

    // Set up the logical session cache
    auto logicalSessionCache = [&] {
        LogicalSessionCacheServer kind = LogicalSessionCacheServer::kStandalone;
        if (serverGlobalParams.clusterRole.has(ClusterRole::ConfigServer)) {
            kind = LogicalSessionCacheServer::kConfigServer;
        } else if (serverGlobalParams.clusterRole.has(ClusterRole::ShardServer)) {
            kind = LogicalSessionCacheServer::kSharded;
        } else if (replSettings.isReplSet()) {
            kind = LogicalSessionCacheServer::kReplicaSet;
        }
        return makeLogicalSessionCacheD(
            kind, serverGlobalParams.clusterRole.has(ClusterRole::RouterServer));
    }();
    LogicalSessionCache::set(serviceContext, std::move(logicalSessionCache));

    if (analyze_shard_key::supportsSamplingQueries(serviceContext) &&
        serverGlobalParams.clusterRole.has(ClusterRole::None)) {
        analyze_shard_key::QueryAnalysisSampler::get(serviceContext).onStartup();
    }

    auto cacheLoader = std::make_unique<stats::StatsCacheLoaderImpl>();
    auto catalog = std::make_unique<stats::StatsCatalog>(
        serviceContext->getService(ClusterRole::ShardServer), std::move(cacheLoader));
    stats::StatsCatalog::set(serviceContext, std::move(catalog));

    // Startup options are written to the audit log at the end of startup so that cluster server
    // parameters are guaranteed to have been initialized from disk at this point.
    {
        TimeElapsedBuilderScopedTimer scopedTimer(serviceContext->getFastClockSource(),
                                                  "Write startup options to the audit log",
                                                  &startupTimeElapsedBuilder);
        audit::logStartupOptions(Client::getCurrent(), serverGlobalParams.parsedOpts);
    }

    // MessageServer::run will return when exit code closes its socket and we don't need the
    // operation context anymore
    startupOpCtx.reset();

    transport::ServiceExecutor::startupAll(serviceContext);

    if (!storageGlobalParams.repair) {
        TimeElapsedBuilderScopedTimer scopedTimer(serviceContext->getFastClockSource(),
                                                  "Start transport layer",
                                                  &startupTimeElapsedBuilder);
        if (auto start = serviceContext->getTransportLayerManager()->start(); !start.isOK()) {
            LOGV2_ERROR(20572, "Error starting listener", "error"_attr = start);
            return ExitCode::netError;
        }
    }

    if (!initialize_server_global_state::writePidFile()) {
        quickExit(ExitCode::fail);
    }

    // Initialize Percona telemetry
    initPerconaTelemetry(serviceContext);

    serviceContext->notifyStorageStartupRecoveryComplete();

#ifndef _WIN32
    initialize_server_global_state::signalForkSuccess();
#else
    if (ntservice::shouldStartService()) {
        ntservice::reportStatus(SERVICE_RUNNING);
        LOGV2(20555, "Service running");
    }
#endif

    if (MONGO_unlikely(shutdownAtStartup.shouldFail())) {
        LOGV2(20556, "Starting clean exit via failpoint");
        exitCleanly(ExitCode::clean);
    }

    if (storageGlobalParams.magicRestore) {
        TimeElapsedBuilderScopedTimer scopedTimer(
            serviceContext->getFastClockSource(), "Magic restore", &startupTimeElapsedBuilder);
        if (getMagicRestoreMain() == nullptr) {
            LOGV2_ERROR(7180701, "--magicRestore cannot be used with a community build");
            exitCleanly(ExitCode::badOptions);
        }
        return getMagicRestoreMain()(serviceContext);
    }

    logStartupStats.dismiss();
    logMongodStartupTimeElapsedStatistics(serviceContext,
                                          beginInitAndListen,
                                          &startupTimeElapsedBuilder,
                                          &startupInfoBuilder,
                                          lastShutdownState);

    MONGO_IDLE_THREAD_BLOCK;
    return waitForShutdown();
}

ExitCode initAndListen(ServiceContext* service, int listenPort) {
    try {
        return _initAndListen(service, listenPort);
    } catch (DBException& e) {
        LOGV2_ERROR(
            20557, "DBException in initAndListen, terminating", "error"_attr = e.toString());
        return ExitCode::uncaught;
    } catch (std::exception& e) {
        LOGV2_ERROR(20558, "std::exception in initAndListen, terminating", "error"_attr = e.what());
        return ExitCode::uncaught;
    } catch (int& n) {
        LOGV2_ERROR(20559, "Exception in initAndListen, terminating", "reason"_attr = n);
        return ExitCode::uncaught;
    } catch (...) {
        LOGV2_ERROR(20560, "Exception in initAndListen, terminating");
        return ExitCode::uncaught;
    }
}

#if defined(_WIN32)
ExitCode initService() {
    return initAndListen(getGlobalServiceContext(), serverGlobalParams.port);
}
#endif

MONGO_INITIALIZER_GENERAL(ForkServer, ("EndStartupOptionHandling"), ("default"))
(InitializerContext* context) {
    initialize_server_global_state::forkServerOrDie();
}

#ifdef __linux__
/**
 * Read the pid file from the dbpath for the process ID used by this instance of the server.
 * Use that process number to kill the running server.
 *
 * Equivalent to: `kill -SIGTERM $(cat $DBPATH/mongod.lock)`
 *
 * Performs additional checks to make sure the PID as read is reasonable (>= 1)
 * and can be found in the /proc filesystem.
 */
Status shutdownProcessByDBPathPidFile(const std::string& dbpath) {
    auto pidfile = (boost::filesystem::path(dbpath) / kLockFileBasename.toString()).string();
    if (!boost::filesystem::exists(pidfile)) {
        return {ErrorCodes::OperationFailed,
                str::stream() << "There doesn't seem to be a server running with dbpath: "
                              << dbpath};
    }

    pid_t pid;
    try {
        std::ifstream f(pidfile.c_str());
        f >> pid;
    } catch (const std::exception& ex) {
        return {ErrorCodes::OperationFailed,
                str::stream() << "Error reading pid from lock file [" << pidfile
                              << "]: " << ex.what()};
    }

    if (pid <= 0) {
        return {ErrorCodes::OperationFailed,
                str::stream() << "Invalid process ID '" << pid
                              << "' read from pidfile: " << pidfile};
    }

    std::string procPath = str::stream() << "/proc/" << pid;
    if (!boost::filesystem::exists(procPath)) {
        return {ErrorCodes::OperationFailed,
                str::stream() << "Process ID '" << pid << "' read from pidfile '" << pidfile
                              << "' does not appear to be running"};
    }

    std::cout << "Killing process with pid: " << pid << std::endl;
    int ret = kill(pid, SIGTERM);
    if (ret) {
        auto ec = lastSystemError();
        return {ErrorCodes::OperationFailed,
                str::stream() << "Failed to kill process: " << errorMessage(ec)};
    }

    // Wait for process to terminate.
    for (;;) {
        std::uintmax_t pidsize = boost::filesystem::file_size(pidfile);
        if (pidsize == 0) {
            // File empty.
            break;
        }
        if (pidsize == static_cast<decltype(pidsize)>(-1)) {
            // File does not exist.
            break;
        }
        sleepsecs(1);
    }

    return Status::OK();
}
#endif  // __linux__

/*
 * This function should contain the startup "actions" that we take based on the startup config.
 * It is intended to separate the actions from "storage" and "validation" of our startup
 * configuration.
 */
void startupConfigActions(const std::vector<std::string>& args) {
    // The "command" option is deprecated.  For backward compatibility, still support the "run"
    // and "dbppath" command.  The "run" command is the same as just running mongod, so just
    // falls through.
    if (moe::startupOptionsParsed.count("command")) {
        const auto command = moe::startupOptionsParsed["command"].as<std::vector<std::string>>();

        if (command[0].compare("dbpath") == 0) {
            std::cout << storageGlobalParams.dbpath << endl;
            quickExit(ExitCode::clean);
        }

        if (command[0].compare("run") != 0) {
            std::cout << "Invalid command: " << command[0] << endl;
            printMongodHelp(moe::startupOptions);
            quickExit(ExitCode::fail);
        }

        if (command.size() > 1) {
            std::cout << "Too many parameters to 'run' command" << endl;
            printMongodHelp(moe::startupOptions);
            quickExit(ExitCode::fail);
        }
    }

#ifdef _WIN32
    ntservice::configureService(initService,
                                moe::startupOptionsParsed,
                                defaultServiceStrings,
                                std::vector<std::string>(),
                                args);
#endif  // _WIN32

#ifdef __linux__
    if (moe::startupOptionsParsed.count("shutdown") &&
        moe::startupOptionsParsed["shutdown"].as<bool>() == true) {
        auto status = shutdownProcessByDBPathPidFile(storageGlobalParams.dbpath);
        if (!status.isOK()) {
            std::cerr << status.reason() << std::endl;
            quickExit(ExitCode::fail);
        }

        quickExit(ExitCode::clean);
    }
#endif
}

void setUpCatalog(ServiceContext* serviceContext) {
    DatabaseHolder::set(serviceContext, std::make_unique<DatabaseHolderImpl>());
    Collection::Factory::set(serviceContext, std::make_unique<CollectionImpl::FactoryImpl>());
}

auto makeReplicaSetNodeExecutor(ServiceContext* serviceContext) {
    ThreadPool::Options tpOptions;
    tpOptions.threadNamePrefix = "ReplNodeDbWorker-";
    tpOptions.poolName = "ReplNodeDbWorkerThreadPool";
    tpOptions.maxThreads = ThreadPool::Options::kUnlimited;
    tpOptions.onCreateThread = [serviceContext](const std::string& threadName) {
        Client::initThread(threadName.c_str(),
                           serviceContext->getService(ClusterRole::ShardServer));

        stdx::lock_guard<Client> lk(cc());
        cc().setSystemOperationUnkillableByStepdown(lk);
    };
    return std::make_unique<executor::ThreadPoolTaskExecutor>(
        std::make_unique<ThreadPool>(tpOptions),
        executor::makeNetworkInterface(
            "ReplNodeDbWorkerNetwork", nullptr, makeShardingEgressHooksList(serviceContext)));
}

auto makeReplicationExecutor(ServiceContext* serviceContext) {
    ThreadPool::Options tpOptions;
    tpOptions.threadNamePrefix = "ReplCoord-";
    tpOptions.poolName = "ReplCoordThreadPool";
    tpOptions.maxThreads = 50;
    tpOptions.onCreateThread = [serviceContext](const std::string& threadName) {
        Client::initThread(threadName.c_str(),
                           serviceContext->getService(ClusterRole::ShardServer));

        stdx::lock_guard<Client> lk(cc());
        cc().setSystemOperationUnkillableByStepdown(lk);
    };
    auto hookList = std::make_unique<rpc::EgressMetadataHookList>();
    hookList->addHook(std::make_unique<rpc::VectorClockMetadataHook>(serviceContext));
    return std::make_unique<executor::ThreadPoolTaskExecutor>(
        std::make_unique<ThreadPool>(tpOptions),
        executor::makeNetworkInterface("ReplNetwork", nullptr, std::move(hookList)));
}

void setUpReplication(ServiceContext* serviceContext) {
    repl::StorageInterface::set(serviceContext, std::make_unique<repl::StorageInterfaceImpl>());
    auto storageInterface = repl::StorageInterface::get(serviceContext);

    auto consistencyMarkers =
        std::make_unique<repl::ReplicationConsistencyMarkersImpl>(storageInterface);
    auto recovery =
        std::make_unique<repl::ReplicationRecoveryImpl>(storageInterface, consistencyMarkers.get());
    repl::ReplicationProcess::set(
        serviceContext,
        std::make_unique<repl::ReplicationProcess>(
            storageInterface, std::move(consistencyMarkers), std::move(recovery)));
    auto replicationProcess = repl::ReplicationProcess::get(serviceContext);

    repl::DropPendingCollectionReaper::set(
        serviceContext, std::make_unique<repl::DropPendingCollectionReaper>(storageInterface));
    auto dropPendingCollectionReaper = repl::DropPendingCollectionReaper::get(serviceContext);

    repl::TopologyCoordinator::Options topoCoordOptions;
    topoCoordOptions.maxSyncSourceLagSecs = Seconds(repl::maxSyncSourceLagSecs);
    topoCoordOptions.clusterRole = serverGlobalParams.clusterRole;

    auto replCoord = std::make_unique<repl::ReplicationCoordinatorImpl>(
        serviceContext,
        getGlobalReplSettings(),
        std::make_unique<repl::ReplicationCoordinatorExternalStateImpl>(
            serviceContext, dropPendingCollectionReaper, storageInterface, replicationProcess),
        makeReplicationExecutor(serviceContext),
        std::make_unique<repl::TopologyCoordinator>(topoCoordOptions),
        replicationProcess,
        storageInterface,
        SecureRandom().nextInt64());
    // Only create a ReplicaSetNodeExecutor if sharding is disabled and replication is enabled.
    // Note that sharding sets up its own executors for scheduling work to remote nodes.
    if (serverGlobalParams.clusterRole.has(ClusterRole::None) &&
        replCoord->getSettings().isReplSet()) {
        ReplicaSetNodeProcessInterface::setReplicaSetNodeExecutor(
            serviceContext, makeReplicaSetNodeExecutor(serviceContext));

        analyze_shard_key::QueryAnalysisClient::get(serviceContext)
            .setTaskExecutor(
                serviceContext,
                ReplicaSetNodeProcessInterface::getReplicaSetNodeExecutor(serviceContext));
    }

    repl::ReplicationCoordinator::set(serviceContext, std::move(replCoord));

    MongoDSessionCatalog::set(
        serviceContext,
        std::make_unique<MongoDSessionCatalog>(
            std::make_unique<MongoDSessionCatalogTransactionInterfaceImpl>()));

    IndexBuildsCoordinator::set(serviceContext, std::make_unique<IndexBuildsCoordinatorMongod>());

    // Register primary-only services here so that the services are started up when the replication
    // coordinator starts up.
    registerPrimaryOnlyServices(serviceContext);
}

void setUpObservers(ServiceContext* serviceContext) {
    auto opObserverRegistry = std::make_unique<OpObserverRegistry>();
    if (serverGlobalParams.clusterRole.has(ClusterRole::ShardServer)) {
        DurableHistoryRegistry::get(serviceContext)
            ->registerPin(std::make_unique<ReshardingHistoryHook>());
        opObserverRegistry->addObserver(
            std::make_unique<OpObserverImpl>(std::make_unique<OperationLoggerTransactionProxy>(
                std::make_unique<OperationLoggerImpl>())));
        opObserverRegistry->addObserver(std::make_unique<FindAndModifyImagesOpObserver>());
        opObserverRegistry->addObserver(std::make_unique<ChangeStreamPreImagesOpObserver>());
        opObserverRegistry->addObserver(std::make_unique<MigrationChunkClonerSourceOpObserver>());
        opObserverRegistry->addObserver(std::make_unique<ShardServerOpObserver>());
        opObserverRegistry->addObserver(std::make_unique<ReshardingOpObserver>());
        opObserverRegistry->addObserver(std::make_unique<UserWriteBlockModeOpObserver>());
        if (getGlobalReplSettings().isServerless()) {
            opObserverRegistry->addObserver(
                std::make_unique<repl::TenantMigrationDonorOpObserver>());
            opObserverRegistry->addObserver(
                std::make_unique<repl::TenantMigrationRecipientOpObserver>());
            opObserverRegistry->addObserver(std::make_unique<ShardSplitDonorOpObserver>());
            opObserverRegistry->addObserver(
                std::make_unique<repl::ShardMergeRecipientOpObserver>());
        }
        if (!gMultitenancySupport) {
            opObserverRegistry->addObserver(
                std::make_unique<analyze_shard_key::QueryAnalysisOpObserverShardSvr>());
        }
    }

    if (serverGlobalParams.clusterRole.has(ClusterRole::ConfigServer)) {
        opObserverRegistry->addObserver(std::make_unique<ConfigServerOpObserver>());
        opObserverRegistry->addObserver(std::make_unique<ReshardingOpObserver>());
        if (!gMultitenancySupport) {
            opObserverRegistry->addObserver(
                std::make_unique<analyze_shard_key::QueryAnalysisOpObserverConfigSvr>());
        }
    }

    if (serverGlobalParams.clusterRole.has(ClusterRole::None)) {
        opObserverRegistry->addObserver(
            std::make_unique<OpObserverImpl>(std::make_unique<OperationLoggerImpl>()));
        opObserverRegistry->addObserver(std::make_unique<FindAndModifyImagesOpObserver>());
        opObserverRegistry->addObserver(std::make_unique<ChangeStreamPreImagesOpObserver>());
        opObserverRegistry->addObserver(std::make_unique<UserWriteBlockModeOpObserver>());
        if (getGlobalReplSettings().isServerless()) {
            opObserverRegistry->addObserver(
                std::make_unique<repl::TenantMigrationDonorOpObserver>());
            opObserverRegistry->addObserver(
                std::make_unique<repl::TenantMigrationRecipientOpObserver>());
            opObserverRegistry->addObserver(std::make_unique<ShardSplitDonorOpObserver>());
            opObserverRegistry->addObserver(
                std::make_unique<repl::ShardMergeRecipientOpObserver>());
        }

        auto replCoord = repl::ReplicationCoordinator::get(serviceContext);
        if (!gMultitenancySupport && replCoord && replCoord->getSettings().isReplSet()) {
            opObserverRegistry->addObserver(
                std::make_unique<analyze_shard_key::QueryAnalysisOpObserverRS>());
        }
    }

    opObserverRegistry->addObserver(std::make_unique<FallbackOpObserver>());
    opObserverRegistry->addObserver(std::make_unique<TimeSeriesOpObserver>());
    opObserverRegistry->addObserver(std::make_unique<AuthOpObserver>());
    opObserverRegistry->addObserver(
        std::make_unique<repl::PrimaryOnlyServiceOpObserver>(serviceContext));
    opObserverRegistry->addObserver(std::make_unique<FcvOpObserver>());
    opObserverRegistry->addObserver(std::make_unique<ClusterServerParameterOpObserver>());

    if (audit::opObserverRegistrar) {
        audit::opObserverRegistrar(opObserverRegistry.get());
    }

    serviceContext->setOpObserver(std::move(opObserverRegistry));
}

void setUpSharding(ServiceContext* service) {
    ShardingState::create(service);
    CollectionShardingStateFactory::set(
        service, std::make_unique<CollectionShardingStateFactoryShard>(service));
}

namespace {
ServiceContext::ConstructorActionRegisterer registerWireSpec{
    "RegisterWireSpec", [](ServiceContext* service) {
        // The featureCompatibilityVersion behavior defaults to the downgrade behavior while the
        // in-memory version is unset.
        WireSpec::Specification spec;
        spec.incomingInternalClient.minWireVersion = RELEASE_2_4_AND_BEFORE;
        spec.incomingInternalClient.maxWireVersion = LATEST_WIRE_VERSION;
        spec.outgoing.minWireVersion = SUPPORTS_OP_MSG;
        spec.outgoing.maxWireVersion = LATEST_WIRE_VERSION;
        spec.isInternalClient = true;

        WireSpec::getWireSpec(service).initialize(std::move(spec));
    }};
}

#ifdef MONGO_CONFIG_SSL
MONGO_INITIALIZER_GENERAL(setSSLManagerType, (), ("SSLManager"))
(InitializerContext* context) {
    isSSLServer = true;
}
#endif

struct ShutdownContext {
    ServiceContext::UniqueClient client;
    ServiceContext::UniqueOperationContext opCtx;
};

// Stash the ShutdownContext as a ServiceContext decoration. The main purpose of this is to keep the
// OperationContext alive until the process calls exit, to avoid releasing the global lock.
ServiceContext::Decoration<ShutdownContext> getShutdownContext =
    ServiceContext::declareDecoration<ShutdownContext>();

void logMongodShutdownTimeElapsedStatistics(ServiceContext* serviceContext,
                                            Date_t beginShutdownTask,
                                            BSONObjBuilder* shutdownTimeElapsedBuilder,
                                            BSONObjBuilder* shutdownInfoBuilder) {
    mongo::Milliseconds elapsedInitAndListen =
        serviceContext->getFastClockSource()->now() - beginShutdownTask;
    shutdownTimeElapsedBuilder->append("shutdownTask total elapsed time",
                                       elapsedInitAndListen.toString());
    shutdownInfoBuilder->append("Statistics", shutdownTimeElapsedBuilder->obj());
    LOGV2_INFO(8423404,
               "mongod shutdown complete",
               "Summary of time elapsed"_attr = shutdownInfoBuilder->obj());
}

// NOTE: This function may be called at any time after registerShutdownTask is called below. It
// must not depend on the prior execution of mongo initializers or the existence of threads.
void shutdownTask(const ShutdownTaskArgs& shutdownArgs) {
    Milliseconds shutdownTimeout;
    if (shutdownArgs.quiesceTime) {
        shutdownTimeout = *shutdownArgs.quiesceTime;
    } else {
        invariant(!shutdownArgs.isUserInitiated);
        shutdownTimeout = Milliseconds(repl::shutdownTimeoutMillisForSignaledShutdown.load());
    }

    if (MONGO_unlikely(hangBeforeShutdown.shouldFail())) {
        LOGV2(4944800, "Hanging before shutdown due to hangBeforeShutdown failpoint");
        hangBeforeShutdown.pauseWhileSet();
    }

    BSONObjBuilder shutdownTimeElapsedBuilder;
    BSONObjBuilder shutdownInfoBuilder;

    // Before doing anything else, ensure fsync is inactive or make it release its GlobalRead lock.
    {
        stdx::unique_lock<Latch> stateLock(fsyncStateMutex);
        if (globalFsyncLockThread) {
            globalFsyncLockThread->shutdown(stateLock);
        }
    }

    auto const serviceContext = getGlobalServiceContext();

    Date_t beginShutdownTask = serviceContext->getFastClockSource()->now();
    ScopeGuard logShutdownStats(
        [serviceContext, beginShutdownTask, &shutdownTimeElapsedBuilder, &shutdownInfoBuilder] {
            logMongodShutdownTimeElapsedStatistics(serviceContext,
                                                   beginShutdownTask,
                                                   &shutdownTimeElapsedBuilder,
                                                   &shutdownInfoBuilder);
        });

<<<<<<< HEAD
    // stop Percona telemetry
    shutdownPerconaTelemetry(serviceContext);
=======
    UserCacheInvalidator::stop(serviceContext);
>>>>>>> 5b7ef836

    // If we don't have shutdownArgs, we're shutting down from a signal, or other clean shutdown
    // path.
    //
    // In that case, do a default step down, still shutting down if stepDown fails.
    auto const replCoord = repl::ReplicationCoordinator::get(serviceContext);
    bool const defaultStepdownRequired = replCoord && !shutdownArgs.isUserInitiated;

    // The operation context used for shutdown must be created after starting terminal shutdown on
    // the replication coordinator. This is because terminal shutdown might involve waiting for all
    // opCtx's to be destroyed if FCBIS is swapping the storage engine.
    if (defaultStepdownRequired) {
        TimeElapsedBuilderScopedTimer scopedTimer(serviceContext->getFastClockSource(),
                                                  "Enter terminal shutdown",
                                                  &shutdownTimeElapsedBuilder);
        replCoord->enterTerminalShutdown();
    }

    // Store previous client, to be restored when function scope ends.
    ServiceContext::UniqueClient oldClient;
    if (Client::getCurrent()) {
        oldClient = Client::releaseCurrent();
    }
    Client::setCurrent(
        serviceContext->getService(ClusterRole::ShardServer)->makeClient("shutdownTask"));
    const auto client = Client::getCurrent();
    {
        stdx::lock_guard<Client> lk(*client);
        client->setSystemOperationUnkillableByStepdown(lk);
    }
    // The new client and opCtx are stashed in the ServiceContext, will survive past this
    // function and are never destructed. This is required to avoid releasing the global lock until
    // the process calls exit().
    ServiceContext::UniqueOperationContext uniqueOpCtx = client->makeOperationContext();
    auto const opCtx = uniqueOpCtx.get();

    ON_BLOCK_EXIT([&]() {
        auto& shutdownContext = getShutdownContext(client->getServiceContext());
        invariant(!shutdownContext.client.get());
        invariant(!shutdownContext.opCtx.get());

        shutdownContext.client = Client::releaseCurrent();
        shutdownContext.opCtx = std::move(uniqueOpCtx);

        if (oldClient) {
            Client::setCurrent(std::move(oldClient));
        }
    });

    if (defaultStepdownRequired) {
        TimeElapsedBuilderScopedTimer scopedTimer(
            serviceContext->getFastClockSource(),
            "Step down the replication coordinator for shutdown",
            &shutdownTimeElapsedBuilder);
        const auto forceShutdown = true;
        auto stepDownStartTime = opCtx->getServiceContext()->getPreciseClockSource()->now();
        // stepDown should never return an error during force shutdown.
        LOGV2_OPTIONS(4784900,
                      {LogComponent::kReplication},
                      "Stepping down the ReplicationCoordinator for shutdown",
                      "waitTime"_attr = shutdownTimeout);
        invariantStatusOK(stepDownForShutdown(opCtx, shutdownTimeout, forceShutdown));
        shutdownTimeout = std::max(
            Milliseconds::zero(),
            shutdownTimeout -
                (opCtx->getServiceContext()->getPreciseClockSource()->now() - stepDownStartTime));
    }

    {
        TimeElapsedBuilderScopedTimer scopedTimer(serviceContext->getFastClockSource(),
                                                  "Time spent in quiesce mode",
                                                  &shutdownTimeElapsedBuilder);
        if (auto replCoord = repl::ReplicationCoordinator::get(serviceContext);
            replCoord && replCoord->enterQuiesceModeIfSecondary(shutdownTimeout)) {
            if (MONGO_unlikely(hangDuringQuiesceMode.shouldFail())) {
                LOGV2_OPTIONS(4695101,
                              {LogComponent::kReplication},
                              "hangDuringQuiesceMode failpoint enabled");
                hangDuringQuiesceMode.pauseWhileSet(opCtx);
            }

            LOGV2_OPTIONS(4695102,
                          {LogComponent::kReplication},
                          "Entering quiesce mode for shutdown",
                          "quiesceTime"_attr = shutdownTimeout);
            opCtx->sleepFor(shutdownTimeout);
            LOGV2_OPTIONS(
                4695103, {LogComponent::kReplication}, "Exiting quiesce mode for shutdown");
        }
    }

    DiskSpaceMonitor::stop(serviceContext);

    {
        TimeElapsedBuilderScopedTimer scopedTimer(serviceContext->getFastClockSource(),
                                                  "Shut down FLE Crud subsystem",
                                                  &shutdownTimeElapsedBuilder);
        LOGV2_OPTIONS(6371601, {LogComponent::kDefault}, "Shutting down the FLE Crud thread pool");
        stopFLECrud();
    }

    {
        TimeElapsedBuilderScopedTimer scopedTimer(serviceContext->getFastClockSource(),
                                                  "Shut down MirrorMaestro",
                                                  &shutdownTimeElapsedBuilder);
        LOGV2_OPTIONS(4784901, {LogComponent::kCommand}, "Shutting down the MirrorMaestro");
        MirrorMaestro::shutdown(serviceContext);
    }

    {
        TimeElapsedBuilderScopedTimer scopedTimer(serviceContext->getFastClockSource(),
                                                  "Shut down WaitForMajorityService",
                                                  &shutdownTimeElapsedBuilder);
        LOGV2_OPTIONS(
            4784902, {LogComponent::kSharding}, "Shutting down the WaitForMajorityService");
        WaitForMajorityService::get(serviceContext).shutDown();
    }

    // Join the logical session cache before the transport layer.
    if (auto lsc = LogicalSessionCache::get(serviceContext)) {
        TimeElapsedBuilderScopedTimer scopedTimer(serviceContext->getFastClockSource(),
                                                  "Shut down the logical session cache",
                                                  &shutdownTimeElapsedBuilder);
        LOGV2(4784903, "Shutting down the LogicalSessionCache");
        lsc->joinOnShutDown();
    }

    if (analyze_shard_key::supportsSamplingQueries(serviceContext)) {
        TimeElapsedBuilderScopedTimer scopedTimer(serviceContext->getFastClockSource(),
                                                  "Shut down the Query Analysis Sampler",
                                                  &shutdownTimeElapsedBuilder);
        LOGV2_OPTIONS(7350601, {LogComponent::kDefault}, "Shutting down the QueryAnalysisSampler");
        analyze_shard_key::QueryAnalysisSampler::get(serviceContext).onShutdown();
    }

    // Inform the TransportLayers to stop accepting new connections.
    if (auto tlm = serviceContext->getTransportLayerManager()) {
        LOGV2_OPTIONS(8314100, {LogComponent::kNetwork}, "Shutdown: Closing listener sockets");
        tlm->stopAcceptingSessions();
    }

    // Shut down the global dbclient pool so callers stop waiting for connections.
    {
        TimeElapsedBuilderScopedTimer scopedTimer(serviceContext->getFastClockSource(),
                                                  "Shut down the global connection pool",
                                                  &shutdownTimeElapsedBuilder);
        LOGV2_OPTIONS(
            4784905, {LogComponent::kNetwork}, "Shutting down the global connection pool");
        globalConnPool.shutdown();
    }

    // Inform Flow Control to stop gating writes on ticket admission. This must be done before the
    // Periodic Runner is shut down (see SERVER-41751).
    if (auto flowControlTicketholder = FlowControlTicketholder::get(serviceContext)) {
        TimeElapsedBuilderScopedTimer scopedTimer(serviceContext->getFastClockSource(),
                                                  "Shut down the flow control ticket holder",
                                                  &shutdownTimeElapsedBuilder);
        LOGV2(4784906, "Shutting down the FlowControlTicketholder");
        flowControlTicketholder->setInShutdown();
    }

    if (auto exec = ReplicaSetNodeProcessInterface::getReplicaSetNodeExecutor(serviceContext)) {
        TimeElapsedBuilderScopedTimer scopedTimer(serviceContext->getFastClockSource(),
                                                  "Shut down the replica set node executor",
                                                  &shutdownTimeElapsedBuilder);
        LOGV2_OPTIONS(
            4784907, {LogComponent::kReplication}, "Shutting down the replica set node executor");
        exec->shutdown();
        exec->join();
    }

    if (auto storageEngine = serviceContext->getStorageEngine()) {
        if (storageEngine->supportsReadConcernSnapshot()) {
            TimeElapsedBuilderScopedTimer scopedTimer(
                serviceContext->getFastClockSource(),
                "Shut down the thread that aborts expired transactions",
                &shutdownTimeElapsedBuilder);
            LOGV2(4784908, "Shutting down the PeriodicThreadToAbortExpiredTransactions");
            PeriodicThreadToAbortExpiredTransactions::get(serviceContext)->stop();
        }

        {
            stdx::lock_guard lg(*client);
            opCtx->setIsExecutingShutdown();
        }

        // This can wait a long time while we drain the secondary's apply queue, especially if
        // it is building an index.
        LOGV2_OPTIONS(
            4784909, {LogComponent::kReplication}, "Shutting down the ReplicationCoordinator");
        repl::ReplicationCoordinator::get(serviceContext)
            ->shutdown(opCtx, &shutdownTimeElapsedBuilder);

        // Terminate the index consistency check.
        if (serverGlobalParams.clusterRole.has(ClusterRole::ConfigServer)) {
            TimeElapsedBuilderScopedTimer scopedTimer(serviceContext->getFastClockSource(),
                                                      "Shut down the index consistency checker",
                                                      &shutdownTimeElapsedBuilder);
            LOGV2_OPTIONS(4784904,
                          {LogComponent::kSharding},
                          "Shutting down the PeriodicShardedIndexConsistencyChecker");
            PeriodicShardedIndexConsistencyChecker::get(serviceContext).onShutDown();
        }

        LOGV2_OPTIONS(
            4784910, {LogComponent::kSharding}, "Shutting down the ShardingInitializationMongoD");
        ShardingInitializationMongoD::get(serviceContext)->shutDown(opCtx);

        // Acquire the RSTL in mode X. First we enqueue the lock request, then kill all operations,
        // destroy all stashed transaction resources in order to release locks, and finally wait
        // until the lock request is granted.
        LOGV2_OPTIONS(4784911,
                      {LogComponent::kReplication},
                      "Enqueuing the ReplicationStateTransitionLock for shutdown");
        repl::ReplicationStateTransitionLockGuard rstl(
            opCtx, MODE_X, repl::ReplicationStateTransitionLockGuard::EnqueueOnly());

        // Kill all operations except FTDC to continue gathering metrics. This makes all newly
        // created opCtx to be immediately interrupted. After this point, the opCtx will have been
        // marked as killed and will not be usable other than to kill all transactions directly
        // below.
        LOGV2_OPTIONS(4784912, {LogComponent::kDefault}, "Killing all operations for shutdown");
        {
            const std::set<std::string> excludedClients = {std::string(kFTDCThreadName)};
            TimeElapsedBuilderScopedTimer scopedTimer(serviceContext->getFastClockSource(),
                                                      "Kill all operations for shutdown",
                                                      &shutdownTimeElapsedBuilder);
            serviceContext->setKillAllOperations(excludedClients);

            if (MONGO_unlikely(pauseWhileKillingOperationsAtShutdown.shouldFail())) {
                LOGV2_OPTIONS(4701700,
                              {LogComponent::kDefault},
                              "pauseWhileKillingOperationsAtShutdown failpoint enabled");
                sleepsecs(1);
            }
        }

        {
            // Clear tenant migration access blockers after killing all operation contexts to ensure
            // that no operation context cancellation token continuation holds the last reference to
            // the TenantMigrationAccessBlockerExecutor.
            TimeElapsedBuilderScopedTimer scopedTimer(
                serviceContext->getFastClockSource(),
                "Shut down all tenant migration access blockers on global shutdown",
                &shutdownTimeElapsedBuilder);
            LOGV2_OPTIONS(5093807,
                          {LogComponent::kTenantMigration},
                          "Shutting down all TenantMigrationAccessBlockers on global shutdown");
            TenantMigrationAccessBlockerRegistry::get(serviceContext).shutDown();
        }

        // Destroy all stashed transaction resources, in order to release locks.
        {
            TimeElapsedBuilderScopedTimer scopedTimer(serviceContext->getFastClockSource(),
                                                      "Shut down all open transactions",
                                                      &shutdownTimeElapsedBuilder);
            LOGV2_OPTIONS(4784913, {LogComponent::kCommand}, "Shutting down all open transactions");
            killSessionsLocalShutdownAllTransactions(opCtx);
        }

        {
            TimeElapsedBuilderScopedTimer scopedTimer(serviceContext->getFastClockSource(),
                                                      "Acquire the RSTL for shutdown",
                                                      &shutdownTimeElapsedBuilder);
            LOGV2_OPTIONS(4784914,
                          {LogComponent::kReplication},
                          "Acquiring the ReplicationStateTransitionLock for shutdown");
            rstl.waitForLockUntil(Date_t::max());
        }

        // Release the rstl before waiting for the index build threads to join as index build
        // reacquires rstl in uninterruptible lock guard to finish their cleanup process.
        rstl.release();

        // Shuts down the thread pool and waits for index builds to finish.
        // Depends on setKillAllOperations() above to interrupt the index build operations.
        {
            TimeElapsedBuilderScopedTimer scopedTimer(
                serviceContext->getFastClockSource(),
                "Shut down the IndexBuildsCoordinator and wait for index builds to finish",
                &shutdownTimeElapsedBuilder);
            LOGV2_OPTIONS(
                4784915, {LogComponent::kIndex}, "Shutting down the IndexBuildsCoordinator");
            IndexBuildsCoordinator::get(serviceContext)->shutdown(opCtx);
        }
    }

    {
        TimeElapsedBuilderScopedTimer scopedTimer(serviceContext->getFastClockSource(),
                                                  "Shut down the replica set monitor",
                                                  &shutdownTimeElapsedBuilder);
        LOGV2_OPTIONS(4784918, {LogComponent::kNetwork}, "Shutting down the ReplicaSetMonitor");
        ReplicaSetMonitor::shutdown();
    }

    auto sr = Grid::get(serviceContext)->isInitialized()
        ? Grid::get(serviceContext)->shardRegistry()
        : nullptr;
    if (sr) {
        TimeElapsedBuilderScopedTimer scopedTimer(serviceContext->getFastClockSource(),
                                                  "Shut down the shard registry",
                                                  &shutdownTimeElapsedBuilder);
        LOGV2_OPTIONS(4784919, {LogComponent::kSharding}, "Shutting down the shard registry");
        sr->shutdown();
    }

    if (ShardingState::get(serviceContext)->enabled()) {
        TimeElapsedBuilderScopedTimer scopedTimer(serviceContext->getFastClockSource(),
                                                  "Shut down the transaction coordinator service",
                                                  &shutdownTimeElapsedBuilder);
        TransactionCoordinatorService::get(serviceContext)->shutdown();
    }

    // Validator shutdown must be called after setKillAllOperations is called. Otherwise, this can
    // deadlock.
    if (auto validator = LogicalTimeValidator::get(serviceContext)) {
        TimeElapsedBuilderScopedTimer scopedTimer(serviceContext->getFastClockSource(),
                                                  "Shut down the logical time validator",
                                                  &shutdownTimeElapsedBuilder);
        LOGV2_OPTIONS(
            4784920, {LogComponent::kReplication}, "Shutting down the LogicalTimeValidator");
        validator->shutDown();
    }

    // The migrationutil executor must be shut down before shutting down the CatalogCacheLoader and
    // the ExecutorPool. Otherwise, it may try to schedule work on those components and fail.
    LOGV2_OPTIONS(4784921, {LogComponent::kSharding}, "Shutting down the MigrationUtilExecutor");
    auto migrationUtilExecutor = migrationutil::getMigrationUtilExecutor(serviceContext);
    {
        TimeElapsedBuilderScopedTimer scopedTimer(serviceContext->getFastClockSource(),
                                                  "Shut down the migration util executor",
                                                  &shutdownTimeElapsedBuilder);
        migrationUtilExecutor->shutdown();
        migrationUtilExecutor->join();
    }

    if (TestingProctor::instance().isEnabled()) {
        auto pool = Grid::get(serviceContext)->isInitialized()
            ? Grid::get(serviceContext)->getExecutorPool()
            : nullptr;
        if (pool) {
            TimeElapsedBuilderScopedTimer scopedTimer(serviceContext->getFastClockSource(),
                                                      "Shut down the executor pool",
                                                      &shutdownTimeElapsedBuilder);
            LOGV2_OPTIONS(6773200, {LogComponent::kSharding}, "Shutting down the ExecutorPool");
            pool->shutdownAndJoin();
        }
    }

    if (Grid::get(serviceContext)->isShardingInitialized()) {
        // The CatalogCache must be shuted down before shutting down the CatalogCacheLoader as the
        // CatalogCache may try to schedule work on CatalogCacheLoader and fail.
        TimeElapsedBuilderScopedTimer scopedTimer(
            serviceContext->getFastClockSource(),
            "Shut down the catalog cache and catalog cache loader",
            &shutdownTimeElapsedBuilder);
        LOGV2_OPTIONS(6773201, {LogComponent::kSharding}, "Shutting down the CatalogCache");
        Grid::get(serviceContext)->catalogCache()->shutDownAndJoin();

        LOGV2_OPTIONS(4784922, {LogComponent::kSharding}, "Shutting down the CatalogCacheLoader");
        CatalogCacheLoader::get(serviceContext).shutDown();
    }

    if (auto configServerRoutingInfoCache = RoutingInformationCache::get(serviceContext)) {
        LOGV2_OPTIONS(
            8778000, {LogComponent::kSharding}, "Shutting down the RoutingInformationCache");
        configServerRoutingInfoCache->shutDownAndJoin();
    }

    // Finish shutting down the TransportLayers
    if (auto tlm = serviceContext->getTransportLayerManager()) {
        TimeElapsedBuilderScopedTimer scopedTimer(serviceContext->getFastClockSource(),
                                                  "Shut down the transport layer",
                                                  &shutdownTimeElapsedBuilder);
        LOGV2_OPTIONS(20562, {LogComponent::kNetwork}, "Shutdown: Closing open transport sessions");
        tlm->shutdown();
    }

    if (auto* healthLog = HealthLogInterface::get(serviceContext)) {
        TimeElapsedBuilderScopedTimer scopedTimer(serviceContext->getFastClockSource(),
                                                  "Shut down the health log",
                                                  &shutdownTimeElapsedBuilder);
        LOGV2(4784927, "Shutting down the HealthLog");
        healthLog->shutdown();
    }

    {
        TimeElapsedBuilderScopedTimer scopedTimer(serviceContext->getFastClockSource(),
                                                  "Shut down the TTL monitor",
                                                  &shutdownTimeElapsedBuilder);
        LOGV2(4784928, "Shutting down the TTL monitor");
        shutdownTTLMonitor(serviceContext);
    }

    {
        TimeElapsedBuilderScopedTimer scopedTimer(
            serviceContext->getFastClockSource(),
            "Shut down expired pre-images and documents removers",
            &shutdownTimeElapsedBuilder);
        LOGV2(6278511, "Shutting down the Change Stream Expired Pre-images Remover");
        shutdownChangeStreamExpiredPreImagesRemover(serviceContext);

        shutdownChangeCollectionExpiredDocumentsRemover(serviceContext);
    }

    // We should always be able to acquire the global lock at shutdown.
    //
    // For a Windows service, dbexit does not call exit(), so we must leak the lock outside
    // of this function to prevent any operations from running that need a lock.
    //
    LOGV2(4784929, "Acquiring the global lock for shutdown");
    shard_role_details::getLocker(opCtx)->lockGlobal(opCtx, MODE_X);

    // Global storage engine may not be started in all cases before we exit
    if (serviceContext->getStorageEngine()) {
        TimeElapsedBuilderScopedTimer scopedTimer(serviceContext->getFastClockSource(),
                                                  "Shut down the storage engine",
                                                  &shutdownTimeElapsedBuilder);
        LOGV2(4784930, "Shutting down the storage engine");
        shutdownGlobalStorageEngineCleanly(serviceContext);
    }

    {
        // We wait for the oplog cap maintainer thread to stop. This has to be done after the engine
        // has been closed since the thread will only die once all references to the oplog have been
        // deleted and we're performing a shutdown.
        TimeElapsedBuilderScopedTimer scopedTimer(
            serviceContext->getFastClockSource(),
            "Wait for the oplog cap maintainer thread to stop",
            &shutdownTimeElapsedBuilder);
        OplogCapMaintainerThread::get(serviceContext)->waitForFinish();
    }

    // We drop the scope cache because leak sanitizer can't see across the
    // thread we use for proxying MozJS requests. Dropping the cache cleans up
    // the memory and makes leak sanitizer happy.
    LOGV2_OPTIONS(4784931, {LogComponent::kDefault}, "Dropping the scope cache for shutdown");
    ScriptEngine::dropScopeCache();

    // Shutdown Full-Time Data Capture
    {
        TimeElapsedBuilderScopedTimer scopedTimer(serviceContext->getFastClockSource(),
                                                  "Shut down full-time data capture",
                                                  &shutdownTimeElapsedBuilder);
        stopMongoDFTDC();
    }

    LOGV2(20565, "Now exiting");

    audit::logShutdown(client);

#ifndef MONGO_CONFIG_USE_RAW_LATCHES
    LatchAnalyzer::get(serviceContext).dump();
#endif

#if __has_feature(address_sanitizer) || __has_feature(thread_sanitizer)
    // SessionKiller relies on the network stack being cleanly shutdown which only occurs under
    // sanitizers
    SessionKiller::shutdown(serviceContext->getService(ClusterRole::ShardServer));
    if (serverGlobalParams.clusterRole.has(ClusterRole::RouterServer)) {
        SessionKiller::shutdown(serviceContext->getService(ClusterRole::RouterServer));
    }
#endif

    FlowControl::shutdown(serviceContext);
#ifdef MONGO_CONFIG_SSL
    {
        TimeElapsedBuilderScopedTimer scopedTimer(
            serviceContext->getFastClockSource(),
            "Shut down online certificate status protocol manager",
            &shutdownTimeElapsedBuilder);
        OCSPManager::shutdown(serviceContext);
    }
#endif
}

}  // namespace

int mongod_main(int argc, char* argv[]) {
    ThreadSafetyContext::getThreadSafetyContext()->forbidMultiThreading();

    waitForDebugger();

    setupSignalHandlers();

    srand(static_cast<unsigned>(curTimeMicros64()));  // NOLINT

    Status status = mongo::runGlobalInitializers(std::vector<std::string>(argv, argv + argc));
    if (!status.isOK()) {
        LOGV2_FATAL_OPTIONS(
            20574,
            logv2::LogOptions(logv2::LogComponent::kControl, logv2::FatalMode::kContinue),
            "Error during global initialization",
            "error"_attr = status);
        quickExit(ExitCode::fail);
    }

    // There is no single-threaded guarantee beyond this point.
    ThreadSafetyContext::getThreadSafetyContext()->allowMultiThreading();

    // Per SERVER-7434, startSignalProcessingThread must run after any forks (i.e.
    // initialize_server_global_state::forkServerOrDie) and before the creation of any other threads
    startSignalProcessingThread();

    auto* service = [] {
        try {
            auto serviceContextHolder = ServiceContext::make();
            auto* serviceContext = serviceContextHolder.get();

            // This FastClockSourceFactory creates a background thread ClockSource. It must be set
            // on ServiceContext before any other threads can get and use it.
            serviceContext->setFastClockSource(FastClockSourceFactory::create(Milliseconds(10)));
            setGlobalServiceContext(std::move(serviceContextHolder));

            return serviceContext;
        } catch (...) {
            auto cause = exceptionToStatus();
            LOGV2_FATAL_OPTIONS(
                20575,
                logv2::LogOptions(logv2::LogComponent::kControl, logv2::FatalMode::kContinue),
                "Error creating service context",
                "error"_attr = redact(cause));
            quickExit(ExitCode::fail);
        }
    }();

    registerShutdownTask(shutdownTask);

    {
        // Create the durable history registry prior to calling the `setUp*` methods. They may
        // depend on it existing at this point.
        DurableHistoryRegistry::set(service, std::make_unique<DurableHistoryRegistry>());
        DurableHistoryRegistry* registry = DurableHistoryRegistry::get(service);
        if (getTestCommandsEnabled()) {
            registry->registerPin(std::make_unique<TestingDurableHistoryPin>());
        }
    }

    // Attempt to rotate the audit log pre-emptively on startup to avoid any potential conflicts
    // with existing log state. If this rotation fails, then exit nicely with failure
    try {
        audit::rotateAuditLog();
    } catch (...) {

        Status err = mongo::exceptionToStatus();
        LOGV2(6169900, "Error rotating audit log", "error"_attr = err);

        quickExit(ExitCode::auditRotateError);
    }

    setUpCatalog(service);
    setUpReplication(service);
    setUpObservers(service);
    setUpSharding(service);

    ErrorExtraInfo::invariantHaveAllParsers();

    startupConfigActions(std::vector<std::string>(argv, argv + argc));
    cmdline_utils::censorArgvArray(argc, argv);

    if (!initialize_server_global_state::checkSocketPath())
        quickExit(ExitCode::fail);

    LOGV2(5945603, "Multi threading initialized");

    startAllocatorThread();

    ReadWriteConcernDefaults::create(service, readWriteConcernDefaultsCacheLookupMongoD);
    ChangeStreamOptionsManager::create(service);

    if (change_stream_serverless_helpers::canInitializeServices()) {
        ChangeStreamChangeCollectionManager::create(service);
    }

    query_settings::QuerySettingsManager::create(service, {});

#if defined(_WIN32)
    if (ntservice::shouldStartService()) {
        ntservice::startService();
        // exits directly and so never reaches here either.
    }
#endif

    LOGV2_OPTIONS(
        7091600, {LogComponent::kTenantMigration}, "Starting TenantMigrationAccessBlockerRegistry");
    TenantMigrationAccessBlockerRegistry::get(service).startup();

    ExitCode exitCode = initAndListen(service, serverGlobalParams.port);
    exitCleanly(exitCode);
    return 0;
}

}  // namespace mongo<|MERGE_RESOLUTION|>--- conflicted
+++ resolved
@@ -1670,12 +1670,10 @@
                                                    &shutdownInfoBuilder);
         });
 
-<<<<<<< HEAD
     // stop Percona telemetry
     shutdownPerconaTelemetry(serviceContext);
-=======
+
     UserCacheInvalidator::stop(serviceContext);
->>>>>>> 5b7ef836
 
     // If we don't have shutdownArgs, we're shutting down from a signal, or other clean shutdown
     // path.
