# -*- mode: python -*-

Import(
    [
        "env",
        "has_option",
        "wiredtiger",
    ]
)

env = env.Clone()

env.Library(
    target="oplog_interface_mock",
    source=[
        "oplog_interface_mock.cpp",
    ],
    LIBDEPS=[
        "$BUILD_DIR/mongo/base",
        "$BUILD_DIR/mongo/util/net/network",
        "oplog_entry",
    ],
)


isSelfEnv = env.Clone()
isSelfEnv.InjectThirdParty(libraries=["asio"])

env.Library(
    target="task_executor_mock",
    source=[
        "task_executor_mock.cpp",
    ],
    LIBDEPS=[
        "$BUILD_DIR/mongo/unittest/task_executor_proxy",
    ],
)

env.Library(
    target="dbcheck_test_fixture",
    source=[
        "dbcheck_test_fixture.cpp",
    ],
    LIBDEPS=[
        "$BUILD_DIR/mongo/db/catalog/catalog_test_fixture",
        "$BUILD_DIR/mongo/db/catalog/health_log",
        "$BUILD_DIR/mongo/db/catalog/health_log_interface",
        "$BUILD_DIR/mongo/db/collection_crud/collection_crud",
        "$BUILD_DIR/mongo/db/commands/dbcheck_command",
        "$BUILD_DIR/mongo/db/dbdirectclient",
        "$BUILD_DIR/mongo/db/index_builds_coordinator_interface",
        "$BUILD_DIR/mongo/db/service_context_d_test_fixture",
        "$BUILD_DIR/mongo/unittest/unittest",
        "dbcheck",
        "storage_interface",
    ],
    LIBDEPS_PRIVATE=[
        "$BUILD_DIR/mongo/db/op_observer/op_observer",
        "$BUILD_DIR/mongo/db/op_observer/op_observer_impl",
    ],
)

env.Library(
    target="rollback_test_fixture",
    source=[
        "rollback_test_fixture.cpp",
    ],
    LIBDEPS=[
        "$BUILD_DIR/mongo/db/collection_crud/collection_crud",
        "$BUILD_DIR/mongo/db/dbhelpers",
        "$BUILD_DIR/mongo/db/multitenancy",
        "$BUILD_DIR/mongo/db/op_observer/op_observer",
        "$BUILD_DIR/mongo/db/query_exec",
        "$BUILD_DIR/mongo/db/read_write_concern_defaults_mock",
        "$BUILD_DIR/mongo/db/service_context_d_test_fixture",
        "oplog_interface_mock",
        "optime",
        "replication_process",
        "replication_recovery",
        "replmocks",
        "storage_interface_impl",
    ],
    LIBDEPS_PRIVATE=[
        "$BUILD_DIR/mongo/db/session/session_catalog_mongod",
        "$BUILD_DIR/mongo/db/transaction/transaction",
    ],
)

env.Benchmark(
    target="oplog_entry_bm",
    source=[
        "oplog_entry_bm.cpp",
    ],
    LIBDEPS=[
        "$BUILD_DIR/mongo/db/concurrency/lock_manager",
        "apply_ops_command_info",
        "oplog_entry",
    ],
    CONSOLIDATED_TARGET="repl_bm",
)

env.Library(
    target="oplog_entry_test_helpers",
    source=[
        "oplog_entry_test_helpers.cpp",
    ],
    LIBDEPS=[
        "$BUILD_DIR/mongo/db/common",
        "$BUILD_DIR/mongo/db/server_base",
        "$BUILD_DIR/mongo/db/session/logical_session_id",
        "oplog_entry",
        "optime",
    ],
)

env.Library(
    target="idempotency_test_util",
    source=[
        "idempotency_document_structure.cpp",
        "idempotency_scalar_generator.cpp",
    ],
    LIBDEPS=[
        "$BUILD_DIR/mongo/base",
        "$BUILD_DIR/mongo/db/common",
        "$BUILD_DIR/mongo/db/exec/document_value/document_value",
    ],
)

env.Library(
    target="repl_coordinator_test_fixture",
    source=[
        "replication_coordinator_test_fixture.cpp",
    ],
    LIBDEPS=[
        "$BUILD_DIR/mongo/db/auth/authmocks",
        "$BUILD_DIR/mongo/db/auth/authorization_manager_global",
        "$BUILD_DIR/mongo/db/service_context_d_test_fixture",
        "$BUILD_DIR/mongo/executor/network_interface_factory",
        "$BUILD_DIR/mongo/executor/network_interface_mock",
        "$BUILD_DIR/mongo/executor/network_interface_thread_pool",
        "$BUILD_DIR/mongo/executor/thread_pool_task_executor",
        "$BUILD_DIR/mongo/unittest/unittest",
        "repl_coordinator_impl",
        "replmocks",
        "topology_coordinator",
    ],
    LIBDEPS_PRIVATE=[
        "$BUILD_DIR/mongo/db/read_write_concern_defaults",
        "$BUILD_DIR/mongo/db/read_write_concern_defaults_mock",
        "$BUILD_DIR/mongo/db/repl/repl_server_parameters",
        "$BUILD_DIR/mongo/db/storage/storage_engine_common",
    ],
)

env.Library(
    target="replmocks",
    source=[
        "replication_consistency_markers_mock.cpp",
        "replication_coordinator_external_state_mock.cpp",
        "replication_coordinator_mock.cpp",
        "storage_interface_mock.cpp",
        "oplog_fetcher_mock.cpp",
    ],
    LIBDEPS=[
        "$BUILD_DIR/mongo/db/concurrency/lock_manager",
        "$BUILD_DIR/mongo/db/service_context",
        "$BUILD_DIR/mongo/executor/network_interface_mock",
        "isself",
        "oplog",
        "oplog_buffer_blocking_queue",
        "oplog_fetcher",
        "repl_coordinator_interface",
        "repl_settings",
        "replica_set_aware_service",
        "replica_set_messages",
        "storage_interface",
    ],
)

env.Library(
    target="sync_source_selector_mock",
    source=[
        "sync_source_selector_mock.cpp",
    ],
    LIBDEPS=[
        "$BUILD_DIR/mongo/base",
        "$BUILD_DIR/mongo/rpc/metadata",
        "$BUILD_DIR/mongo/util/net/network",
        "optime",
    ],
)

env.Library(
    target="data_replicator_external_state_mock",
    source=[
        "data_replicator_external_state_mock.cpp",
    ],
    LIBDEPS=[
        "$BUILD_DIR/mongo/util/net/network",
        "oplog_application_interface",
        "oplog_buffer_blocking_queue",
        "oplog_entry",
        "optime",
        "replica_set_messages",
    ],
)

env.Library(
<<<<<<< HEAD
    target="initial_syncer_fcb",
    source=[
        "fcb_file_cloner.cpp",
        "initial_syncer_fcb.cpp",
    ],
    LIBDEPS=[
        "repl_sync_shared_data",
    ],
    LIBDEPS_PRIVATE=[
        "$BUILD_DIR/mongo/db/catalog/catalog_control",
        "$BUILD_DIR/mongo/db/index_builds_coordinator_interface",
        "$BUILD_DIR/mongo/db/serverless/serverless_lock",
        "$BUILD_DIR/mongo/db/startup_recovery",
        "$BUILD_DIR/mongo/db/storage/storage_engine_common",
        "$BUILD_DIR/mongo/db/storage/wiredtiger/storage_wiredtiger_core",
        "$BUILD_DIR/mongo/executor/scoped_task_executor",
        "$BUILD_DIR/mongo/executor/task_executor_interface",
        "$BUILD_DIR/mongo/util/progress_meter",
        "initial_syncer",
        "replication_auth",
        "serveronly_repl",
    ],
)

env.Library(
    target="tenant_migration_recipient_service",
    source=[
        "tenant_migration_recipient_op_observer.cpp",
        "tenant_migration_recipient_service.cpp",
    ],
    LIBDEPS=[
        "$BUILD_DIR/mongo/client/fetcher",
        "$BUILD_DIR/mongo/client/read_preference",
        "$BUILD_DIR/mongo/db/catalog/commit_quorum_options",
        "$BUILD_DIR/mongo/db/vector_clock_mutable",
        "tenant_migration_access_blocker",
        "tenant_migration_statistics",
        "tenant_migration_utils",
    ],
    LIBDEPS_PRIVATE=[
        "$BUILD_DIR/mongo/client/clientdriver_network",
        "$BUILD_DIR/mongo/db/catalog/local_oplog_info",
        "$BUILD_DIR/mongo/db/collection_crud/collection_crud",
        "$BUILD_DIR/mongo/db/concurrency/exception_util",
        "$BUILD_DIR/mongo/db/pipeline/process_interface/mongo_process_interface",
        "$BUILD_DIR/mongo/db/query/write_ops/write_ops_exec",
        "$BUILD_DIR/mongo/db/serverless/serverless_lock",
        "$BUILD_DIR/mongo/db/session/session_catalog_mongod",
        "$BUILD_DIR/mongo/db/transaction/transaction",
        "cloner_utils",
        "oplog",
        "oplog_buffer_collection",
        "oplog_entry",
        "oplog_fetcher",
        "oplog_interface_local",
        "primary_only_service",
        "repl_server_parameters",
        "replica_set_aware_service",
        "replication_auth",
        "tenant_migration_cloners",
        "tenant_migration_state_machine_idl",
        "tenant_oplog_processing",
    ],
)

env.Library(
=======
>>>>>>> 19da98ea
    target="mock_repl_coord_server_fixture",
    source=[
        "mock_repl_coord_server_fixture.cpp",
    ],
    LIBDEPS=[
        "$BUILD_DIR/mongo/db/collection_crud/collection_crud",
        "$BUILD_DIR/mongo/db/dbdirectclient",
        "$BUILD_DIR/mongo/db/service_context_d_test_fixture",
        "$BUILD_DIR/mongo/db/shard_role",
        "oplog",
        "oplog_entry",
        "replmocks",
    ],
)

env.Library(
    target="primary_only_service_test_fixture",
    source=[
        "primary_only_service_test_fixture.cpp",
    ],
    LIBDEPS=[
        "$BUILD_DIR/mongo/db/service_context_d_test_fixture",
        "primary_only_service",
        "wait_for_majority_service",
    ],
    LIBDEPS_PRIVATE=[
        "$BUILD_DIR/mongo/db/op_observer/op_observer",
        "$BUILD_DIR/mongo/db/op_observer/op_observer_impl",
        "$BUILD_DIR/mongo/db/op_observer/operation_logger_impl",
        "repl_coordinator_interface",
        "replmocks",
    ],
)

if wiredtiger:
    env.Library(
        target="oplog_applier_impl_test_fixture",
        source=[
            "oplog_applier_impl_test_fixture.cpp",
        ],
        LIBDEPS=[
            "$BUILD_DIR/mongo/db/catalog/database_holder",
            "$BUILD_DIR/mongo/db/catalog/document_validation",
            "$BUILD_DIR/mongo/db/catalog/health_log",
            "$BUILD_DIR/mongo/db/catalog/health_log_interface",
            "$BUILD_DIR/mongo/db/index_builds_coordinator_interface",
            "$BUILD_DIR/mongo/db/multitenancy",
            "$BUILD_DIR/mongo/db/service_context_d_test_fixture",
            "$BUILD_DIR/mongo/db/session/session_catalog_mongod",
            "$BUILD_DIR/mongo/db/storage/wiredtiger/storage_wiredtiger",
            "oplog_application",
            "replmocks",
            "storage_interface_impl",
        ],
        LIBDEPS_PRIVATE=[
            "$BUILD_DIR/mongo/db/op_observer/op_observer",
        ],
    )

    env.Library(
        target="idempotency_test_fixture",
        source=[
            "idempotency_test_fixture.cpp",
        ],
        LIBDEPS=[
            "$BUILD_DIR/mongo/db/auth/authmocks",
            "$BUILD_DIR/mongo/db/catalog/validate/collection_validation",
            "$BUILD_DIR/mongo/db/index_builds_coordinator_interface",
            "oplog_applier_impl_test_fixture",
            "oplog_entry_test_helpers",
        ],
    )

    env.Library(
        target="oplog_applier_batcher_test_fixture",
        source=[
            "oplog_applier_batcher_test_fixture.cpp",
        ],
        LIBDEPS=[
            "$BUILD_DIR/mongo/db/commands/txn_cmd_request",
            "$BUILD_DIR/mongo/db/op_observer/op_observer_impl",
            "$BUILD_DIR/mongo/db/server_base",
            "$BUILD_DIR/mongo/dbtests/mocklib",
            "$BUILD_DIR/mongo/unittest/unittest",
            "oplog_entry",
        ],
    )

    env.CppUnitTest(
        target="db_repl_idempotency_test",
        source=[
            "idempotency_test.cpp",
        ],
        LIBDEPS=[
            "$BUILD_DIR/mongo/db/update/update_test_helpers",
            "idempotency_test_fixture",
            "idempotency_test_util",
        ],
    )

    env.CppUnitTest(
        target="tenant_migration_donor_service_test",
        source=[
            "tenant_migration_donor_service_test.cpp",
        ],
        LIBDEPS=[
            "$BUILD_DIR/mongo/client/replica_set_monitor_protocol_test_util",
            "$BUILD_DIR/mongo/db/op_observer/op_observer",
            "$BUILD_DIR/mongo/db/op_observer/op_observer_impl",
            "$BUILD_DIR/mongo/transport/transport_layer_egress_init",
            "$BUILD_DIR/mongo/unittest/unittest",
            "$BUILD_DIR/mongo/util/clock_source_mock",
            "$BUILD_DIR/mongo/util/version_impl",
            "idempotency_test_fixture",
            "tenant_migration_donor_service",
        ],
    )

    env.CppUnitTest(
        target="db_repl_misc_test",
        source=[
            "abstract_async_component_test.cpp",
            "apply_ops_test.cpp",
            "dbcheck_test.cpp",
            "delayable_timeout_callback_test.cpp",
            "get_next_optimes_test.cpp",
            "idempotency_document_structure_test.cpp",
            "insert_group_test.cpp",
            "isself_test.cpp",
            "member_config_test.cpp",
            "optime_extract_test.cpp",
            "primary_only_service_test.cpp",
            "primary_only_service_util_test.cpp",
            "read_concern_args_test.cpp",
            "repl_client_info_test.cpp",
            "repl_set_write_concern_mode_definitions_test.cpp",
            "replication_process_test.cpp",
            "reporter_test.cpp",
            "scatter_gather_test.cpp",
            "speculative_majority_read_info_test.cpp",
            "split_horizon_test.cpp",
            "split_prepare_session_manager_test.cpp",
            "sync_source_resolver_test.cpp",
            "task_runner_test.cpp",
            "task_runner_test_fixture.cpp",
            "tenant_migration_access_blocker_registry_test.cpp",
            "tenant_migration_access_blocker_util_test.cpp",
            "tenant_migration_recipient_access_blocker_test.cpp",
            "tenant_migration_recipient_entry_helpers_test.cpp",
            "tenant_oplog_applier_test.cpp",
            "tenant_oplog_batcher_test.cpp",
            "vote_requester_test.cpp",
            "wait_for_majority_service_test.cpp",
        ],
        LIBDEPS=[
            "$BUILD_DIR/mongo/bson/mutable/mutable_bson",
            "$BUILD_DIR/mongo/client/replica_set_monitor_protocol_test_util",
            "$BUILD_DIR/mongo/db/auth/authmocks",
            "$BUILD_DIR/mongo/db/auth/authorization_manager_global",
            "$BUILD_DIR/mongo/db/catalog/catalog_helpers",
            "$BUILD_DIR/mongo/db/catalog/catalog_test_fixture",
            "$BUILD_DIR/mongo/db/catalog/health_log",
            "$BUILD_DIR/mongo/db/change_stream_change_collection_manager",
            "$BUILD_DIR/mongo/db/change_stream_pre_images_collection_manager",
            "$BUILD_DIR/mongo/db/commands/create_command",
            "$BUILD_DIR/mongo/db/commands/mongod_fcv",
            "$BUILD_DIR/mongo/db/dbdirectclient",
            "$BUILD_DIR/mongo/db/index/index_access_method",
            "$BUILD_DIR/mongo/db/multitenancy",
            "$BUILD_DIR/mongo/db/op_observer/op_observer",
            "$BUILD_DIR/mongo/db/op_observer/op_observer_impl",
            "$BUILD_DIR/mongo/db/op_observer/operation_logger_impl",
            "$BUILD_DIR/mongo/db/pipeline/change_stream_expired_pre_image_remover",
            "$BUILD_DIR/mongo/db/query/command_request_response",
            "$BUILD_DIR/mongo/db/s/sharding_runtime_d",
            "$BUILD_DIR/mongo/db/server_base",
            "$BUILD_DIR/mongo/db/serverless/serverless_lock",
            "$BUILD_DIR/mongo/db/service_context_d_test_fixture",
            "$BUILD_DIR/mongo/db/service_context_test_fixture",
            "$BUILD_DIR/mongo/db/session/logical_session_id_helpers",
            "$BUILD_DIR/mongo/db/shard_role",
            "$BUILD_DIR/mongo/db/stats/counters",
            "$BUILD_DIR/mongo/db/update/update_test_helpers",
            "$BUILD_DIR/mongo/dbtests/mocklib",
            "$BUILD_DIR/mongo/executor/network_interface_factory",
            "$BUILD_DIR/mongo/executor/network_interface_mock",
            "$BUILD_DIR/mongo/executor/network_interface_thread_pool",
            "$BUILD_DIR/mongo/executor/thread_pool_task_executor_test_fixture",
            "$BUILD_DIR/mongo/rpc/command_status",
            "$BUILD_DIR/mongo/transport/transport_layer_mock",
            "$BUILD_DIR/mongo/unittest/task_executor_proxy",
            "$BUILD_DIR/mongo/unittest/unittest",
            "$BUILD_DIR/mongo/util/clock_source_mock",
            "$BUILD_DIR/mongo/util/concurrency/thread_pool",
            "abstract_async_component",
            "data_replicator_external_state_mock",
            "dbcheck",
            "dbcheck_test_fixture",
            "delayable_timeout_callback",
            "idempotency_test_fixture",
            "idempotency_test_util",
            "image_collection_entry",
            "isself",
            "oplog",
            "oplog_application_interface",
            "oplog_applier_batcher_test_fixture",
            "oplog_entry",
            "oplog_write",
            "optime",
            "primary_only_service_test_fixture",
            "repl_coordinator_impl",
            "repl_server_parameters",
            "replica_set_aware_service",
            "replica_set_messages",
            "replication_consistency_markers_impl",
            "replication_process",
            "replmocks",
            "reporter",
            "scatter_gather",
            "speculative_majority_read_info",
            "split_horizon",
            "split_prepare_session_manager",
            "storage_interface_impl",
            "sync_source_resolver",
            "sync_source_selector_mock",
            "task_executor_mock",
            "task_runner",
            "tenant_migration_donor_service",
            "tenant_migration_recipient_service",
            "tenant_migration_utils",
            "tenant_oplog_processing",
            "timestamp_block",
        ],
    )

# The following two tests appear to clash when combined with the above list.

env.CppUnitTest(
    target="db_repl_coordinator_test",
    source=[
        "replication_coordinator_impl_elect_v1_test.cpp",
        "replication_coordinator_impl_heartbeat_v1_test.cpp",
        "replication_coordinator_impl_reconfig_test.cpp",
        "replication_coordinator_impl_test.cpp",
        "topology_coordinator_v1_test.cpp",
    ],
    LIBDEPS=[
        "$BUILD_DIR/mongo/db/read_write_concern_defaults_mock",
        "$BUILD_DIR/mongo/db/server_base",
        "$BUILD_DIR/mongo/db/storage/storage_options",
        "isself",
        "repl_coordinator_impl",
        "repl_coordinator_test_fixture",
        "repl_server_parameters",
        "topology_coordinator",
    ],
)

env.CppUnitTest(
    target="oplog_application_test",
    source=[
        "multiapplier_test.cpp",
        "oplog_applier_impl_test.cpp",
        "oplog_applier_test.cpp",
        "oplog_buffer_batched_queue_test.cpp",
        "oplog_buffer_blocking_queue_test.cpp",
        "oplog_buffer_collection_test.cpp",
        "oplog_buffer_proxy_test.cpp",
        "oplog_entry_test.cpp",
        "oplog_fetcher_test.cpp",
        "oplog_test.cpp",
        "oplog_writer_batcher_test.cpp",
        "oplog_writer_impl_test.cpp",
    ],
    LIBDEPS=[
        "$BUILD_DIR/mongo/db/change_stream_change_collection_manager",
        "$BUILD_DIR/mongo/db/change_stream_pre_images_collection_manager",
        "$BUILD_DIR/mongo/db/server_base",
        "$BUILD_DIR/mongo/dbtests/mocklib",
        "$BUILD_DIR/mongo/executor/thread_pool_task_executor_test_fixture",
        "data_replicator_external_state_mock",
        "idempotency_test_fixture",
        "idempotency_test_util",
        "oplog",
        "oplog_application_interface",
        "oplog_applier_batcher_test_fixture",
        "oplog_applier_impl_test_fixture",
        "oplog_buffer_batched_queue",
        "oplog_buffer_collection",
        "oplog_buffer_proxy",
        "oplog_entry",
        "oplog_entry_test_helpers",
        "oplog_fetcher",
        "oplog_interface_local",
        "oplog_interface_mock",
        "oplog_interface_remote",
        "oplog_write",
        "repl_coordinator_impl",
        "repl_coordinator_test_fixture",
        "repl_server_parameters",
        "task_executor_mock",
    ],
)

env.CppUnitTest(
    target="rollback_test",
    source=[
        "roll_back_local_operations_test.cpp",
        "rollback_checker_test.cpp",
        "rollback_impl_test.cpp",
    ],
    LIBDEPS=[
        "$BUILD_DIR/mongo/client/dbclient_mockcursor",
        "$BUILD_DIR/mongo/db/s/sharding_runtime_d",
        "$BUILD_DIR/mongo/db/server_base",
        "$BUILD_DIR/mongo/executor/thread_pool_task_executor_test_fixture",
        "$BUILD_DIR/mongo/transport/transport_layer_mock",
        "oplog_interface_local",
        "oplog_interface_remote",
        "repl_coordinator_impl",
        "repl_coordinator_test_fixture",
        "repl_server_parameters",
        "roll_back_local_operations",
        "rollback_checker",
        "rollback_impl",
        "rollback_test_fixture",
        "task_executor_mock",
    ],
)

env.CppUnitTest(
    target="initial_syncer_test",
    source=[
        "initial_syncer_test.cpp",
    ],
    LIBDEPS=[
        "$BUILD_DIR/mongo/db/index_builds_coordinator_mongod",
        "$BUILD_DIR/mongo/db/service_context_test_fixture",
        "$BUILD_DIR/mongo/dbtests/mocklib",
        "$BUILD_DIR/mongo/executor/network_interface_mock",
        "$BUILD_DIR/mongo/executor/thread_pool_task_executor_test_fixture",
        "abstract_async_component",
        "data_replicator_external_state_mock",
        "initial_syncer",
        "oplog_applier_impl_test_fixture",
        "oplog_fetcher",
        "replmocks",
        "sync_source_resolver",
        "sync_source_selector_mock",
        "task_executor_mock",
    ],
)

env.CppUnitTest(
    target="storage_timestamp_test",
    source=[
        "storage_timestamp_test.cpp",
    ],
    LIBDEPS=[
        "$BUILD_DIR/mongo/db/catalog/catalog_helpers",
        "$BUILD_DIR/mongo/db/catalog/multi_index_block",
        "$BUILD_DIR/mongo/db/dbhelpers",
        "$BUILD_DIR/mongo/db/index_build_entry_helpers",
        "$BUILD_DIR/mongo/db/op_observer/op_observer",
        "$BUILD_DIR/mongo/db/op_observer/op_observer_impl",
        "$BUILD_DIR/mongo/db/op_observer/operation_logger_impl",
        "$BUILD_DIR/mongo/db/service_context_d_test_fixture",
        "$BUILD_DIR/mongo/db/session/session_catalog_mongod",
        "$BUILD_DIR/mongo/db/transaction/transaction",
        "oplog_application",
        "oplog_entry_test_helpers",
        "replication_consistency_markers_impl",
        "replication_process",
        "replmocks",
        "storage_interface_impl",
        "timestamp_block",
    ],
)

env.CppUnitTest(
    target="repl_set_config_and_heartbeat_test",
    source=[
        "check_quorum_for_config_change_test.cpp",
        "repl_set_config_checks_test.cpp",
        "repl_set_config_test.cpp",
        "repl_set_heartbeat_args_v1_test.cpp",
        "repl_set_heartbeat_response_test.cpp",
        "repl_set_request_votes_args_test.cpp",
        "repl_set_tag_test.cpp",
    ],
    LIBDEPS=[
        "$BUILD_DIR/mongo/db/service_context_test_fixture",
        "$BUILD_DIR/mongo/executor/network_interface_mock",
        "$BUILD_DIR/mongo/executor/thread_pool_task_executor_test_fixture",
        "repl_coordinator_impl",
        "replmocks",
    ],
)

env.CppUnitTest(
    target="replication_recovery_test",
    source=[
        "replication_recovery_test.cpp",
        "replication_consistency_markers_impl_test.cpp",
    ],
    LIBDEPS=[
        "$BUILD_DIR/mongo/db/session/session_catalog_mongod",
        "oplog_applier_impl_test_fixture",
        "oplog_entry",
        "replication_recovery",
        "storage_interface",
    ],
)

env.CppUnitTest(
    target="storage_interface_impl_test",
    source=[
        "storage_interface_impl_test.cpp",
    ],
    LIBDEPS=[
        "$BUILD_DIR/mongo/db/concurrency/exception_util",
        "$BUILD_DIR/mongo/transport/transport_layer_mock",
        "oplog_applier_impl_test_fixture",
        "replication_process",
        "storage_interface",
    ],
)

env.CppUnitTest(
    target="topology_version_observer_test",
    source=[
        "topology_version_observer_test.cpp",
    ],
    LIBDEPS=[
        "$BUILD_DIR/mongo/bson/util/bson_extract",
        "$BUILD_DIR/mongo/util/clock_sources",
        "repl_coordinator_impl",
        "repl_coordinator_test_fixture",
        "topology_version_observer",
    ],
)

env.Library(
    target="cloner_test_fixtures",
    source=[
        "cloner_test_fixture.cpp",
        "initial_sync_cloner_test_fixture.cpp",
        "tenant_cloner_test_fixture.cpp",
    ],
    LIBDEPS=[
        # Required for service context test fixture
        "$BUILD_DIR/mongo/db/auth/authmocks",
        "$BUILD_DIR/mongo/db/catalog/collection_options",
        "$BUILD_DIR/mongo/db/service_context_d_test_fixture",
        "$BUILD_DIR/mongo/dbtests/mocklib",
        "$BUILD_DIR/mongo/util/clock_source_mock",
        "repl_server_parameters",
        "repl_sync_shared_data",
        "replmocks",
        "storage_interface_impl",
    ],
)

env.CppUnitTest(
    target="db_repl_cloners_test",
    source=[
        "all_database_cloner_test.cpp",
        "collection_cloner_test.cpp",
        "database_cloner_test.cpp",
        "initial_sync_shared_data_test.cpp",
        "tenant_all_database_cloner_test.cpp",
        "tenant_collection_cloner_test.cpp",
        "tenant_database_cloner_test.cpp",
        "tenant_file_cloner_test.cpp",
    ],
    LIBDEPS=[
        "$BUILD_DIR/mongo/db/op_observer/op_observer",
        "$BUILD_DIR/mongo/db/storage/storage_options",
        "cloner_test_fixtures",
        "initial_sync_cloners",
        "tenant_migration_cloners",
    ],
)

env.CppUnitTest(
    target="db_repl_set_aware_service_test",
    source=[
        "replica_set_aware_service_test.cpp",
    ],
    LIBDEPS=[
        "$BUILD_DIR/mongo/db/catalog/database_holder",
        "$BUILD_DIR/mongo/db/service_context_test_fixture",
        "repl_coordinator_impl",
        "repl_coordinator_test_fixture",
        "replica_set_aware_service",
    ],
)

env.Benchmark(
    target="oplog_application_bm",
    source=[
        "oplog_application_bm.cpp",
    ],
    LIBDEPS=[
        "$BUILD_DIR/mongo/db/auth/authmocks",
        "$BUILD_DIR/mongo/db/catalog/catalog_helpers",
        "$BUILD_DIR/mongo/db/catalog/catalog_impl",
        "$BUILD_DIR/mongo/db/index_builds_coordinator_mongod",
        "$BUILD_DIR/mongo/db/op_observer/op_observer",
        "$BUILD_DIR/mongo/db/op_observer/op_observer_impl",
        "$BUILD_DIR/mongo/db/op_observer/operation_logger_impl",
        "$BUILD_DIR/mongo/db/query/client_cursor/client_cursor",
        "$BUILD_DIR/mongo/db/s/sharding_runtime_d",
        "$BUILD_DIR/mongo/db/server_base",
        "$BUILD_DIR/mongo/db/service_context_d",
        "$BUILD_DIR/mongo/db/session/session_catalog_mongod",
        "$BUILD_DIR/mongo/db/storage/storage_control",
        "$BUILD_DIR/mongo/db/storage/storage_options",
        "$BUILD_DIR/mongo/db/storage/wiredtiger/storage_wiredtiger",
        "$BUILD_DIR/mongo/transport/session_manager",
        "$BUILD_DIR/mongo/unittest/unittest",
        "$BUILD_DIR/mongo/util/periodic_runner_factory",
        "repl_coordinator_impl",
        "repl_coordinator_interface",
        "replication_consistency_markers_impl",
        "replication_recovery",
        "replmocks",
        "storage_interface_impl",
    ],
    CONSOLIDATED_TARGET="repl_bm",
)

env.Benchmark(
    target="oplog_applier_utils_bm",
    source=[
        "oplog_applier_utils_bm.cpp",
    ],
    LIBDEPS=[
        "$BUILD_DIR/mongo/db/auth/authmocks",
        "$BUILD_DIR/mongo/db/query/stats/stats_test_utils",
        "oplog_application",
    ],
    CONSOLIDATED_TARGET="repl_bm",
)

env.Benchmark(
    target="replication_consistency_markers_impl_bm",
    source=[
        "replication_consistency_markers_impl_bm.cpp",
    ],
    LIBDEPS=[
        "$BUILD_DIR/mongo/db/auth/auth_op_observer",
        "$BUILD_DIR/mongo/db/auth/authserver",
        "$BUILD_DIR/mongo/db/op_observer/change_stream_pre_images_op_observer",
        "$BUILD_DIR/mongo/db/op_observer/fallback_op_observer",
        "$BUILD_DIR/mongo/db/op_observer/fcv_op_observer",
        "$BUILD_DIR/mongo/db/op_observer/find_and_modify_images_op_observer",
        "$BUILD_DIR/mongo/db/op_observer/op_observer_impl",
        "$BUILD_DIR/mongo/db/op_observer/operation_logger_impl",
        "$BUILD_DIR/mongo/db/op_observer/operation_logger_transaction_proxy",
        "$BUILD_DIR/mongo/db/op_observer/user_write_block_mode_op_observer",
        "$BUILD_DIR/mongo/db/s/sharding_runtime_d",
        "$BUILD_DIR/mongo/db/service_context_d_test_fixture",
        "$BUILD_DIR/mongo/db/storage/storage_options",
        "$BUILD_DIR/mongo/db/timeseries/timeseries_op_observer",
        "$BUILD_DIR/mongo/idl/cluster_server_parameter_op_observer",
        "primary_only_service",
        "replication_consistency_markers_impl",
        "replmocks",
        "storage_interface_impl",
        "tenant_migration_donor_service",
        "tenant_migration_recipient_service",
    ],
    CONSOLIDATED_TARGET="repl_bm",
)

env.Benchmark(
    target="oplog_write_bm",
    source=[
        "oplog_write_bm.cpp",
    ],
    LIBDEPS=[
        "$BUILD_DIR/mongo/db/auth/authmocks",
        "$BUILD_DIR/mongo/db/catalog/catalog_helpers",
        "$BUILD_DIR/mongo/db/catalog/catalog_impl",
        "$BUILD_DIR/mongo/db/index_builds_coordinator_mongod",
        "$BUILD_DIR/mongo/db/op_observer/op_observer",
        "$BUILD_DIR/mongo/db/op_observer/op_observer_impl",
        "$BUILD_DIR/mongo/db/op_observer/operation_logger_impl",
        "$BUILD_DIR/mongo/db/query/client_cursor/client_cursor",
        "$BUILD_DIR/mongo/db/s/sharding_runtime_d",
        "$BUILD_DIR/mongo/db/server_base",
        "$BUILD_DIR/mongo/db/service_context_d",
        "$BUILD_DIR/mongo/db/session/session_catalog_mongod",
        "$BUILD_DIR/mongo/db/storage/storage_control",
        "$BUILD_DIR/mongo/db/storage/storage_options",
        "$BUILD_DIR/mongo/db/storage/wiredtiger/storage_wiredtiger",
        "$BUILD_DIR/mongo/transport/session_manager",
        "$BUILD_DIR/mongo/unittest/unittest",
        "$BUILD_DIR/mongo/util/periodic_runner_factory",
        "repl_coordinator_impl",
        "repl_coordinator_interface",
        "repl_server_parameters",
        "replication_consistency_markers_impl",
        "replication_recovery",
        "replmocks",
        "storage_interface_impl",
    ],
    CONSOLIDATED_TARGET="repl_bm",
)

env.Benchmark(
    target="replication_waiter_list_bm",
    source=[
        "replication_waiter_list_bm.cpp",
    ],
    LIBDEPS=[
        "$BUILD_DIR/mongo/unittest/unittest",
        "repl_coordinator_impl",
        "repl_coordinator_test_fixture",
    ],
    CONSOLIDATED_TARGET="repl_bm",
)<|MERGE_RESOLUTION|>--- conflicted
+++ resolved
@@ -206,75 +206,6 @@
 )
 
 env.Library(
-<<<<<<< HEAD
-    target="initial_syncer_fcb",
-    source=[
-        "fcb_file_cloner.cpp",
-        "initial_syncer_fcb.cpp",
-    ],
-    LIBDEPS=[
-        "repl_sync_shared_data",
-    ],
-    LIBDEPS_PRIVATE=[
-        "$BUILD_DIR/mongo/db/catalog/catalog_control",
-        "$BUILD_DIR/mongo/db/index_builds_coordinator_interface",
-        "$BUILD_DIR/mongo/db/serverless/serverless_lock",
-        "$BUILD_DIR/mongo/db/startup_recovery",
-        "$BUILD_DIR/mongo/db/storage/storage_engine_common",
-        "$BUILD_DIR/mongo/db/storage/wiredtiger/storage_wiredtiger_core",
-        "$BUILD_DIR/mongo/executor/scoped_task_executor",
-        "$BUILD_DIR/mongo/executor/task_executor_interface",
-        "$BUILD_DIR/mongo/util/progress_meter",
-        "initial_syncer",
-        "replication_auth",
-        "serveronly_repl",
-    ],
-)
-
-env.Library(
-    target="tenant_migration_recipient_service",
-    source=[
-        "tenant_migration_recipient_op_observer.cpp",
-        "tenant_migration_recipient_service.cpp",
-    ],
-    LIBDEPS=[
-        "$BUILD_DIR/mongo/client/fetcher",
-        "$BUILD_DIR/mongo/client/read_preference",
-        "$BUILD_DIR/mongo/db/catalog/commit_quorum_options",
-        "$BUILD_DIR/mongo/db/vector_clock_mutable",
-        "tenant_migration_access_blocker",
-        "tenant_migration_statistics",
-        "tenant_migration_utils",
-    ],
-    LIBDEPS_PRIVATE=[
-        "$BUILD_DIR/mongo/client/clientdriver_network",
-        "$BUILD_DIR/mongo/db/catalog/local_oplog_info",
-        "$BUILD_DIR/mongo/db/collection_crud/collection_crud",
-        "$BUILD_DIR/mongo/db/concurrency/exception_util",
-        "$BUILD_DIR/mongo/db/pipeline/process_interface/mongo_process_interface",
-        "$BUILD_DIR/mongo/db/query/write_ops/write_ops_exec",
-        "$BUILD_DIR/mongo/db/serverless/serverless_lock",
-        "$BUILD_DIR/mongo/db/session/session_catalog_mongod",
-        "$BUILD_DIR/mongo/db/transaction/transaction",
-        "cloner_utils",
-        "oplog",
-        "oplog_buffer_collection",
-        "oplog_entry",
-        "oplog_fetcher",
-        "oplog_interface_local",
-        "primary_only_service",
-        "repl_server_parameters",
-        "replica_set_aware_service",
-        "replication_auth",
-        "tenant_migration_cloners",
-        "tenant_migration_state_machine_idl",
-        "tenant_oplog_processing",
-    ],
-)
-
-env.Library(
-=======
->>>>>>> 19da98ea
     target="mock_repl_coord_server_fixture",
     source=[
         "mock_repl_coord_server_fixture.cpp",
