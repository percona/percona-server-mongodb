--- conflicted
+++ resolved
@@ -1259,79 +1259,6 @@
 )
 
 mongo_cc_library(
-<<<<<<< HEAD
-    name = "initial_syncer",
-    srcs = [
-        "initial_syncer.cpp",
-        "initial_syncer_common_stats.cpp",
-        "initial_syncer_factory.cpp",
-        "multiapplier.cpp",
-        "multiapplier.h",
-    ],
-    hdrs = [
-        "callback_completion_guard.h",
-        "initial_sync_state.h",
-        "initial_syncer.h",
-        "initial_syncer_common_stats.h",
-        "initial_syncer_factory.h",
-        "initial_syncer_interface.h",
-        "multiapplier.h",
-        "//src/mongo/dbtests/mock:mock_dbclient_connection.h",
-        "//src/mongo/dbtests/mock:mock_remote_db_server.h",
-    ],
-    deps = [
-        ":initial_sync_cloners",
-        ":oplog",
-        ":oplog_application_interface",
-        ":oplog_buffer_blocking_queue",
-        ":oplog_entry",
-        ":oplog_fetcher",
-        ":optime",
-        ":repl_server_parameters",
-        ":repl_sync_shared_data",
-        ":rollback_checker",
-        ":storage_interface",
-        "//src/mongo/client:clientdriver_network",
-        "//src/mongo/client:fetcher",
-        "//src/mongo/db:server_base",
-        "//src/mongo/db/commands:server_status_core",
-        "//src/mongo/db/index_builds:index_builds_coordinator",
-        "//src/mongo/db/session:session_catalog_mongod",
-        "//src/mongo/db/transaction",
-        "//src/mongo/executor:scoped_task_executor",
-        "//src/mongo/executor:task_executor_interface",
-    ],
-)
-
-mongo_cc_library(
-    name = "initial_syncer_fcb",
-    srcs = [
-        "fcb_file_cloner.cpp",
-        "initial_syncer_fcb.cpp",
-    ],
-    hdrs = [
-        "fcb_file_cloner.h",
-        "initial_syncer_fcb.h",
-    ],
-    deps = [
-        ":initial_syncer",
-        ":repl_sync_shared_data",
-        ":replication_auth",
-        ":serveronly_repl",
-        "//src/mongo/db:startup_recovery",
-        "//src/mongo/db/catalog:catalog_control",
-        "//src/mongo/db/index_builds:index_builds_coordinator",
-        "//src/mongo/db/storage:storage_engine_common",
-        "//src/mongo/db/storage/wiredtiger:storage_wiredtiger_core",
-        "//src/mongo/executor:scoped_task_executor",
-        "//src/mongo/executor:task_executor_interface",
-        "//src/mongo/util:progress_meter",
-    ],
-)
-
-mongo_cc_library(
-=======
->>>>>>> 48d13c55
     name = "oplog_write",
     srcs = [
         "oplog_writer_impl.cpp",
