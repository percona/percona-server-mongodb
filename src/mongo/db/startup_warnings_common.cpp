/**
 *    Copyright (C) 2018-present MongoDB, Inc.
 *
 *    This program is free software: you can redistribute it and/or modify
 *    it under the terms of the Server Side Public License, version 1,
 *    as published by MongoDB, Inc.
 *
 *    This program is distributed in the hope that it will be useful,
 *    but WITHOUT ANY WARRANTY; without even the implied warranty of
 *    MERCHANTABILITY or FITNESS FOR A PARTICULAR PURPOSE.  See the
 *    Server Side Public License for more details.
 *
 *    You should have received a copy of the Server Side Public License
 *    along with this program. If not, see
 *    <http://www.mongodb.com/licensing/server-side-public-license>.
 *
 *    As a special exception, the copyright holders give permission to link the
 *    code of portions of this program with the OpenSSL library under certain
 *    conditions as described in each individual source file and distribute
 *    linked combinations including the program with the OpenSSL library. You
 *    must comply with the Server Side Public License in all respects for
 *    all of the code used other than as permitted herein. If you modify file(s)
 *    with this exception, you may extend this exception to your version of the
 *    file(s), but you are not obligated to do so. If you do not wish to do so,
 *    delete this exception statement from your version. If you delete this
 *    exception statement from all source files in the program, then also delete
 *    it in the license file.
 */

#define MONGO_LOG_DEFAULT_COMPONENT ::mongo::logger::LogComponent::kControl

#include "mongo/platform/basic.h"

#include "mongo/db/startup_warnings_common.h"

#include <boost/filesystem/operations.hpp>
#include <fstream>

#include "mongo/client/authenticate.h"
#include "mongo/config.h"
#include "mongo/db/server_options.h"
#include "mongo/logv2/log.h"
#include "mongo/util/net/ssl_options.h"
#include "mongo/util/processinfo.h"
#include "mongo/util/version.h"

namespace mongo {

//
// system warnings
//
void logCommonStartupWarnings(const ServerGlobalParams& serverParams) {
    // each message adds a leading and a trailing newline

    {
        auto&& vii = VersionInfoInterface::instance();
        if ((vii.minorVersion() % 2) != 0) {
            LOGV2_WARNING_OPTIONS(
                22117,
                {logv2::LogTag::kStartupWarnings},
                "This is a development version of MongoDB. Not recommended for production.",
                "version"_attr = vii.version());
        }
    }

    if (serverParams.authState == ServerGlobalParams::AuthState::kUndefined) {
<<<<<<< HEAD
        LOGV2_OPTIONS(22119, {logv2::LogTag::kStartupWarnings}, "");
        LOGV2_OPTIONS(22120,
                      {logv2::LogTag::kStartupWarnings},
                      "** WARNING: Access control is not enabled for the database.");
        LOGV2_OPTIONS(22121,
                      {logv2::LogTag::kStartupWarnings},
                      "**          Read and write access to data and configuration is "
                      "unrestricted."
                      "**          You can use percona-server-mongodb-enable-auth.sh "
                      "to fix it.");
        warned = true;
=======
        LOGV2_WARNING_OPTIONS(22120,
                              {logv2::LogTag::kStartupWarnings},
                              "Access control is not enabled for the database. Read and write "
                              "access to data and configuration is unrestricted.");
>>>>>>> f28ff6e7
    }

    const bool is32bit = sizeof(int*) == 4;
    if (is32bit) {
        LOGV2_WARNING_OPTIONS(
            22123, {logv2::LogTag::kStartupWarnings}, "This 32-bit MongoDB binary is deprecated");
    }

#ifdef MONGO_CONFIG_SSL
    if (sslGlobalParams.sslAllowInvalidCertificates) {
        LOGV2_WARNING_OPTIONS(
            22124,
            {logv2::LogTag::kStartupWarnings},
            "While invalid X509 certificates may be used to connect to this server, they will not "
            "be considered permissible for authentication.");
    }

    if (sslGlobalParams.sslAllowInvalidHostnames) {
        LOGV2_WARNING_OPTIONS(
            22128,
            {logv2::LogTag::kStartupWarnings},
            "This server will not perform X.509 hostname validation. This may allow your server to "
            "make or accept connections to untrusted parties.");
    }
#endif

    /*
     * We did not add the message to startupWarningsLog as the user can not
     * specify a sslCAFile parameter from the shell
     */
    if (sslGlobalParams.sslMode.load() != SSLParams::SSLMode_disabled &&
#ifdef MONGO_CONFIG_SSL_CERTIFICATE_SELECTORS
        sslGlobalParams.sslCertificateSelector.empty() &&
#endif
        sslGlobalParams.sslCAFile.empty()) {
#ifdef MONGO_CONFIG_SSL_CERTIFICATE_SELECTORS
        LOGV2_WARNING(22132,
                      "No client certificate validation can be performed since no CA file has been "
                      "provided and no sslCertificateSelector has been specified. Please specify "
                      "an sslCAFile parameter.");
#else
        LOGV2_WARNING(22133,
                      "No client certificate validation can be performed since no CA file has been "
                      "provided. Please specify an sslCAFile parameter.");
#endif
    }

#if defined(_WIN32) && !defined(_WIN64)
    // Warn user that they are running a 32-bit app on 64-bit Windows
    BOOL wow64Process;
    BOOL retWow64 = IsWow64Process(GetCurrentProcess(), &wow64Process);
    if (retWow64 && wow64Process) {
        LOGV2_OPTIONS(22135,
                      {logv2::LogTag::kStartupWarnings},
                      "This is a 32-bit MongoDB binary running on a 64-bit operating system. "
                      "Switch to a 64-bit build of MongoDB to support larger databases.");
    }
#endif

#if !defined(_WIN32)
    if (getuid() == 0) {
        LOGV2_WARNING_OPTIONS(
            22138,
            {logv2::LogTag::kStartupWarnings},
            "You are running this process as the root user, which is not recommended.");
    }
#endif

    if (serverParams.bind_ips.empty()) {
        LOGV2_WARNING_OPTIONS(
            22140,
            {logv2::LogTag::kStartupWarnings},
            "This server is bound to localhost. Remote systems will be unable to connect to this "
            "server. Start the server with --bind_ip <address> to specify which IP addresses it "
            "should serve responses from, or with --bind_ip_all to bind to all interfaces. If this "
            "behavior is desired, start the server with --bind_ip 127.0.0.1 to disable this "
            "warning.");
    }

    if (auth::hasMultipleInternalAuthKeys()) {
        LOGV2_WARNING_OPTIONS(
            22147,
            {logv2::LogTag::kStartupWarnings},
            "Multiple keys specified in security key file. If cluster key file rollover is not in "
            "progress, only one key should be specified in the key file");
    }
}
}  // namespace mongo<|MERGE_RESOLUTION|>--- conflicted
+++ resolved
@@ -64,24 +64,12 @@
     }
 
     if (serverParams.authState == ServerGlobalParams::AuthState::kUndefined) {
-<<<<<<< HEAD
-        LOGV2_OPTIONS(22119, {logv2::LogTag::kStartupWarnings}, "");
-        LOGV2_OPTIONS(22120,
-                      {logv2::LogTag::kStartupWarnings},
-                      "** WARNING: Access control is not enabled for the database.");
-        LOGV2_OPTIONS(22121,
-                      {logv2::LogTag::kStartupWarnings},
-                      "**          Read and write access to data and configuration is "
-                      "unrestricted."
-                      "**          You can use percona-server-mongodb-enable-auth.sh "
-                      "to fix it.");
-        warned = true;
-=======
         LOGV2_WARNING_OPTIONS(22120,
                               {logv2::LogTag::kStartupWarnings},
                               "Access control is not enabled for the database. Read and write "
-                              "access to data and configuration is unrestricted.");
->>>>>>> f28ff6e7
+                              "access to data and configuration is unrestricted. "
+                              "You can use percona-server-mongodb-enable-auth.sh "
+                              "to fix it.");
     }
 
     const bool is32bit = sizeof(int*) == 4;
