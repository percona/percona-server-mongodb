load("//bazel:mongo_src_rules.bzl", "idl_generator", "mongo_cc_library")

package(default_visibility = ["//visibility:public"])

exports_files(
    glob([
        "*.h",
        "*.cpp",
    ]),
)

idl_generator(
    name = "exception_util_gen",
    src = "exception_util.idl",
)

mongo_cc_library(
    name = "exception_util",
    srcs = [
        "exception_util.cpp",
        ":exception_util_gen",
    ],
    hdrs = [
        "exception_util.h",
    ],
    deps = [
        "//src/mongo/db:server_base",
        "//src/mongo/db:server_options_servers",
        "//src/mongo/db/commands:server_status_core",  # TODO(SERVER-93876): Remove.
        "//src/mongo/db/query/query_stats",
        "//src/mongo/db/storage:recovery_unit_base",  # TODO(SERVER-93876): Remove.
        "//src/mongo/util:fail_point",  # TODO(SERVER-93876): Remove.
        "//src/mongo/util:log_and_backoff",
    ],
)

mongo_cc_library(
    name = "lock_manager",
    srcs = [
        "cond_var_lock_grant_notification.cpp",
        "d_concurrency.cpp",
        "fill_locker_info.cpp",
        "lock_manager.cpp",
        "lock_manager_defs.cpp",
        "lock_request_list.h",
        "lock_stats.cpp",
        "locker.cpp",
        "replication_state_transition_lock_guard.cpp",
        "resource_catalog.cpp",
    ],
    hdrs = [
        "cond_var_lock_grant_notification.h",
        "d_concurrency.h",
        "fill_locker_info.h",
        "lock_manager.h",
        "lock_manager_defs.h",
        "lock_stats.h",
        "locker.h",
        "replication_state_transition_lock_guard.h",
        "resource_catalog.h",
    ],
    deps = [
        "//src/mongo/db:server_base",
        "//src/mongo/db:service_context",  # TODO(SERVER-93876): Remove.
        "//src/mongo/db/admission:execution_admission_context",  # TODO(SERVER-93876): Remove.
        "//src/mongo/db/admission:ticketholder_manager",
        "//src/mongo/db/concurrency:flow_control_ticketholder",  # TODO(SERVER-93876): Remove.
        "//src/mongo/util:background_job",  # TODO(SERVER-93876): Remove.
        "//src/mongo/util:fail_point",  # TODO(SERVER-93876): Remove.
        "//src/mongo/util/concurrency:spin_lock",  # TODO(SERVER-93876): Remove.
        "//src/mongo/util/concurrency:ticketholder",  # TODO(SERVER-93876): Remove.
    ],
)

mongo_cc_library(
    name = "flow_control_ticketholder",
    srcs = [
        "flow_control_ticketholder.cpp",
    ],
    hdrs = [
        "//src/mongo/bson:bson_duration.h",
        "//src/mongo/bson:bson_time_support.h",
        "//src/mongo/bson/mutable:api.h",
        "//src/mongo/bson/mutable:element.h",
        "//src/mongo/client:connection_string.h",
        "//src/mongo/crypto:hash_block.h",
        "//src/mongo/crypto:sha256_block.h",
        "//src/mongo/db:basic_types.h",
        "//src/mongo/db:basic_types_gen",
        "//src/mongo/db:baton.h",
        "//src/mongo/db:client.h",
        "//src/mongo/db:cluster_role.h",
        "//src/mongo/db:database_name.h",
        "//src/mongo/db:database_name_reserved.def.h",
        "//src/mongo/db:jsobj.h",
        "//src/mongo/db:logical_time.h",
        "//src/mongo/db:namespace_string.h",
        "//src/mongo/db:namespace_string_reserved.def.h",
        "//src/mongo/db:operation_context.h",
        "//src/mongo/db:operation_id.h",
        "//src/mongo/db:read_write_concern_provenance.h",
        "//src/mongo/db:read_write_concern_provenance_base_gen",
        "//src/mongo/db:record_id.h",
        "//src/mongo/db:record_id_helpers.h",
        "//src/mongo/db:resumable_index_builds_gen",
        "//src/mongo/db:server_options.h",
        "//src/mongo/db:server_parameter.h",
        "//src/mongo/db:server_parameter_with_storage.h",
        "//src/mongo/db:service_context.h",
        "//src/mongo/db:tenant_id.h",
        "//src/mongo/db:write_concern_gen",
        "//src/mongo/db:write_concern_idl.h",
        "//src/mongo/db:write_concern_options.h",
        "//src/mongo/db/admission:execution_admission_context.h",
        "//src/mongo/db/auth:action_set.h",
        "//src/mongo/db/auth:action_type.h",
        "//src/mongo/db/auth:action_type_gen",
        "//src/mongo/db/auth:auth_name.h",
        "//src/mongo/db/auth:cluster_auth_mode.h",
        "//src/mongo/db/auth:privilege.h",
        "//src/mongo/db/auth:resolve_role_option.h",
        "//src/mongo/db/auth:resource_pattern.h",
        "//src/mongo/db/auth:restriction_environment.h",
        "//src/mongo/db/auth:role_name.h",
        "//src/mongo/db/auth:user_name.h",
        "//src/mongo/db/auth:validated_tenancy_scope.h",
        "//src/mongo/db/auth:validated_tenancy_scope_factory.h",
        "//src/mongo/db/backup:backupable.h",
        "//src/mongo/db/catalog:clustered_collection_options_gen",
        "//src/mongo/db/catalog:index_builds.h",
        "//src/mongo/db/concurrency:cond_var_lock_grant_notification.h",
        "//src/mongo/db/concurrency:fast_map_noalloc.h",
        "//src/mongo/db/concurrency:flow_control_ticketholder.h",
        "//src/mongo/db/concurrency:lock_manager_defs.h",
        "//src/mongo/db/concurrency:lock_stats.h",
        "//src/mongo/db/concurrency:locker.h",
        "//src/mongo/db/exec:collection_scan_common.h",
        "//src/mongo/db/exec/document_value:document.h",
        "//src/mongo/db/exec/document_value:document_internal.h",
        "//src/mongo/db/exec/document_value:document_metadata_fields.h",
        "//src/mongo/db/exec/document_value:value.h",
        "//src/mongo/db/exec/document_value:value_internal.h",
        "//src/mongo/db/pipeline:field_path.h",
        "//src/mongo/db/query:explain_options.h",
        "//src/mongo/db/query:explain_verbosity_gen",
        "//src/mongo/db/query:record_id_bound.h",
        "//src/mongo/db/query/collation:collation_spec.h",
        "//src/mongo/db/query/collation:collator_interface.h",
        "//src/mongo/db/query/datetime:date_time_support.h",
        "//src/mongo/db/query/query_shape:serialization_options.h",
        "//src/mongo/db/repl:optime.h",
        "//src/mongo/db/repl:read_concern_gen",
        "//src/mongo/db/repl:read_concern_idl.h",
        "//src/mongo/db/repl:read_concern_level.h",
        "//src/mongo/db/session:logical_session_id.h",
        "//src/mongo/db/session:logical_session_id_gen",
        "//src/mongo/db/session:logical_session_id_helpers.h",
        "//src/mongo/db/sorter:sorter_gen",
        "//src/mongo/db/storage:compact_options.h",
<<<<<<< HEAD
        "//src/mongo/db/storage:damage_vector.h",
        "//src/mongo/db/storage:engine_extension.h",
        "//src/mongo/db/storage:ident.h",
        "//src/mongo/db/storage:key_format.h",
        "//src/mongo/db/storage:key_string.h",
        "//src/mongo/db/storage:keydb_api.h",
=======
        "//src/mongo/db/storage:ident.h",
        "//src/mongo/db/storage:key_format.h",
>>>>>>> 0d60024f
        "//src/mongo/db/storage:record_data.h",
        "//src/mongo/db/storage:record_store.h",
        "//src/mongo/db/storage:recovery_unit.h",
        "//src/mongo/db/storage:snapshot.h",
        "//src/mongo/db/storage:storage_engine.h",
        "//src/mongo/db/storage:storage_stats.h",
        "//src/mongo/db/storage:temporary_record_store.h",
        "//src/mongo/db/storage:write_unit_of_work.h",
        "//src/mongo/db/storage/key_string:key_string.h",
        "//src/mongo/idl:command_generic_argument.h",
        "//src/mongo/idl:idl_parser.h",
        "//src/mongo/platform:atomic_proxy.h",
        "//src/mongo/platform:visibility.h",
        "//src/mongo/rpc:message.h",
        "//src/mongo/rpc:op_msg.h",
        "//src/mongo/transport:session.h",
        "//src/mongo/transport:session_id.h",
        "//src/mongo/util:headers",
        "//src/mongo/util/concurrency:headers",
        "//src/mongo/util/net:headers",
        "//src/mongo/util/version:releases_header",
    ],
    deps = [
        "//src/mongo:base",
        "//src/mongo/db/storage:damage_vector",
        "//src/mongo/util:secure_compare_memory",
    ],
)

mongo_cc_library(
    name = "deferred_writer",
    srcs = [
        "deferred_writer.cpp",
    ],
    hdrs = [
        "deferred_writer.h",
    ],
    deps = [
        "//src/mongo/db:dbhelpers",
        "//src/mongo/db:server_base",
        "//src/mongo/db:shard_role",
        "//src/mongo/db/catalog:catalog_helpers",
        "//src/mongo/db/concurrency:exception_util",
        "//src/mongo/util/concurrency:thread_pool",
    ],
)<|MERGE_RESOLUTION|>--- conflicted
+++ resolved
@@ -157,17 +157,10 @@
         "//src/mongo/db/session:logical_session_id_helpers.h",
         "//src/mongo/db/sorter:sorter_gen",
         "//src/mongo/db/storage:compact_options.h",
-<<<<<<< HEAD
-        "//src/mongo/db/storage:damage_vector.h",
         "//src/mongo/db/storage:engine_extension.h",
         "//src/mongo/db/storage:ident.h",
         "//src/mongo/db/storage:key_format.h",
-        "//src/mongo/db/storage:key_string.h",
         "//src/mongo/db/storage:keydb_api.h",
-=======
-        "//src/mongo/db/storage:ident.h",
-        "//src/mongo/db/storage:key_format.h",
->>>>>>> 0d60024f
         "//src/mongo/db/storage:record_data.h",
         "//src/mongo/db/storage:record_store.h",
         "//src/mongo/db/storage:recovery_unit.h",
