/*
 *    Copyright (C) 2013 10gen Inc.
 *
 *    This program is free software: you can redistribute it and/or  modify
 *    it under the terms of the GNU Affero General Public License, version 3,
 *    as published by the Free Software Foundation.
 *
 *    This program is distributed in the hope that it will be useful,
 *    but WITHOUT ANY WARRANTY; without even the implied warranty of
 *    MERCHANTABILITY or FITNESS FOR A PARTICULAR PURPOSE.  See the
 *    GNU Affero General Public License for more details.
 *
 *    You should have received a copy of the GNU Affero General Public License
 *    along with this program.  If not, see <http://www.gnu.org/licenses/>.
 *
 *    As a special exception, the copyright holders give permission to link the
 *    code of portions of this program with the OpenSSL library under certain
 *    conditions as described in each individual source file and distribute
 *    linked combinations including the program with the OpenSSL library. You
 *    must comply with the GNU Affero General Public License in all respects for
 *    all of the code used other than as permitted herein. If you modify file(s)
 *    with this exception, you may extend this exception to your version of the
 *    file(s), but you are not obligated to do so. If you do not wish to do so,
 *    delete this exception statement from your version. If you delete this
 *    exception statement from all source files in the program, then also delete
 *    it in the license file.
 */

#define MONGO_LOG_DEFAULT_COMPONENT ::mongo::logger::LogComponent::kControl

#include "mongo/db/mongod_options.h"

#include <boost/filesystem.hpp>
#include <iostream>
#include <string>
#include <vector>

#include "mongo/base/status.h"
#include "mongo/bson/json.h"
#include "mongo/bson/util/builder.h"
#include "mongo/config.h"
#include "mongo/db/db.h"
#include "mongo/db/diag_log.h"
#include "mongo/db/repl/repl_settings.h"
#include "mongo/db/server_options.h"
#include "mongo/db/server_options_helpers.h"
#include "mongo/db/storage/mmap_v1/mmap_v1_options.h"
#include "mongo/s/catalog/sharding_catalog_client.h"
#include "mongo/util/log.h"
#include "mongo/util/mongoutils/str.h"
#include "mongo/util/net/ssl_options.h"
#include "mongo/util/options_parser/startup_options.h"
#include "mongo/util/version.h"

namespace mongo {

using std::cout;
using std::endl;
using std::string;

MongodGlobalParams mongodGlobalParams;

Status addMongodOptions(moe::OptionSection* options) {
    moe::OptionSection general_options("General options");

    Status ret = addGeneralServerOptions(&general_options);
    if (!ret.isOK()) {
        return ret;
    }

#if defined(_WIN32)
    moe::OptionSection windows_scm_options("Windows Service Control Manager options");

    ret = addWindowsServerOptions(&windows_scm_options);
    if (!ret.isOK()) {
        return ret;
    }
#endif

#ifdef MONGO_CONFIG_SSL
    moe::OptionSection ssl_options("SSL options");

    ret = addSSLServerOptions(&ssl_options);
    if (!ret.isOK()) {
        return ret;
    }
#endif

    moe::OptionSection ms_options("Master/slave options (old; use replica sets instead)");
    moe::OptionSection rs_options("Replica set options");
    moe::OptionSection replication_options("Replication options");
    moe::OptionSection sharding_options("Sharding options");
    moe::OptionSection storage_options("Storage options");

    // Authentication Options

    // Way to enable or disable auth on command line and in Legacy config file
    general_options.addOptionChaining("auth", "auth", moe::Switch, "run with security")
        .setSources(moe::SourceAllLegacy)
        .incompatibleWith("noauth");

    // Way to enable or disable auth in JSON Config
    general_options
        .addOptionChaining(
            "security.authorization",
            "",
            moe::String,
            "How the database behaves with respect to authorization of clients.  "
            "Options are \"disabled\", which means that authorization checks are not "
            "performed, and \"enabled\" which means that a client cannot perform actions it is "
            "not authorized to do.")
        .setSources(moe::SourceYAMLConfig)
        .format("(:?disabled)|(:?enabled)", "(disabled/enabled)");

    // setParameter parameters that we want as config file options
    // TODO: Actually read these into our environment.  Currently they have no effect
    general_options.addOptionChaining("security.authSchemaVersion", "", moe::String, "TODO")
        .setSources(moe::SourceYAMLConfig);

    general_options.addOptionChaining("security.enableLocalhostAuthBypass", "", moe::String, "TODO")
        .setSources(moe::SourceYAMLConfig);


    // Network Options

    general_options.addOptionChaining("net.http.JSONPEnabled",
                                      "jsonp",
                                      moe::Switch,
                                      "allow JSONP access via http (has security implications)");

    general_options.addOptionChaining(
        "net.http.RESTInterfaceEnabled", "rest", moe::Switch, "turn on simple rest api");

    // Diagnostic Options

    general_options
        .addOptionChaining(
            "diaglog", "diaglog", moe::Int, "DEPRECATED: 0=off 1=W 2=R 3=both 7=W+some reads")
        .hidden()
        .setSources(moe::SourceAllLegacy);

    general_options
        .addOptionChaining("operationProfiling.slowOpThresholdMs",
                           "slowms",
                           moe::Int,
                           "value of slow for profile and console log")
        .setDefault(moe::Value(100));

    general_options
        .addOptionChaining("operationProfiling.slowOpSampleRate",
                           "slowOpSampleRate",
                           moe::Double,
                           "fraction of slow ops to include in the profile and console log")
        .setDefault(moe::Value(1.0));

    general_options.addOptionChaining("profile", "profile", moe::Int, "0=off 1=slow, 2=all")
        .setSources(moe::SourceAllLegacy);

    general_options
        .addOptionChaining("operationProfiling.mode", "", moe::String, "(off/slowOp/all)")
        .setSources(moe::SourceYAMLConfig)
        .format("(:?off)|(:?slowOp)|(:?all)", "(off/slowOp/all)");

    general_options
        .addOptionChaining("operationProfiling.rateLimit",
                           "rateLimit",
                           moe::Int,
                           "rate limiter value for profiling")
        .setDefault(moe::Value(1))
        .validRange(0, RATE_LIMIT_MAX);

    general_options
        .addOptionChaining(
            "cpu", "cpu", moe::Switch, "periodically show cpu and iowait utilization")
        .setSources(moe::SourceAllLegacy);

    general_options
        .addOptionChaining(
            "sysinfo", "sysinfo", moe::Switch, "print some diagnostic system information")
        .setSources(moe::SourceAllLegacy);

    // Storage Options

    storage_options.addOptionChaining(
        "storage.engine",
        "storageEngine",
        moe::String,
        "what storage engine to use - defaults to wiredTiger if no data files present");


#ifdef _WIN32
    boost::filesystem::path currentPath = boost::filesystem::current_path();

    std::string defaultPath = currentPath.root_name().string() + storageGlobalParams.kDefaultDbPath;
    storage_options.addOptionChaining("storage.dbPath",
                                      "dbpath",
                                      moe::String,
                                      std::string("directory for datafiles - defaults to ") +
                                          storageGlobalParams.kDefaultDbPath + " which is " +
                                          defaultPath + " based on the current working drive");

#else
    storage_options.addOptionChaining("storage.dbPath",
                                      "dbpath",
                                      moe::String,
                                      std::string("directory for datafiles - defaults to ") +
                                          storageGlobalParams.kDefaultDbPath);

#endif
    storage_options.addOptionChaining("storage.directoryPerDB",
                                      "directoryperdb",
                                      moe::Switch,
                                      "each database will be stored in a separate directory");

    storage_options
        .addOptionChaining("storage.queryableBackupMode",
                           "queryableBackupMode",
                           moe::Switch,
                           "enable read-only mode - if true the server will not accept writes.")
        .setSources(moe::SourceAll)
        .hidden();


    general_options
        .addOptionChaining("noIndexBuildRetry",
                           "noIndexBuildRetry",
                           moe::Switch,
                           "don't retry any index builds that were interrupted by shutdown")
        .setSources(moe::SourceAllLegacy);

    general_options
        .addOptionChaining("storage.indexBuildRetry",
                           "",
                           moe::Bool,
                           "don't retry any index builds that were interrupted by shutdown")
        .setSources(moe::SourceYAMLConfig);

    storage_options
        .addOptionChaining("noprealloc",
                           "noprealloc",
                           moe::Switch,
                           "disable data file preallocation - will often hurt performance")
        .setSources(moe::SourceAllLegacy);

    storage_options
        .addOptionChaining("storage.mmapv1.preallocDataFiles",
                           "",
                           moe::Bool,
                           "disable data file preallocation - will often hurt performance",
                           "storage.preallocDataFiles")
        .setSources(moe::SourceYAMLConfig);

    storage_options
        .addOptionChaining("storage.mmapv1.nsSize",
                           "nssize",
                           moe::Int,
                           ".ns file size (in MB) for new databases",
                           "storage.nsSize")
        .setDefault(moe::Value(16));

    storage_options
        .addOptionChaining("storage.mmapv1.quota.enforced",
                           "quota",
                           moe::Switch,
                           "limits each database to a certain number of files (8 default)",
                           "storage.quota.enforced")
        .incompatibleWith("keyFile");

    storage_options.addOptionChaining("storage.mmapv1.quota.maxFilesPerDB",
                                      "quotaFiles",
                                      moe::Int,
                                      "number of files allowed per db, implies --quota",
                                      "storage.quota.maxFilesPerDB");

    storage_options.addOptionChaining("storage.mmapv1.smallFiles",
                                      "smallfiles",
                                      moe::Switch,
                                      "use a smaller default file size",
                                      "storage.smallFiles");

    storage_options
        .addOptionChaining("storage.syncPeriodSecs",
                           "syncdelay",
                           moe::Double,
                           "seconds between disk syncs (0=never, but not recommended)")
        .setDefault(moe::Value(60.0));

    // Upgrade and repair are disallowed in JSON configs since they trigger very heavyweight
    // actions rather than specify configuration data
    storage_options.addOptionChaining("upgrade", "upgrade", moe::Switch, "upgrade db if needed")
        .setSources(moe::SourceAllLegacy);

    storage_options.addOptionChaining("repair", "repair", moe::Switch, "run repair on all dbs")
        .setSources(moe::SourceAllLegacy);

    storage_options.addOptionChaining("storage.repairPath",
                                      "repairpath",
                                      moe::String,
                                      "root directory for repair files - defaults to dbpath");

    // Javascript Options

    general_options
        .addOptionChaining("noscripting", "noscripting", moe::Switch, "disable scripting engine")
        .setSources(moe::SourceAllLegacy);

    general_options
        .addOptionChaining(
            "security.javascriptEnabled", "", moe::Bool, "Enable javascript execution")
        .setSources(moe::SourceYAMLConfig);

    // Query Options

    general_options
        .addOptionChaining("notablescan", "notablescan", moe::Switch, "do not allow table scans")
        .setSources(moe::SourceAllLegacy);

    // Journaling Options

    // Way to enable or disable journaling on command line and in Legacy config file
    storage_options.addOptionChaining("journal", "journal", moe::Switch, "enable journaling")
        .setSources(moe::SourceAllLegacy);

    storage_options
        .addOptionChaining("nojournal",
                           "nojournal",
                           moe::Switch,
                           "disable journaling (journaling is on by default for 64 bit)")
        .setSources(moe::SourceAllLegacy);

    storage_options.addOptionChaining("dur", "dur", moe::Switch, "enable journaling")
        .hidden()
        .setSources(moe::SourceAllLegacy);

    storage_options.addOptionChaining("nodur", "nodur", moe::Switch, "disable journaling")
        .hidden()
        .setSources(moe::SourceAllLegacy);

    // Way to enable or disable journaling in JSON Config
    general_options.addOptionChaining("storage.journal.enabled", "", moe::Bool, "enable journaling")
        .setSources(moe::SourceYAMLConfig);

    // Two ways to set durability diagnostic options.  durOptions is deprecated
    storage_options
        .addOptionChaining("storage.mmapv1.journal.debugFlags",
                           "journalOptions",
                           moe::Int,
                           "journal diagnostic options",
                           "storage.journal.debugFlags")
        .incompatibleWith("durOptions");

    storage_options
        .addOptionChaining("durOptions", "durOptions", moe::Int, "durability diagnostic options")
        .hidden()
        .setSources(moe::SourceAllLegacy)
        .incompatibleWith("storage.mmapv1.journal.debugFlags");

    storage_options.addOptionChaining("storage.journal.commitIntervalMs",
                                      "journalCommitInterval",
                                      moe::Int,
                                      "how often to group/batch commit (ms)",
                                      "storage.mmapv1.journal.commitIntervalMs");

    // Deprecated option that we don't want people to use for performance reasons
    storage_options
        .addOptionChaining("storage.mmapv1.journal.nopreallocj",
                           "nopreallocj",
                           moe::Switch,
                           "don't preallocate journal files")
        .hidden()
        .setSources(moe::SourceAll);

#if defined(__linux__)
    general_options.addOptionChaining(
        "shutdown", "shutdown", moe::Switch, "kill a running server (for init scripts)");

#endif

    // Master Slave Options

    ms_options.addOptionChaining("master", "master", moe::Switch, "master mode")
        .incompatibleWith("replication.replSet")
        .incompatibleWith("replication.replSetName")
        .setSources(moe::SourceAllLegacy);

    ms_options.addOptionChaining("slave", "slave", moe::Switch, "slave mode")
        .incompatibleWith("replication.replSet")
        .incompatibleWith("replication.replSetName")
        .setSources(moe::SourceAllLegacy);

    ms_options
        .addOptionChaining(
            "source", "source", moe::String, "when slave: specify master as <server:port>")
        .incompatibleWith("replication.replSet")
        .incompatibleWith("replication.replSetName")
        .setSources(moe::SourceAllLegacy);

    ms_options
        .addOptionChaining(
            "only", "only", moe::String, "when slave: specify a single database to replicate")
        .incompatibleWith("replication.replSet")
        .incompatibleWith("replication.replSetName")
        .setSources(moe::SourceAllLegacy);

    ms_options
        .addOptionChaining(
            "slavedelay",
            "slavedelay",
            moe::Int,
            "specify delay (in seconds) to be used when applying master ops to slave")
        .incompatibleWith("replication.replSet")
        .incompatibleWith("replication.replSetName")
        .setSources(moe::SourceAllLegacy);

    ms_options
        .addOptionChaining(
            "autoresync", "autoresync", moe::Switch, "automatically resync if slave data is stale")
        .incompatibleWith("replication.replSet")
        .incompatibleWith("replication.replSetName")
        .setSources(moe::SourceAllLegacy);

    // Replication Options

    replication_options.addOptionChaining(
        "replication.oplogSizeMB",
        "oplogSize",
        moe::Int,
        "size to use (in MB) for replication op log. default is 5% of disk space "
        "(i.e. large is good)");

    rs_options
        .addOptionChaining("replication.replSet",
                           "replSet",
                           moe::String,
                           "arg is <setname>[/<optionalseedhostlist>]")
        .setSources(moe::SourceAllLegacy);

    rs_options.addOptionChaining("replication.replSetName", "", moe::String, "arg is <setname>")
        .setSources(moe::SourceYAMLConfig)
        .format("[^/]+", "[replica set name with no \"/\"]");

    rs_options
        .addOptionChaining("replication.secondaryIndexPrefetch",
                           "replIndexPrefetch",
                           moe::String,
                           "specify index prefetching behavior (if secondary) [none|_id_only|all]")
        .format("(:?none)|(:?_id_only)|(:?all)", "(none/_id_only/all)");

    rs_options.addOptionChaining("replication.enableMajorityReadConcern",
                                 "enableMajorityReadConcern",
                                 moe::Switch,
                                 "enables majority readConcern");

    // Sharding Options

    sharding_options
        .addOptionChaining("configsvr",
                           "configsvr",
                           moe::Switch,
                           "declare this is a config db of a cluster; default port 27019; "
                           "default dir /data/configdb")
        .setSources(moe::SourceAllLegacy)
        .incompatibleWith("shardsvr")
        .incompatibleWith("nojournal");

    sharding_options
        .addOptionChaining("shardsvr",
                           "shardsvr",
                           moe::Switch,
                           "declare this is a shard db of a cluster; default port 27018")
        .setSources(moe::SourceAllLegacy)
        .incompatibleWith("configsvr")
        .incompatibleWith("master")
        .incompatibleWith("slave");

    sharding_options
        .addOptionChaining(
            "sharding.clusterRole",
            "",
            moe::String,
            "Choose what role this mongod has in a sharded cluster.  Possible values are:\n"
            "    \"configsvr\": Start this node as a config server.  Starts on port 27019 by "
            "default."
            "    \"shardsvr\": Start this node as a shard server.  Starts on port 27018 by "
            "default.")
        .setSources(moe::SourceYAMLConfig)
        .format("(:?configsvr)|(:?shardsvr)", "(configsvr/shardsvr)");

    sharding_options
        .addOptionChaining(
            "sharding._overrideShardIdentity",
            "",
            moe::String,
            "overrides the shardIdentity document settings stored in the local storage with "
            "a MongoDB Extended JSON document in string format")
        .setSources(moe::SourceYAMLConfig)
        .incompatibleWith("configsvr")
        .requires("storage.queryableBackupMode");

    sharding_options
        .addOptionChaining("noMoveParanoia",
                           "noMoveParanoia",
                           moe::Switch,
                           "turn off paranoid saving of data for the moveChunk command; default")
        .hidden()
        .setSources(moe::SourceAllLegacy)
        .incompatibleWith("moveParanoia");

    sharding_options
        .addOptionChaining("moveParanoia",
                           "moveParanoia",
                           moe::Switch,
                           "turn on paranoid saving of data during the moveChunk command "
                           "(used for internal system diagnostics)")
        .hidden()
        .setSources(moe::SourceAllLegacy)
        .incompatibleWith("noMoveParanoia");

    sharding_options
        .addOptionChaining("sharding.archiveMovedChunks",
                           "",
                           moe::Bool,
                           "config file option to turn on paranoid saving of data during the "
                           "moveChunk command (used for internal system diagnostics)")
        .hidden()
        .setSources(moe::SourceYAMLConfig);


    options->addSection(general_options);
#if defined(_WIN32)
    options->addSection(windows_scm_options);
#endif
    options->addSection(replication_options);
    options->addSection(ms_options);
    options->addSection(rs_options);
    options->addSection(sharding_options);
#ifdef MONGO_CONFIG_SSL
    options->addSection(ssl_options);
#endif
    options->addSection(storage_options);

    // The following are legacy options that are disallowed in the JSON config file

    options
        ->addOptionChaining(
            "fastsync",
            "fastsync",
            moe::Switch,
            "indicate that this instance is starting from a dbpath snapshot of the repl peer")
        .hidden()
        .setSources(moe::SourceAllLegacy);

    options
        ->addOptionChaining("pretouch",
                            "pretouch",
                            moe::Int,
                            "n pretouch threads for applying master/slave operations")
        .hidden()
        .setSources(moe::SourceAllLegacy);

    // This is a deprecated option that we are supporting for backwards compatibility
    // The first value for this option can be either 'dbpath' or 'run'.
    // If it is 'dbpath', mongod prints the dbpath and exits.  Any extra values are ignored.
    // If it is 'run', mongod runs normally.  Providing extra values is an error.
    options->addOptionChaining("command", "command", moe::StringVector, "command")
        .hidden()
        .positional(1, 3)
        .setSources(moe::SourceAllLegacy);

    options
        ->addOptionChaining("cacheSize", "cacheSize", moe::Long, "cache size (in MB) for rec store")
        .hidden()
        .setSources(moe::SourceAllLegacy);

    // deprecated pairing command line options
    options->addOptionChaining("pairwith", "pairwith", moe::Switch, "DEPRECATED")
        .hidden()
        .setSources(moe::SourceAllLegacy);

    options->addOptionChaining("arbiter", "arbiter", moe::Switch, "DEPRECATED")
        .hidden()
        .setSources(moe::SourceAllLegacy);

    options->addOptionChaining("opIdMem", "opIdMem", moe::Switch, "DEPRECATED")
        .hidden()
        .setSources(moe::SourceAllLegacy);

    return Status::OK();
}

void printMongodHelp(const moe::OptionSection& options) {
    std::cout << options.helpString() << std::endl;
};

namespace {
void sysRuntimeInfo() {
#if defined(_SC_PAGE_SIZE)
    log() << "  page size: " << (int)sysconf(_SC_PAGE_SIZE);
#endif
#if defined(_SC_PHYS_PAGES)
    log() << "  _SC_PHYS_PAGES: " << sysconf(_SC_PHYS_PAGES);
#endif
#if defined(_SC_AVPHYS_PAGES)
    log() << "  _SC_AVPHYS_PAGES: " << sysconf(_SC_AVPHYS_PAGES);
#endif
}
}  // namespace

bool handlePreValidationMongodOptions(const moe::Environment& params,
                                      const std::vector<std::string>& args) {
    if (params.count("help") && params["help"].as<bool>() == true) {
        printMongodHelp(moe::startupOptions);
        return false;
    }
    if (params.count("version") && params["version"].as<bool>() == true) {
        setPlainConsoleLogger();
        auto&& vii = VersionInfoInterface::instance();
        log() << mongodVersion(vii);
        vii.logBuildInfo();
        return false;
    }
    if (params.count("sysinfo") && params["sysinfo"].as<bool>() == true) {
        setPlainConsoleLogger();
        sysRuntimeInfo();
        return false;
    }

    return true;
}

Status validateMongodOptions(const moe::Environment& params) {
    Status ret = validateServerOptions(params);
    if (!ret.isOK()) {
        return ret;
    }

    if ((params.count("nodur") || params.count("nojournal")) &&
        (params.count("dur") || params.count("journal"))) {
        return Status(ErrorCodes::BadValue,
                      "Can't specify both --journal and --nojournal options.");
    }

    // SERVER-10019 Enabling rest/jsonp without --httpinterface should break in all cases in the
    // future
    if (params.count("net.http.RESTInterfaceEnabled") &&
        params["net.http.RESTInterfaceEnabled"].as<bool>() == true) {
        // If we are explicitly setting httpinterface to false in the config file (the source of
        // "net.http.enabled") and not overriding it on the command line (the source of
        // "httpinterface"), then we can fail with an error message without breaking backwards
        // compatibility.
        if (!params.count("httpinterface") && params.count("net.http.enabled") &&
            params["net.http.enabled"].as<bool>() == false) {
            return Status(ErrorCodes::BadValue,
                          "httpinterface must be enabled to use the rest api");
        }
    }

    if (params.count("net.http.JSONPEnabled") &&
        params["net.http.JSONPEnabled"].as<bool>() == true) {
        // If we are explicitly setting httpinterface to false in the config file (the source of
        // "net.http.enabled") and not overriding it on the command line (the source of
        // "httpinterface"), then we can fail with an error message without breaking backwards
        // compatibility.
        if (!params.count("httpinterface") && params.count("net.http.enabled") &&
            params["net.http.enabled"].as<bool>() == false) {
            return Status(ErrorCodes::BadValue, "httpinterface must be enabled to use jsonp");
        }
    }

#ifdef _WIN32
    if (params.count("install") || params.count("reinstall")) {
        if (params.count("storage.dbPath") &&
            !boost::filesystem::path(params["storage.dbPath"].as<string>()).is_absolute()) {
            return Status(ErrorCodes::BadValue,
                          "dbPath requires an absolute file path with Windows services");
        }
    }
#endif

    if (params.count("storage.queryableBackupMode")) {
        // Command line options that are disallowed when --queryableBackupMode is specified.
        for (const auto& disallowedOption : {"replication.replSet",
                                             "configsvr",
                                             "upgrade",
                                             "repair",
                                             "profile",
                                             "master",
                                             "slave",
                                             "source",
                                             "only",
                                             "slavedelay",
                                             "autoresync",
                                             "fastsync"}) {
            if (params.count(disallowedOption)) {
                return Status(ErrorCodes::BadValue,
                              str::stream() << "Cannot specify both queryable backup mode and "
                                            << disallowedOption);
            }
        }

        bool isClusterRoleShard = false;
        if (params.count("sharding.clusterRole")) {
            auto clusterRole = params["sharding.clusterRole"].as<std::string>();
            isClusterRoleShard = (clusterRole == "shardsvr");
        }

        if ((isClusterRoleShard || params.count("shardsvr")) &&
            !params.count("sharding._overrideShardIdentity")) {
            return Status(
                ErrorCodes::BadValue,
                "shardsvr cluster role with queryableBackupMode requires _overrideShardIdentity");
        }
    }

    return Status::OK();
}

Status canonicalizeMongodOptions(moe::Environment* params) {
    // Need to handle this before canonicalizing the general "server options", since
    // httpinterface and nohttpinterface are shared between mongos and mongod, but mongod has
    // extra validation required.
    if (params->count("net.http.RESTInterfaceEnabled") &&
        (*params)["net.http.RESTInterfaceEnabled"].as<bool>() == true) {
        bool httpEnabled = false;
        if (params->count("net.http.enabled")) {
            Status ret = params->get("net.http.enabled", &httpEnabled);
            if (!ret.isOK()) {
                return ret;
            }
        }
        if (params->count("nohttpinterface")) {
            log() << "** WARNING: Should not specify both --rest and --nohttpinterface"
                  << startupWarningsLog;
        } else if (!(params->count("httpinterface") ||
                     (params->count("net.http.enabled") && httpEnabled == true))) {
            log() << "** WARNING: --rest is specified without --httpinterface,"
                  << startupWarningsLog;
            log() << "**          enabling http interface" << startupWarningsLog;
            Status ret = params->set("httpinterface", moe::Value(true));
            if (!ret.isOK()) {
                return ret;
            }
        }
    }

    if (params->count("net.http.JSONPEnabled") &&
        (*params)["net.http.JSONPEnabled"].as<bool>() == true) {
        if (params->count("nohttpinterface")) {
            log() << "** WARNING: Should not specify both --jsonp and --nohttpinterface"
                  << startupWarningsLog;
        } else if (!params->count("httpinterface")) {
            log() << "** WARNING --jsonp is specified without --httpinterface,"
                  << startupWarningsLog;
            log() << "**         enabling http interface" << startupWarningsLog;
            Status ret = params->set("httpinterface", moe::Value(true));
            if (!ret.isOK()) {
                return ret;
            }
        }
    }

    Status ret = canonicalizeServerOptions(params);
    if (!ret.isOK()) {
        return ret;
    }

#ifdef MONGO_CONFIG_SSL
    ret = canonicalizeSSLServerOptions(params);
    if (!ret.isOK()) {
        return ret;
    }
#endif

    // "storage.journal.enabled" comes from the config file, so override it if any of "journal",
    // "nojournal", "dur", and "nodur" are set, since those come from the command line.
    if (params->count("journal")) {
        Status ret =
            params->set("storage.journal.enabled", moe::Value((*params)["journal"].as<bool>()));
        if (!ret.isOK()) {
            return ret;
        }
        ret = params->remove("journal");
        if (!ret.isOK()) {
            return ret;
        }
    }
    if (params->count("nojournal")) {
        Status ret =
            params->set("storage.journal.enabled", moe::Value(!(*params)["nojournal"].as<bool>()));
        if (!ret.isOK()) {
            return ret;
        }
        ret = params->remove("nojournal");
        if (!ret.isOK()) {
            return ret;
        }
    }
    if (params->count("dur")) {
        Status ret =
            params->set("storage.journal.enabled", moe::Value((*params)["dur"].as<bool>()));
        if (!ret.isOK()) {
            return ret;
        }
        ret = params->remove("dur");
        if (!ret.isOK()) {
            return ret;
        }
    }
    if (params->count("nodur")) {
        Status ret =
            params->set("storage.journal.enabled", moe::Value(!(*params)["nodur"].as<bool>()));
        if (!ret.isOK()) {
            return ret;
        }
        ret = params->remove("nodur");
        if (!ret.isOK()) {
            return ret;
        }
    }

    // "storage.mmapv1.journal.durOptions" comes from the config file, so override it
    // if "durOptions" is set since that comes from the command line.
    if (params->count("durOptions")) {
        int durOptions;
        Status ret = params->get("durOptions", &durOptions);
        if (!ret.isOK()) {
            return ret;
        }
        ret = params->remove("durOptions");
        if (!ret.isOK()) {
            return ret;
        }
        ret = params->set("storage.mmapv1.journal.debugFlags", moe::Value(durOptions));
        if (!ret.isOK()) {
            return ret;
        }
    }

    // "security.authorization" comes from the config file, so override it if "auth" is
    // set since those come from the command line.
    if (params->count("auth")) {
        Status ret =
            params->set("security.authorization",
                        (*params)["auth"].as<bool>() ? moe::Value(std::string("enabled"))
                                                     : moe::Value(std::string("disabled")));
        if (!ret.isOK()) {
            return ret;
        }
        ret = params->remove("auth");
        if (!ret.isOK()) {
            return ret;
        }
    }

    // "storage.mmapv1.preallocDataFiles" comes from the config file, so override it if "noprealloc"
    // is set since that comes from the command line.
    if (params->count("noprealloc")) {
        Status ret = params->set("storage.mmapv1.preallocDataFiles",
                                 moe::Value(!(*params)["noprealloc"].as<bool>()));
        if (!ret.isOK()) {
            return ret;
        }
        ret = params->remove("noprealloc");
        if (!ret.isOK()) {
            return ret;
        }
    }

    // "sharding.archiveMovedChunks" comes from the config file, so override it if
    // "noMoveParanoia" or "moveParanoia" are set since those come from the command line.
    if (params->count("noMoveParanoia")) {
        Status ret = params->set("sharding.archiveMovedChunks",
                                 moe::Value(!(*params)["noMoveParanoia"].as<bool>()));
        if (!ret.isOK()) {
            return ret;
        }
        ret = params->remove("noMoveParanoia");
        if (!ret.isOK()) {
            return ret;
        }
    }
    if (params->count("moveParanoia")) {
        Status ret = params->set("sharding.archiveMovedChunks",
                                 moe::Value((*params)["moveParanoia"].as<bool>()));
        if (!ret.isOK()) {
            return ret;
        }
        ret = params->remove("moveParanoia");
        if (!ret.isOK()) {
            return ret;
        }
    }

    // "sharding.clusterRole" comes from the config file, so override it if "configsvr" or
    // "shardsvr" are set since those come from the command line.
    if (params->count("configsvr")) {
        if ((*params)["configsvr"].as<bool>() == false) {
            // Handle the case where "configsvr" comes from the legacy config file and is set to
            // false.  This option is not allowed in the YAML config.
            return Status(ErrorCodes::BadValue,
                          "configsvr option cannot be set to false in config file");
        }
        Status ret = params->set("sharding.clusterRole", moe::Value(std::string("configsvr")));
        if (!ret.isOK()) {
            return ret;
        }
        ret = params->remove("configsvr");
        if (!ret.isOK()) {
            return ret;
        }
    }
    if (params->count("shardsvr")) {
        if ((*params)["shardsvr"].as<bool>() == false) {
            // Handle the case where "shardsvr" comes from the legacy config file and is set to
            // false.  This option is not allowed in the YAML config.
            return Status(ErrorCodes::BadValue,
                          "shardsvr option cannot be set to false in config file");
        }
        Status ret = params->set("sharding.clusterRole", moe::Value(std::string("shardsvr")));
        if (!ret.isOK()) {
            return ret;
        }
        ret = params->remove("shardsvr");
        if (!ret.isOK()) {
            return ret;
        }
    }

    if (params->count("profile")) {
        int profilingMode;
        Status ret = params->get("profile", &profilingMode);
        if (!ret.isOK()) {
            return ret;
        }
        std::string profilingModeString;
        if (profilingMode == 0) {
            profilingModeString = "off";
        } else if (profilingMode == 1) {
            profilingModeString = "slowOp";
        } else if (profilingMode == 2) {
            profilingModeString = "all";
        } else {
            StringBuilder sb;
            sb << "Bad value for profile: " << profilingMode
               << ".  Supported modes are: (0=off|1=slowOp|2=all)";
            return Status(ErrorCodes::BadValue, sb.str());
        }
        ret = params->set("operationProfiling.mode", moe::Value(profilingModeString));
        if (!ret.isOK()) {
            return ret;
        }
        ret = params->remove("profile");
        if (!ret.isOK()) {
            return ret;
        }
    }

    // "storage.indexBuildRetry" comes from the config file, so override it if
    // "noIndexBuildRetry" is set since that comes from the command line.
    if (params->count("noIndexBuildRetry")) {
        Status ret = params->set("storage.indexBuildRetry",
                                 moe::Value(!(*params)["noIndexBuildRetry"].as<bool>()));
        if (!ret.isOK()) {
            return ret;
        }
        ret = params->remove("noIndexBuildRetry");
        if (!ret.isOK()) {
            return ret;
        }
    }

    // Ensure that "replication.replSet" logically overrides "replication.replSetName".  We
    // can't canonicalize them as the same option, because they mean slightly different things.
    // "replication.replSet" can include a seed list, while "replication.replSetName" just has
    // the replica set name.
    if (params->count("replication.replSet") && params->count("replication.replSetName")) {
        ret = params->remove("replication.replSetName");
        if (!ret.isOK()) {
            return ret;
        }
    }

    // "security.javascriptEnabled" comes from the config file, so override it if "noscripting"
    // is set since that comes from the command line.
    if (params->count("noscripting")) {
        Status ret = params->set("security.javascriptEnabled",
                                 moe::Value(!(*params)["noscripting"].as<bool>()));
        if (!ret.isOK()) {
            return ret;
        }
        ret = params->remove("noscripting");
        if (!ret.isOK()) {
            return ret;
        }
    }

    return Status::OK();
}

Status storeMongodOptions(const moe::Environment& params) {
    Status ret = storeServerOptions(params);
    if (!ret.isOK()) {
        return ret;
    }

    // TODO: Integrate these options with their setParameter counterparts
    if (params.count("security.authSchemaVersion")) {
        return Status(ErrorCodes::BadValue,
                      "security.authSchemaVersion is currently not supported in config files");
    }

    if (params.count("security.enableLocalhostAuthBypass")) {
        return Status(ErrorCodes::BadValue,
                      "security.enableLocalhostAuthBypass is currently not supported in config "
                      "files");
    }

    if (params.count("storage.engine")) {
        storageGlobalParams.engine = params["storage.engine"].as<string>();
        storageGlobalParams.engineSetByUser = true;
    }

    if (params.count("storage.dbPath")) {
        storageGlobalParams.dbpath = params["storage.dbPath"].as<string>();
        if (params.count("processManagement.fork") && storageGlobalParams.dbpath[0] != '/') {
            // we need to change dbpath if we fork since we change
            // cwd to "/"
            // fork only exists on *nix
            // so '/' is safe
            storageGlobalParams.dbpath = serverGlobalParams.cwd + "/" + storageGlobalParams.dbpath;
        }
    }
#ifdef _WIN32
    if (storageGlobalParams.dbpath.size() > 1 &&
        storageGlobalParams.dbpath[storageGlobalParams.dbpath.size() - 1] == '/') {
        // size() check is for the unlikely possibility of --dbpath "/"
        storageGlobalParams.dbpath =
            storageGlobalParams.dbpath.erase(storageGlobalParams.dbpath.size() - 1);
    }
#endif

    if (params.count("operationProfiling.mode")) {
        std::string profilingMode = params["operationProfiling.mode"].as<std::string>();
        if (profilingMode == "off") {
            serverGlobalParams.defaultProfile = 0;
        } else if (profilingMode == "slowOp") {
            serverGlobalParams.defaultProfile = 1;
        } else if (profilingMode == "all") {
            serverGlobalParams.defaultProfile = 2;
        } else {
            StringBuilder sb;
            sb << "Bad value for operationProfiling.mode: " << profilingMode
               << ".  Supported modes are: (off|slowOp|all)";
            return Status(ErrorCodes::BadValue, sb.str());
        }
    }

    if (params.count("operationProfiling.slowOpThresholdMs")) {
        serverGlobalParams.slowMS = params["operationProfiling.slowOpThresholdMs"].as<int>();
    }

<<<<<<< HEAD
    if (params.count("operationProfiling.rateLimit")) {
        // range checking is provided by validRange() above
        // if 0 is specified we interpret it as 1
        int rateLimit = params["operationProfiling.rateLimit"].as<int>();
        rateLimit = std::max(1, rateLimit);
        serverGlobalParams.rateLimit = rateLimit;
=======
    if (params.count("operationProfiling.slowOpSampleRate")) {
        serverGlobalParams.sampleRate = params["operationProfiling.slowOpSampleRate"].as<double>();
>>>>>>> 489cd07d
    }

    if (params.count("storage.syncPeriodSecs")) {
        storageGlobalParams.syncdelay = params["storage.syncPeriodSecs"].as<double>();
        if (storageGlobalParams.syncdelay < 0 ||
            storageGlobalParams.syncdelay > StorageGlobalParams::kMaxSyncdelaySecs) {
            return Status(ErrorCodes::BadValue,
                          str::stream() << "syncdelay out of allowed range (0-"
                                        << StorageGlobalParams::kMaxSyncdelaySecs
                                        << "s)");
        }
    }

    if (params.count("storage.directoryPerDB")) {
        storageGlobalParams.directoryperdb = params["storage.directoryPerDB"].as<bool>();
    }

    if (params.count("storage.queryableBackupMode") &&
        params["storage.queryableBackupMode"].as<bool>()) {
        storageGlobalParams.readOnly = true;
        storageGlobalParams.dur = false;
    }

    if (params.count("cpu")) {
        serverGlobalParams.cpu = params["cpu"].as<bool>();
    }
    if (params.count("storage.mmapv1.quota.enforced")) {
        mmapv1GlobalOptions.quota = params["storage.mmapv1.quota.enforced"].as<bool>();
    }
    if (params.count("storage.mmapv1.quota.maxFilesPerDB")) {
        mmapv1GlobalOptions.quota = true;
        mmapv1GlobalOptions.quotaFiles = params["storage.mmapv1.quota.maxFilesPerDB"].as<int>() - 1;
    }

    if (params.count("storage.journal.enabled")) {
        storageGlobalParams.dur = params["storage.journal.enabled"].as<bool>();
    }

    if (params.count("storage.journal.commitIntervalMs")) {
        // don't check if dur is false here as many will just use the default, and will default
        // to off on win32.  ie no point making life a little more complex by giving an error on
        // a dev environment.
        auto journalCommitIntervalMs = params["storage.journal.commitIntervalMs"].as<int>();
        storageGlobalParams.journalCommitIntervalMs.store(journalCommitIntervalMs);
        if (journalCommitIntervalMs < 1 ||
            journalCommitIntervalMs > StorageGlobalParams::kMaxJournalCommitIntervalMs) {
            return Status(ErrorCodes::BadValue,
                          str::stream() << "--journalCommitInterval out of allowed range (1-"
                                        << StorageGlobalParams::kMaxJournalCommitIntervalMs
                                        << "ms)");
        }
    }
    if (params.count("storage.mmapv1.journal.debugFlags")) {
        mmapv1GlobalOptions.journalOptions = params["storage.mmapv1.journal.debugFlags"].as<int>();
    }
    if (params.count("storage.mmapv1.journal.nopreallocj")) {
        mmapv1GlobalOptions.preallocj = !params["storage.mmapv1.journal.nopreallocj"].as<bool>();
    }

    if (params.count("net.http.RESTInterfaceEnabled")) {
        serverGlobalParams.rest = params["net.http.RESTInterfaceEnabled"].as<bool>();
    }
    if (params.count("net.http.JSONPEnabled")) {
        serverGlobalParams.jsonp = params["net.http.JSONPEnabled"].as<bool>();
    }
    if (params.count("security.javascriptEnabled")) {
        mongodGlobalParams.scriptingEnabled = params["security.javascriptEnabled"].as<bool>();
    }
    if (params.count("storage.mmapv1.preallocDataFiles")) {
        mmapv1GlobalOptions.prealloc = params["storage.mmapv1.preallocDataFiles"].as<bool>();
        cout << "note: noprealloc may hurt performance in many applications" << endl;
    }
    if (params.count("storage.mmapv1.smallFiles")) {
        mmapv1GlobalOptions.smallfiles = params["storage.mmapv1.smallFiles"].as<bool>();
    }
    if (params.count("diaglog")) {
        warning() << "--diaglog is deprecated and will be removed in a future release"
                  << startupWarningsLog;
        int x = params["diaglog"].as<int>();
        if (x < 0 || x > 7) {
            return Status(ErrorCodes::BadValue, "can't interpret --diaglog setting");
        }
        _diaglog.setLevel(x);
    }

    if ((params.count("storage.journal.enabled") &&
         params["storage.journal.enabled"].as<bool>() == true) &&
        params.count("repair")) {
        return Status(ErrorCodes::BadValue,
                      "Can't have journaling enabled when using --repair option.");
    }

    if (params.count("repair") && params["repair"].as<bool>() == true) {
        storageGlobalParams.upgrade = 1;  // --repair implies --upgrade
        storageGlobalParams.repair = 1;
        storageGlobalParams.dur = false;
    }
    if (params.count("upgrade") && params["upgrade"].as<bool>() == true) {
        storageGlobalParams.upgrade = 1;
    }
    if (params.count("notablescan")) {
        storageGlobalParams.noTableScan.store(params["notablescan"].as<bool>());
    }

    repl::ReplSettings replSettings;
    if (params.count("master")) {
        replSettings.setMaster(params["master"].as<bool>());
    }
    if (params.count("slave") && params["slave"].as<bool>() == true) {
        replSettings.setSlave(true);
    }
    if (params.count("slavedelay")) {
        replSettings.setSlaveDelaySecs(params["slavedelay"].as<int>());
    }
    if (params.count("fastsync")) {
        if (!replSettings.isSlave()) {
            return Status(ErrorCodes::BadValue,
                          str::stream() << "--fastsync must only be used with --slave");
        }
        replSettings.setFastSyncEnabled(params["fastsync"].as<bool>());
    }
    if (params.count("autoresync")) {
        replSettings.setAutoResyncEnabled(params["autoresync"].as<bool>());
    }
    if (params.count("source")) {
        /* specifies what the source in local.sources should be */
        replSettings.setSource(params["source"].as<string>().c_str());
    }
    if (params.count("pretouch")) {
        replSettings.setPretouch(params["pretouch"].as<int>());
    }
    if (params.count("replication.replSetName")) {
        replSettings.setReplSetString(params["replication.replSetName"].as<string>().c_str());
    }
    if (params.count("replication.replSet")) {
        /* seed list of hosts for the repl set */
        replSettings.setReplSetString(params["replication.replSet"].as<string>().c_str());
    }
    if (params.count("replication.secondaryIndexPrefetch")) {
        replSettings.setPrefetchIndexMode(
            params["replication.secondaryIndexPrefetch"].as<std::string>());
    }

    if (params.count("replication.enableMajorityReadConcern")) {
        replSettings.setMajorityReadConcernEnabled(
            params["replication.enableMajorityReadConcern"].as<bool>());
    }

    if (params.count("storage.indexBuildRetry")) {
        serverGlobalParams.indexBuildRetry = params["storage.indexBuildRetry"].as<bool>();
    }

    if (params.count("only")) {
        replSettings.setOnly(params["only"].as<string>().c_str());
    }
    if (params.count("storage.mmapv1.nsSize")) {
        int x = params["storage.mmapv1.nsSize"].as<int>();
        if (x <= 0 || x > (0x7fffffff / 1024 / 1024)) {
            return Status(ErrorCodes::BadValue, "bad --nssize arg");
        }
        mmapv1GlobalOptions.lenForNewNsFiles = x * 1024 * 1024;
        verify(mmapv1GlobalOptions.lenForNewNsFiles > 0);
    }
    if (params.count("replication.oplogSizeMB")) {
        long long x = params["replication.oplogSizeMB"].as<int>();
        if (x <= 0) {
            return Status(ErrorCodes::BadValue,
                          str::stream() << "bad --oplogSize, arg must be greater than 0,"
                                           "found: "
                                        << x);
        }
        // note a small size such as x==1 is ok for an arbiter.
        if (x > 1000 && sizeof(void*) == 4) {
            StringBuilder sb;
            sb << "--oplogSize of " << x
               << "MB is too big for 32 bit version. Use 64 bit build instead.";
            return Status(ErrorCodes::BadValue, sb.str());
        }
        replSettings.setOplogSizeBytes(x * 1024 * 1024);
        invariant(replSettings.getOplogSizeBytes() > 0);
    }
    if (params.count("cacheSize")) {
        long x = params["cacheSize"].as<long>();
        if (x <= 0) {
            return Status(ErrorCodes::BadValue, "bad --cacheSize arg");
        }
        return Status(ErrorCodes::BadValue, "--cacheSize option not currently supported");
    }
    if (!params.count("net.port")) {
        if (params.count("sharding.clusterRole")) {
            std::string clusterRole = params["sharding.clusterRole"].as<std::string>();
            if (clusterRole == "configsvr") {
                serverGlobalParams.port = ServerGlobalParams::ConfigServerPort;
            } else if (clusterRole == "shardsvr") {
                serverGlobalParams.port = ServerGlobalParams::ShardServerPort;
            } else {
                StringBuilder sb;
                sb << "Bad value for sharding.clusterRole: " << clusterRole
                   << ".  Supported modes are: (configsvr|shardsvr)";
                return Status(ErrorCodes::BadValue, sb.str());
            }
        }
    } else {
        if (serverGlobalParams.port <= 0 || serverGlobalParams.port > 65535) {
            return Status(ErrorCodes::BadValue, "bad --port number");
        }
    }
    if (params.count("sharding.clusterRole")) {
        auto clusterRoleParam = params["sharding.clusterRole"].as<std::string>();
        if (clusterRoleParam == "configsvr") {
            serverGlobalParams.clusterRole = ClusterRole::ConfigServer;
            replSettings.setMajorityReadConcernEnabled(true);

            // If we haven't explicitly specified a journal option, default journaling to true for
            // the config server role
            if (!params.count("storage.journal.enabled")) {
                storageGlobalParams.dur = true;
            }

            if (!params.count("storage.dbPath")) {
                storageGlobalParams.dbpath = storageGlobalParams.kDefaultConfigDbPath;
            }
        } else if (clusterRoleParam == "shardsvr") {
            serverGlobalParams.clusterRole = ClusterRole::ShardServer;
        }
    }

    if (params.count("sharding.archiveMovedChunks")) {
        serverGlobalParams.moveParanoia = params["sharding.archiveMovedChunks"].as<bool>();
    }

    if (params.count("sharding._overrideShardIdentity")) {
        auto docAsString = params["sharding._overrideShardIdentity"].as<std::string>();

        try {
            serverGlobalParams.overrideShardIdentity = fromjson(docAsString);
        } catch (const DBException& exception) {
            return exception.toStatus(
                "Error encountered while parsing _overrideShardIdentity JSON document");
        }
    }

    if (params.count("pairwith") || params.count("arbiter") || params.count("opIdMem")) {
        return Status(ErrorCodes::BadValue,
                      "****\n"
                      "Replica Pairs have been deprecated. Invalid options: "
                      "--pairwith, --arbiter, and/or --opIdMem\n"
                      "<http://dochub.mongodb.org/core/replicapairs>\n"
                      "****");
    }

#ifdef _WIN32
    // If dbPath is a default value, prepend with drive name so log entries are explicit
    // We must resolve the dbpath before it stored in repairPath in the default case.
    if (storageGlobalParams.dbpath == storageGlobalParams.kDefaultDbPath ||
        storageGlobalParams.dbpath == storageGlobalParams.kDefaultConfigDbPath) {
        boost::filesystem::path currentPath = boost::filesystem::current_path();
        storageGlobalParams.dbpath = currentPath.root_name().string() + storageGlobalParams.dbpath;
    }
#endif

    // needs to be after things like --configsvr parsing, thus here.
    if (params.count("storage.repairPath")) {
        storageGlobalParams.repairpath = params["storage.repairPath"].as<string>();
        if (!storageGlobalParams.repairpath.size()) {
            return Status(ErrorCodes::BadValue, "repairpath is empty");
        }

        if (storageGlobalParams.dur &&
            !str::startsWith(storageGlobalParams.repairpath, storageGlobalParams.dbpath)) {
            return Status(ErrorCodes::BadValue,
                          "You must use a --repairpath that is a subdirectory of --dbpath when "
                          "using journaling");
        }
    } else {
        storageGlobalParams.repairpath = storageGlobalParams.dbpath;
    }

    if (replSettings.getPretouch())
        log() << "--pretouch " << replSettings.getPretouch();

    // Check if we are 32 bit and have not explicitly specified any journaling options
    if (sizeof(void*) == 4 && !params.count("storage.journal.enabled")) {
        // trying to make this stand out more like startup warnings
        log() << endl;
        warning() << "32-bit servers don't have journaling enabled by default. "
                  << "Please use --journal if you want durability.";
        log() << endl;
    }

    setGlobalReplSettings(replSettings);
    return Status::OK();
}

namespace {
repl::ReplSettings globalReplSettings;
}  // namespace

void setGlobalReplSettings(const repl::ReplSettings& settings) {
    globalReplSettings = settings;
}

const repl::ReplSettings& getGlobalReplSettings() {
    return globalReplSettings;
}

}  // namespace mongo<|MERGE_RESOLUTION|>--- conflicted
+++ resolved
@@ -1059,17 +1059,16 @@
         serverGlobalParams.slowMS = params["operationProfiling.slowOpThresholdMs"].as<int>();
     }
 
-<<<<<<< HEAD
     if (params.count("operationProfiling.rateLimit")) {
         // range checking is provided by validRange() above
         // if 0 is specified we interpret it as 1
         int rateLimit = params["operationProfiling.rateLimit"].as<int>();
         rateLimit = std::max(1, rateLimit);
         serverGlobalParams.rateLimit = rateLimit;
-=======
+    }
+
     if (params.count("operationProfiling.slowOpSampleRate")) {
         serverGlobalParams.sampleRate = params["operationProfiling.slowOpSampleRate"].as<double>();
->>>>>>> 489cd07d
     }
 
     if (params.count("storage.syncPeriodSecs")) {
