--- conflicted
+++ resolved
@@ -839,15 +839,13 @@
     boost::optional<SingleThreadedLockStats>
         _lockStatsBase;  // This is the snapshot of lock stats taken when curOp is constructed.
 
-<<<<<<< HEAD
     // auxilliary method used from shouldDBProfile
     // allows us to remove random.h dependency from header
     // assumes rate limiter feature is enabled
     // (serverGlobalParams.rateLimit > 1)
     bool _shouldDBProfileWithRateLimit();
-=======
+
     UserCacheAcquisitionStats _userCacheAcquisitionStats;
->>>>>>> c1213e2b
 
     TickSource* _tickSource = nullptr;
 };
