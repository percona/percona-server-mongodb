# -*- mode: python -*-

Import(
    [
        "env",
        "has_option",
    ]
)

env = env.Clone()

env.SConscript(
    must_exist=1,
    dirs=[
        "unicode",
    ],
    exports=[
        "env",
    ],
)

<<<<<<< HEAD
stop_word_languages = [
    "danish",
    "dutch",
    "english",
    "finnish",
    "french",
    "german",
    "hungarian",
    "italian",
    "norwegian",
    "portuguese",
    "romanian",
    "russian",
    "spanish",
    "swedish",
    "turkish",
]

generateStopWordsList = env.Command(
    ["stop_words_list.h", "stop_words_list.cpp"],
    ["generate_stop_words.py"] + ["stop_words_%s.txt" % x for x in stop_word_languages],
    "$PYTHON $SOURCES $TARGETS",
)
env.Alias("generated-sources", generateStopWordsList)

baseEnv = env.Clone()
baseEnv.InjectThirdParty(libraries=["stemmer"])
baseEnv.Library(
    "base_fts",
    [
        "fts_index_format.cpp",
        "fts_matcher.cpp",
        "fts_query_impl.cpp",
        "fts_query_parser.cpp",
        "fts_spec.cpp",
        "fts_spec_legacy.cpp",
        "fts_language.cpp",
        "fts_basic_phrase_matcher.cpp",
        "fts_basic_tokenizer.cpp",
        "fts_unicode_phrase_matcher.cpp",
        "fts_unicode_tokenizer.cpp",
        "fts_unicode_ngram_tokenizer.cpp",
        "fts_util.cpp",
        "fts_element_iterator.cpp",
        "stemmer.cpp",
        "stop_words.cpp",
        "stop_words_list.cpp",
        "tokenizer.cpp",
    ],
    LIBDEPS=[
        "$BUILD_DIR/mongo/base",
        "$BUILD_DIR/mongo/db/common",
        "$BUILD_DIR/mongo/db/fts/unicode/unicode",
        "$BUILD_DIR/mongo/db/query/bson/dotted_path_support",
        "$BUILD_DIR/mongo/db/query_expressions",
        "$BUILD_DIR/mongo/util/md5",
        "$BUILD_DIR/third_party/libstemmer_c/stemmer",
    ],
    LIBDEPS_PRIVATE=[
        "$BUILD_DIR/mongo/db/audit_impl" if has_option("audit") else [],
    ],
)

=======
>>>>>>> 9dd9438c
env.Library(
    target="ftsmongod",
    source=[
        "ftsmongod.cpp",
    ],
    LIBDEPS=[
        "base_fts",
    ],
    LIBDEPS_PRIVATE=[
        "$BUILD_DIR/mongo/base",
    ],
)

env.CppUnitTest(
    target="db_fts_test",
    source=[
        "fts_basic_phrase_matcher_test.cpp",
        "fts_basic_tokenizer_test.cpp",
        "fts_element_iterator_test.cpp",
        "fts_index_format_test.cpp",
        "fts_language_test.cpp",
        "fts_matcher_test.cpp",
        "fts_query_impl_test.cpp",
        "fts_query_noop_test.cpp",
        "fts_spec_test.cpp",
        "fts_unicode_phrase_matcher_test.cpp",
        "fts_unicode_tokenizer_test.cpp",
        "stemmer_test.cpp",
        "stop_words_test.cpp",
        "tokenizer_test.cpp",
    ],
    LIBDEPS=[
        "$BUILD_DIR/mongo/db/audit_impl" if has_option("audit") else [],
        "$BUILD_DIR/mongo/db/fts/fts_query_noop",
        "$BUILD_DIR/mongo/db/query_expressions",
        "base_fts",
    ],
)<|MERGE_RESOLUTION|>--- conflicted
+++ resolved
@@ -19,72 +19,6 @@
     ],
 )
 
-<<<<<<< HEAD
-stop_word_languages = [
-    "danish",
-    "dutch",
-    "english",
-    "finnish",
-    "french",
-    "german",
-    "hungarian",
-    "italian",
-    "norwegian",
-    "portuguese",
-    "romanian",
-    "russian",
-    "spanish",
-    "swedish",
-    "turkish",
-]
-
-generateStopWordsList = env.Command(
-    ["stop_words_list.h", "stop_words_list.cpp"],
-    ["generate_stop_words.py"] + ["stop_words_%s.txt" % x for x in stop_word_languages],
-    "$PYTHON $SOURCES $TARGETS",
-)
-env.Alias("generated-sources", generateStopWordsList)
-
-baseEnv = env.Clone()
-baseEnv.InjectThirdParty(libraries=["stemmer"])
-baseEnv.Library(
-    "base_fts",
-    [
-        "fts_index_format.cpp",
-        "fts_matcher.cpp",
-        "fts_query_impl.cpp",
-        "fts_query_parser.cpp",
-        "fts_spec.cpp",
-        "fts_spec_legacy.cpp",
-        "fts_language.cpp",
-        "fts_basic_phrase_matcher.cpp",
-        "fts_basic_tokenizer.cpp",
-        "fts_unicode_phrase_matcher.cpp",
-        "fts_unicode_tokenizer.cpp",
-        "fts_unicode_ngram_tokenizer.cpp",
-        "fts_util.cpp",
-        "fts_element_iterator.cpp",
-        "stemmer.cpp",
-        "stop_words.cpp",
-        "stop_words_list.cpp",
-        "tokenizer.cpp",
-    ],
-    LIBDEPS=[
-        "$BUILD_DIR/mongo/base",
-        "$BUILD_DIR/mongo/db/common",
-        "$BUILD_DIR/mongo/db/fts/unicode/unicode",
-        "$BUILD_DIR/mongo/db/query/bson/dotted_path_support",
-        "$BUILD_DIR/mongo/db/query_expressions",
-        "$BUILD_DIR/mongo/util/md5",
-        "$BUILD_DIR/third_party/libstemmer_c/stemmer",
-    ],
-    LIBDEPS_PRIVATE=[
-        "$BUILD_DIR/mongo/db/audit_impl" if has_option("audit") else [],
-    ],
-)
-
-=======
->>>>>>> 9dd9438c
 env.Library(
     target="ftsmongod",
     source=[
