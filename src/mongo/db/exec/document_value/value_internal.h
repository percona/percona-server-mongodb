--- conflicted
+++ resolved
@@ -119,16 +119,9 @@
 template <typename T>
 class RCVector : public RefCountable {
 public:
-<<<<<<< HEAD
-    ~RCVector();
-    RCVector();
-    RCVector(std::vector<Value> v);
-    std::vector<Value> vec;
-=======
     RCVector() {}
     RCVector(std::vector<T> v) : vec(std::move(v)) {}
     std::vector<T> vec;
->>>>>>> c85e4d5e
 };
 
 class RCCodeWScope : public RefCountable {
