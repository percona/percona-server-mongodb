/**
 *    Copyright (C) 2018-present MongoDB, Inc.
 *
 *    This program is free software: you can redistribute it and/or modify
 *    it under the terms of the Server Side Public License, version 1,
 *    as published by MongoDB, Inc.
 *
 *    This program is distributed in the hope that it will be useful,
 *    but WITHOUT ANY WARRANTY; without even the implied warranty of
 *    MERCHANTABILITY or FITNESS FOR A PARTICULAR PURPOSE.  See the
 *    Server Side Public License for more details.
 *
 *    You should have received a copy of the Server Side Public License
 *    along with this program. If not, see
 *    <http://www.mongodb.com/licensing/server-side-public-license>.
 *
 *    As a special exception, the copyright holders give permission to link the
 *    code of portions of this program with the OpenSSL library under certain
 *    conditions as described in each individual source file and distribute
 *    linked combinations including the program with the OpenSSL library. You
 *    must comply with the Server Side Public License in all respects for
 *    all of the code used other than as permitted herein. If you modify file(s)
 *    with this exception, you may extend this exception to your version of the
 *    file(s), but you are not obligated to do so. If you do not wish to do so,
 *    delete this exception statement from your version. If you delete this
 *    exception statement from all source files in the program, then also delete
 *    it in the license file.
 */

#include <absl/hash/hash.h>
#include <boost/container_hash/extensions.hpp>
#include <boost/cstdint.hpp>
#include <boost/move/utility_core.hpp>
#include <boost/numeric/conversion/converter_policies.hpp>
#include <boost/optional/optional.hpp>
#include <boost/preprocessor/control/iif.hpp>
#include <boost/smart_ptr.hpp>
#include <boost/smart_ptr/intrusive_ptr.hpp>
#include <cmath>
#include <cstdint>
#include <limits>
#include <memory>
#include <ostream>
#include <type_traits>
#include <typeinfo>

#include <absl/strings/string_view.h>

#include "mongo/base/compare_numbers.h"
#include "mongo/base/data_type_endian.h"
#include "mongo/base/data_view.h"
#include "mongo/base/error_codes.h"
#include "mongo/base/simple_string_data_comparator.h"
#include "mongo/base/status_with.h"
#include "mongo/base/string_data_comparator_interface.h"
#include "mongo/bson/bson_depth.h"
#include "mongo/bson/simple_bsonobj_comparator.h"
#include "mongo/db/exec/document_value/document.h"
#include "mongo/db/exec/document_value/document_internal.h"
#include "mongo/db/exec/document_value/value.h"
#include "mongo/db/exec/document_value/value_internal.h"
#include "mongo/db/query/datetime/date_time_support.h"
#include "mongo/platform/decimal128.h"
#include "mongo/util/hex.h"
#include "mongo/util/represent_as.h"
#include "mongo/util/str.h"

namespace mongo {

using boost::intrusive_ptr;
using std::min;
using std::numeric_limits;
using std::ostream;
using std::string;
using std::stringstream;
using std::vector;
using namespace std::string_literals;

<<<<<<< HEAD
RCVector::~RCVector() = default;
RCVector::RCVector() = default;
RCVector::RCVector(std::vector<Value> v) : vec(std::move(v)) {}

void ValueStorage::verifyRefCountingIfShould() const {
    switch (type) {
        case MinKey:
        case MaxKey:
        case jstOID:
        case Date:
        case bsonTimestamp:
        case EOO:
        case jstNULL:
        case Undefined:
        case Bool:
        case NumberInt:
        case NumberLong:
        case NumberDouble:
            // the above types never reference external data
            MONGO_verify(!refCounter);
            break;

        case String:
        case RegEx:
        case Code:
        case Symbol:
            // If this is using the short-string optimization, it must not have a ref-counted
            // pointer.
            invariant(!shortStr || !refCounter);

            // If this is _not_ using the short string optimization, it must be storing a
            // ref-counted pointer. One exception: in the BSONElement constructor of Value, it is
            // possible for this ValueStorage to get constructed as a type but never initialized;
            // the ValueStorage gets left as a nullptr and not marked as ref-counted, which is ok
            // (SERVER-43205).
            invariant(shortStr || (refCounter || !genericRCPtr));
            break;

        case NumberDecimal:
        case BinData:  // TODO this should probably support short-string optimization
        case Array:    // TODO this should probably support empty-is-NULL optimization
        case DBRef:
        case CodeWScope:
            // the above types always reference external data.
            invariant(refCounter);
            invariant(bool(genericRCPtr));
            break;

        case Object:
            // Objects either hold a NULL ptr or should be ref-counting
            invariant(refCounter == bool(genericRCPtr));
            break;
    }
}

=======
>>>>>>> c85e4d5e
void ValueStorage::putString(StringData s) {
    // Note: this also stores data portion of BinData
    const size_t sizeNoNUL = s.size();
    if (sizeNoNUL <= sizeof(shortStrStorage)) {
        shortStr = true;
        shortStrSize = s.size();
        s.copyTo(shortStrStorage, false);  // no NUL

        // All memory is zeroed before this is called, so we know that
        // the nulTerminator field will definitely contain a NUL byte.
        dassert(((sizeNoNUL < sizeof(shortStrStorage)) && (shortStrStorage[sizeNoNUL] == '\0')) ||
                (((shortStrStorage + sizeNoNUL) == &nulTerminator) && (nulTerminator == '\0')));
    } else {
        putRefCountable(RCString::create(s));
    }
}

void ValueStorage::putDocument(const Document& d) {
    putRefCountable(d._storage);
}

void ValueStorage::putDocument(Document&& d) {
    putRefCountable(std::move(d._storage));
}

void ValueStorage::putVector(boost::intrusive_ptr<RCVector<Value>>&& vec) {
    fassert(16485, bool(vec));
    putRefCountable(std::move(vec));
}

void ValueStorage::putRegEx(const BSONRegEx& re) {
    const size_t patternLen = re.pattern.size();
    const size_t flagsLen = re.flags.size();
    const size_t totalLen = patternLen + 1 /*middle NUL*/ + flagsLen;

    // Need to copy since putString doesn't support scatter-gather.
    std::unique_ptr<char[]> buf(new char[totalLen]);
    re.pattern.copyTo(buf.get(), true);
    re.flags.copyTo(buf.get() + patternLen + 1, false);  // no NUL
    putString(StringData(buf.get(), totalLen));
}

Document ValueStorage::getDocument() const {
    if (!genericRCPtr)
        return Document();

    dassert(typeid(*genericRCPtr) == typeid(const DocumentStorage));
    const DocumentStorage* documentPtr = static_cast<const DocumentStorage*>(genericRCPtr);
    return Document(documentPtr);
}

// not in header because document is fwd declared
Value::Value(const BSONObj& obj) : _storage(Object, Document(obj.getOwned())) {}

// An option of providing 'Value(Document)' was rejected in favor of 'Value(const Document&)' and
// 'Value(Document&&)' overloads, and lvalue/rvalue reference overloads of callees, since
// 'Value(Document)' option with a lvalue parameter would result in one extra move operation in
// 'ValueStorage::putDocument()'.
Value::Value(const Document& doc) : _storage(Object, doc.isOwned() ? doc : doc.getOwned()) {}
Value::Value(Document&& doc)
    : _storage(Object, doc.isOwned() ? std::move(doc) : std::move(doc).getOwned()) {}

Value::Value(const BSONElement& elem) : _storage(elem.type()) {
    switch (elem.type()) {
        // These are all type-only, no data
        case EOO:
        case MinKey:
        case MaxKey:
        case Undefined:
        case jstNULL:
            break;

        case NumberDouble:
            _storage.doubleValue = elem.Double();
            break;

        case Code:
        case Symbol:
        case String:
            _storage.putString(elem.valueStringData());
            break;

        case Object: {
            _storage.putDocument(Document(elem.embeddedObject().getOwned()));
            break;
        }

        case Array: {
            auto vec = make_intrusive<RCVector<Value>>();
            BSONForEach(sub, elem.embeddedObject()) {
                vec->vec.push_back(Value(sub));
            }
            _storage.putVector(std::move(vec));
            break;
        }

        case jstOID:
            MONGO_STATIC_ASSERT(sizeof(_storage.oid) == OID::kOIDSize);
            memcpy(_storage.oid, elem.OID().view().view(), OID::kOIDSize);
            break;

        case Bool:
            _storage.boolValue = elem.boolean();
            break;

        case Date:
            _storage.dateValue = elem.date().toMillisSinceEpoch();
            break;

        case RegEx: {
            _storage.putRegEx(BSONRegEx(elem.regex(), elem.regexFlags()));
            break;
        }

        case NumberInt:
            _storage.intValue = elem.numberInt();
            break;

        case bsonTimestamp:
            _storage.timestampValue = elem.timestamp().asULL();
            break;

        case NumberLong:
            _storage.longValue = elem.numberLong();
            break;

        case NumberDecimal:
            _storage.putDecimal(elem.numberDecimal());
            break;

        case CodeWScope: {
            StringData code(elem.codeWScopeCode(), elem.codeWScopeCodeLen() - 1);
            _storage.putCodeWScope(BSONCodeWScope(code, elem.codeWScopeObject()));
            break;
        }

        case BinData: {
            int len;
            const char* data = elem.binData(len);
            _storage.putBinData(BSONBinData(data, len, elem.binDataType()));
            break;
        }

        case DBRef:
            _storage.putDBRef(BSONDBRef(elem.dbrefNS(), elem.dbrefOID()));
            break;
    }
}

Value::Value(const BSONArray& arr) : _storage(Array) {
    auto vec = make_intrusive<RCVector<Value>>();
    BSONForEach(sub, arr) {
        vec->vec.push_back(Value(sub));
    }
    _storage.putVector(std::move(vec));
}

Value::Value(const vector<BSONObj>& vec) : _storage(Array) {
    auto storageVec = make_intrusive<RCVector<Value>>();
    storageVec->vec.reserve(vec.size());
    for (auto&& obj : vec) {
        storageVec->vec.push_back(Value(obj));
    }
    _storage.putVector(std::move(storageVec));
}

Value::Value(const vector<Document>& vec) : _storage(Array) {
    auto storageVec = make_intrusive<RCVector<Value>>();
    storageVec->vec.reserve(vec.size());
    for (auto&& obj : vec) {
        storageVec->vec.push_back(Value(obj));
    }
    _storage.putVector(std::move(storageVec));
}

Value::Value(const SafeNum& value) : _storage(value.type()) {
    switch (value.type()) {
        case EOO:
            break;
        case NumberInt:
            _storage.intValue = value._value.int32Val;
            break;
        case NumberLong:
            _storage.longValue = value._value.int64Val;
            break;
        case NumberDouble:
            _storage.doubleValue = value._value.doubleVal;
            break;
        case NumberDecimal:
            _storage.putDecimal(Decimal128(value._value.decimalVal));
            break;
        default:
            MONGO_UNREACHABLE;
    }
}

Value Value::createIntOrLong(long long longValue) {
    int intValue = longValue;
    if (intValue != longValue) {
        // it is too large to be an int and should remain a long
        return Value(longValue);
    }

    // should be an int since all arguments were int and it fits
    return Value(intValue);
}

Decimal128 Value::getDecimal() const {
    BSONType type = getType();
    if (type == NumberInt)
        return Decimal128(static_cast<int32_t>(_storage.intValue));
    if (type == NumberLong)
        return Decimal128(static_cast<int64_t>(_storage.longValue));
    if (type == NumberDouble)
        return Decimal128(_storage.doubleValue);
    invariant(type == NumberDecimal);
    return _storage.getDecimal();
}

double Value::getDouble() const {
    BSONType type = getType();
    if (type == NumberInt)
        return _storage.intValue;
    if (type == NumberLong)
        return static_cast<double>(_storage.longValue);
    if (type == NumberDecimal)
        return _storage.getDecimal().toDouble();

    MONGO_verify(type == NumberDouble);
    return _storage.doubleValue;
}

Document Value::getDocument() const {
    MONGO_verify(getType() == Object);
    return _storage.getDocument();
}

Value Value::operator[](size_t index) const {
    if (getType() != Array || index >= getArrayLength())
        return Value();

    return getArray()[index];
}

Value Value::operator[](StringData name) const {
    if (getType() != Object)
        return Value();

    return getDocument()[name];
}

BSONObjBuilder& operator<<(BSONObjBuilderValueStream& builder, const Value& val) {
    switch (val.getType()) {
        case EOO:
            return builder.builder();  // nothing appended
        case MinKey:
            return builder << MINKEY;
        case MaxKey:
            return builder << MAXKEY;
        case jstNULL:
            return builder << BSONNULL;
        case Undefined:
            return builder << BSONUndefined;
        case jstOID:
            return builder << val.getOid();
        case NumberInt:
            return builder << val.getInt();
        case NumberLong:
            return builder << val.getLong();
        case NumberDouble:
            return builder << val.getDouble();
        case NumberDecimal:
            return builder << val.getDecimal();
        case String:
            return builder << val.getStringData();
        case Bool:
            return builder << val.getBool();
        case Date:
            return builder << val.getDate();
        case bsonTimestamp:
            return builder << val.getTimestamp();
        case Object:
            return builder << val.getDocument();
        case Symbol:
            return builder << BSONSymbol(val.getRawData());
        case Code:
            return builder << BSONCode(val.getRawData());
        case RegEx:
            return builder << BSONRegEx(val.getRegex(), val.getRegexFlags());

        case DBRef:
            return builder << BSONDBRef(val._storage.getDBRef()->ns, val._storage.getDBRef()->oid);

        case BinData:
            return builder << BSONBinData(val.getRawData().rawData(),  // looking for void*
                                          val.getRawData().size(),
                                          val._storage.binDataType());

        case CodeWScope:
            return builder << BSONCodeWScope(val._storage.getCodeWScope()->code,
                                             val._storage.getCodeWScope()->scope);

        case Array: {
            BSONArrayBuilder arrayBuilder(builder.subarrayStart());
            for (auto&& value : val.getArray()) {
                value.addToBsonArray(&arrayBuilder);
            }
            arrayBuilder.doneFast();
            return builder.builder();
        }
    }
    MONGO_verify(false);
}

void Value::addToBsonObj(BSONObjBuilder* builder,
                         StringData fieldName,
                         size_t recursionLevel) const {
    uassert(ErrorCodes::Overflow,
            str::stream() << "cannot convert document to BSON because it exceeds the limit of "
                          << BSONDepth::getMaxAllowableDepth() << " levels of nesting",
            recursionLevel <= BSONDepth::getMaxAllowableDepth());

    if (getType() == BSONType::Object) {
        BSONObjBuilder subobjBuilder(builder->subobjStart(fieldName));
        getDocument().toBson(&subobjBuilder, recursionLevel + 1);
        subobjBuilder.doneFast();
    } else if (getType() == BSONType::Array) {
        BSONArrayBuilder subarrBuilder(builder->subarrayStart(fieldName));
        for (auto&& value : getArray()) {
            value.addToBsonArray(&subarrBuilder, recursionLevel + 1);
        }
        subarrBuilder.doneFast();
    } else {
        *builder << fieldName << *this;
    }
}

void Value::addToBsonArray(BSONArrayBuilder* builder, size_t recursionLevel) const {
    uassert(ErrorCodes::Overflow,
            str::stream() << "cannot convert document to BSON because it exceeds the limit of "
                          << BSONDepth::getMaxAllowableDepth() << " levels of nesting",
            recursionLevel <= BSONDepth::getMaxAllowableDepth());

    // If this Value is empty, do nothing to avoid incrementing the builder's counter.
    if (missing()) {
        return;
    }

    if (getType() == BSONType::Object) {
        BSONObjBuilder subobjBuilder(builder->subobjStart());
        getDocument().toBson(&subobjBuilder, recursionLevel + 1);
        subobjBuilder.doneFast();
    } else if (getType() == BSONType::Array) {
        BSONArrayBuilder subarrBuilder(builder->subarrayStart());
        for (auto&& value : getArray()) {
            value.addToBsonArray(&subarrBuilder, recursionLevel + 1);
        }
        subarrBuilder.doneFast();
    } else {
        *builder << *this;
    }
}

bool Value::coerceToBool() const {
    // TODO Unify the implementation with BSONElement::trueValue().
    switch (getType()) {
        case CodeWScope:
        case MinKey:
        case DBRef:
        case Code:
        case MaxKey:
        case String:
        case Object:
        case Array:
        case BinData:
        case jstOID:
        case Date:
        case RegEx:
        case Symbol:
        case bsonTimestamp:
            return true;

        case EOO:
        case jstNULL:
        case Undefined:
            return false;

        case Bool:
            return _storage.boolValue;
        case NumberInt:
            return _storage.intValue;
        case NumberLong:
            return _storage.longValue;
        case NumberDouble:
            return _storage.doubleValue;
        case NumberDecimal:
            return !_storage.getDecimal().isZero();
    }
    MONGO_verify(false);
}

namespace {

template <typename T>
void assertValueInRangeInt(const T& val) {
    uassert(31108,
            str::stream() << "Can't coerce out of range value " << val << " to int",
            val >= std::numeric_limits<int32_t>::min() &&
                val <= std::numeric_limits<int32_t>::max());
}

template <typename T>
void assertValueInRangeLong(const T& val) {
    uassert(31109,
            str::stream() << "Can't coerce out of range value " << val << " to long",
            val >= std::numeric_limits<long long>::min() &&
                val < BSONElement::kLongLongMaxPlusOneAsDouble);
}
}  // namespace

int Value::coerceToInt() const {
    switch (getType()) {
        case NumberInt:
            return _storage.intValue;

        case NumberLong:
            assertValueInRangeInt(_storage.longValue);
            return static_cast<int>(_storage.longValue);

        case NumberDouble:
            assertValueInRangeInt(_storage.doubleValue);
            return static_cast<int>(_storage.doubleValue);

        case NumberDecimal:
            assertValueInRangeInt(_storage.getDecimal().toDouble());
            return (_storage.getDecimal()).toInt();

        default:
            uassert(16003,
                    str::stream() << "can't convert from BSON type " << typeName(getType())
                                  << " to int",
                    false);
    }  // switch(getType())
}

long long Value::coerceToLong() const {
    switch (getType()) {
        case NumberLong:
            return _storage.longValue;

        case NumberInt:
            return static_cast<long long>(_storage.intValue);

        case NumberDouble:
            assertValueInRangeLong(_storage.doubleValue);
            return static_cast<long long>(_storage.doubleValue);

        case NumberDecimal:
            assertValueInRangeLong(_storage.doubleValue);
            return (_storage.getDecimal()).toLong();

        default:
            uassert(16004,
                    str::stream() << "can't convert from BSON type " << typeName(getType())
                                  << " to long",
                    false);
    }  // switch(getType())
}

double Value::coerceToDouble() const {
    switch (getType()) {
        case NumberDouble:
            return _storage.doubleValue;

        case NumberInt:
            return static_cast<double>(_storage.intValue);

        case NumberLong:
            return static_cast<double>(_storage.longValue);

        case NumberDecimal:
            return (_storage.getDecimal()).toDouble();

        default:
            uassert(16005,
                    str::stream() << "can't convert from BSON type " << typeName(getType())
                                  << " to double",
                    false);
    }  // switch(getType())
}

Decimal128 Value::coerceToDecimal() const {
    switch (getType()) {
        case NumberDecimal:
            return _storage.getDecimal();

        case NumberInt:
            return Decimal128(static_cast<int32_t>(_storage.intValue));

        case NumberLong:
            return Decimal128(static_cast<int64_t>(_storage.longValue));

        case NumberDouble:
            return Decimal128(_storage.doubleValue);

        default:
            uassert(16008,
                    str::stream() << "can't convert from BSON type " << typeName(getType())
                                  << " to decimal",
                    false);
    }  // switch(getType())
}

Date_t Value::coerceToDate() const {
    switch (getType()) {
        case Date:
            return getDate();

        case bsonTimestamp:
            return Date_t::fromMillisSinceEpoch(getTimestamp().getSecs() * 1000LL);

        case jstOID:
            return getOid().asDateT();

        default:
            uassert(16006,
                    str::stream() << "can't convert from BSON type " << typeName(getType())
                                  << " to Date",
                    false);
    }  // switch(getType())
}

string Value::coerceToString() const {
    switch (getType()) {
        case NumberDouble:
            return str::stream() << _storage.doubleValue;

        case NumberInt:
            return str::stream() << _storage.intValue;

        case NumberLong:
            return str::stream() << _storage.longValue;

        case NumberDecimal:
            return str::stream() << _storage.getDecimal().toString();

        case Code:
        case Symbol:
        case String:
            return getRawData().toString();

        case bsonTimestamp:
            return getTimestamp().toStringPretty();

        case Date:
            return uassertStatusOKWithContext(
                TimeZoneDatabase::utcZone().formatDate(kIsoFormatStringZ, getDate()),
                "failed while coercing date to string");

        case EOO:
        case jstNULL:
        case Undefined:
            return "";

        default:
            uassert(16007,
                    str::stream() << "can't convert from BSON type " << typeName(getType())
                                  << " to String",
                    false);
    }  // switch(getType())
}

Timestamp Value::coerceToTimestamp() const {
    switch (getType()) {
        case bsonTimestamp:
            return getTimestamp();

        default:
            uassert(16378,
                    str::stream() << "can't convert from BSON type " << typeName(getType())
                                  << " to timestamp",
                    false);
    }  // switch(getType())
}

// Helper function for Value::compare.
// Better than l-r for cases where difference > MAX_INT
template <typename T>
inline static int cmp(const T& left, const T& right) {
    if (left < right) {
        return -1;
    } else if (left == right) {
        return 0;
    } else {
        dassert(left > right);
        return 1;
    }
}

int Value::compare(const Value& rL,
                   const Value& rR,
                   const StringData::ComparatorInterface* stringComparator) {
    // Note, this function needs to behave identically to BSONElement::compareElements().
    // Additionally, any changes here must be replicated in hash_combine().
    BSONType lType = rL.getType();
    BSONType rType = rR.getType();

    int ret = lType == rType ? 0  // fast-path common case
                             : cmp(canonicalizeBSONType(lType), canonicalizeBSONType(rType));

    if (ret)
        return ret;

    switch (lType) {
        // Order of types is the same as in BSONElement::compareElements() to make it easier to
        // verify.

        // These are valueless types
        case EOO:
        case Undefined:
        case jstNULL:
        case MaxKey:
        case MinKey:
            return ret;

        case Bool:
            return rL.getBool() - rR.getBool();

        case bsonTimestamp:  // unsigned
            return cmp(rL._storage.timestampValue, rR._storage.timestampValue);

        case Date:  // signed
            return cmp(rL._storage.dateValue, rR._storage.dateValue);

            // Numbers should compare by equivalence even if different types

        case NumberDecimal: {
            switch (rType) {
                case NumberDecimal:
                    return compareDecimals(rL._storage.getDecimal(), rR._storage.getDecimal());
                case NumberInt:
                    return compareDecimalToInt(rL._storage.getDecimal(), rR._storage.intValue);
                case NumberLong:
                    return compareDecimalToLong(rL._storage.getDecimal(), rR._storage.longValue);
                case NumberDouble:
                    return compareDecimalToDouble(rL._storage.getDecimal(),
                                                  rR._storage.doubleValue);
                default:
                    MONGO_UNREACHABLE;
            }
        }

        case NumberInt: {
            // All types can precisely represent all NumberInts, so it is safe to simply convert to
            // whatever rhs's type is.
            switch (rType) {
                case NumberInt:
                    return compareInts(rL._storage.intValue, rR._storage.intValue);
                case NumberLong:
                    return compareLongs(rL._storage.intValue, rR._storage.longValue);
                case NumberDouble:
                    return compareDoubles(rL._storage.intValue, rR._storage.doubleValue);
                case NumberDecimal:
                    return compareIntToDecimal(rL._storage.intValue, rR._storage.getDecimal());
                default:
                    MONGO_UNREACHABLE;
            }
        }

        case NumberLong: {
            switch (rType) {
                case NumberLong:
                    return compareLongs(rL._storage.longValue, rR._storage.longValue);
                case NumberInt:
                    return compareLongs(rL._storage.longValue, rR._storage.intValue);
                case NumberDouble:
                    return compareLongToDouble(rL._storage.longValue, rR._storage.doubleValue);
                case NumberDecimal:
                    return compareLongToDecimal(rL._storage.longValue, rR._storage.getDecimal());
                default:
                    MONGO_UNREACHABLE;
            }
        }

        case NumberDouble: {
            switch (rType) {
                case NumberDouble:
                    return compareDoubles(rL._storage.doubleValue, rR._storage.doubleValue);
                case NumberInt:
                    return compareDoubles(rL._storage.doubleValue, rR._storage.intValue);
                case NumberLong:
                    return compareDoubleToLong(rL._storage.doubleValue, rR._storage.longValue);
                case NumberDecimal:
                    return compareDoubleToDecimal(rL._storage.doubleValue,
                                                  rR._storage.getDecimal());
                default:
                    MONGO_UNREACHABLE;
            }
        }

        case jstOID:
            return memcmp(rL._storage.oid, rR._storage.oid, OID::kOIDSize);

        case String: {
            if (!stringComparator) {
                return rL.getStringData().compare(rR.getRawData());
            }

            return stringComparator->compare(rL.getStringData(), rR.getRawData());
        }

        case Code:
        case Symbol:
            return rL.getRawData().compare(rR.getRawData());

        case Object:
            return Document::compare(rL.getDocument(), rR.getDocument(), stringComparator);

        case Array: {
            const vector<Value>& lArr = rL.getArray();
            const vector<Value>& rArr = rR.getArray();

            const size_t elems = std::min(lArr.size(), rArr.size());
            for (size_t i = 0; i < elems; i++) {
                // compare the two corresponding elements
                ret = Value::compare(lArr[i], rArr[i], stringComparator);
                if (ret)
                    return ret;  // values are unequal
            }

            // if we get here we are either equal or one is prefix of the other
            return cmp(lArr.size(), rArr.size());
        }

        case DBRef: {
            intrusive_ptr<const RCDBRef> l = rL._storage.getDBRef();
            intrusive_ptr<const RCDBRef> r = rR._storage.getDBRef();
            ret = cmp(l->ns.size(), r->ns.size());
            if (ret)
                return ret;

            return l->oid.compare(r->oid);
        }

        case BinData: {
            ret = cmp(rL.getRawData().size(), rR.getRawData().size());
            if (ret)
                return ret;

            // Need to compare as an unsigned char rather than enum since BSON uses memcmp
            ret = cmp(rL._storage.binSubType, rR._storage.binSubType);
            if (ret)
                return ret;

            return rL.getRawData().compare(rR.getRawData());
        }

        case RegEx:
            // same as String in this impl but keeping order same as
            // BSONElement::compareElements().
            return rL.getRawData().compare(rR.getRawData());

        case CodeWScope: {
            intrusive_ptr<const RCCodeWScope> l = rL._storage.getCodeWScope();
            intrusive_ptr<const RCCodeWScope> r = rR._storage.getCodeWScope();

            ret = l->code.compare(r->code);
            if (ret)
                return ret;

            return l->scope.woCompare(r->scope);
        }
    }
    MONGO_verify(false);
}

namespace {
/**
 * Hashes the given 'StringData', combines the resulting hash with 'seed', and returns the result.
 */
size_t hashStringData(StringData sd, size_t seed) {
    size_t strHash = absl::Hash<absl::string_view>{}(absl::string_view(sd.rawData(), sd.size()));
    boost::hash_combine(seed, strHash);
    return seed;
}
}  // namespace

void Value::hash_combine(size_t& seed,
                         const StringData::ComparatorInterface* stringComparator) const {
    BSONType type = getType();

    boost::hash_combine(seed, canonicalizeBSONType(type));

    switch (type) {
        // Order of types is the same as in Value::compare() and BSONElement::compareElements().

        // These are valueless types
        case EOO:
        case Undefined:
        case jstNULL:
        case MaxKey:
        case MinKey:
            return;

        case Bool:
            boost::hash_combine(seed, getBool());
            break;

        case bsonTimestamp:
        case Date:
            MONGO_STATIC_ASSERT(sizeof(_storage.dateValue) == sizeof(_storage.timestampValue));
            boost::hash_combine(seed, _storage.dateValue);
            break;

        case mongo::NumberDecimal: {
            const Decimal128 dcml = getDecimal();
            if (dcml.toAbs().isGreater(Decimal128(std::numeric_limits<double>::max(),
                                                  Decimal128::kRoundTo34Digits,
                                                  Decimal128::kRoundTowardZero)) &&
                !dcml.isInfinite() && !dcml.isNaN()) {
                // Normalize our decimal to force equivalent decimals
                // in the same cohort to hash to the same value
                Decimal128 dcmlNorm(dcml.normalize());
                boost::hash_combine(seed, dcmlNorm.getValue().low64);
                boost::hash_combine(seed, dcmlNorm.getValue().high64);
                break;
            }
            // Else, fall through and convert the decimal to a double and hash.
            // At this point the decimal fits into the range of doubles, is infinity, or is NaN,
            // which doubles have a cheaper representation for.
            [[fallthrough]];
        }
        // This converts all numbers to doubles, which ignores the low-order bits of
        // NumberLongs > 2**53 and precise decimal numbers without double representations,
        // but that is ok since the hash will still be the same for equal numbers and is
        // still likely to be different for different numbers. (Note: this issue only
        // applies for decimals when they are inside of the valid double range. See
        // the above case.)
        // SERVER-16851
        case NumberDouble:
        case NumberLong:
        case NumberInt: {
            const double dbl = getDouble();
            if (std::isnan(dbl)) {
                boost::hash_combine(seed, numeric_limits<double>::quiet_NaN());
            } else {
                boost::hash_combine(seed, dbl);
            }
            break;
        }

        case jstOID:
            getOid().hash_combine(seed);
            break;

        case Code:
        case Symbol: {
            StringData sd = getRawData();
            seed = hashStringData(sd, seed);
            break;
        }

        case String: {
            StringData sd = getStringData();
            if (stringComparator) {
                stringComparator->hash_combine(seed, sd);
            } else {
                seed = hashStringData(sd, seed);
            }
            break;
        }

        case Object:
            getDocument().hash_combine(seed, stringComparator);
            break;

        case Array: {
            const vector<Value>& vec = getArray();
            for (size_t i = 0; i < vec.size(); i++)
                vec[i].hash_combine(seed, stringComparator);
            break;
        }

        case DBRef:
            boost::hash_combine(seed, _storage.getDBRef()->ns);
            _storage.getDBRef()->oid.hash_combine(seed);
            break;


        case BinData: {
            StringData sd = getRawData();
            seed = hashStringData(sd, seed);
            boost::hash_combine(seed, _storage.binDataType());
            break;
        }

        case RegEx: {
            StringData sd = getRawData();
            seed = hashStringData(sd, seed);
            break;
        }

        case CodeWScope: {
            intrusive_ptr<const RCCodeWScope> cws = _storage.getCodeWScope();
            SimpleStringDataComparator::kInstance.hash_combine(seed, cws->code);
            SimpleBSONObjComparator::kInstance.hash_combine(seed, cws->scope);
            break;
        }
    }
}

BSONType Value::getWidestNumeric(BSONType lType, BSONType rType) {
    if (lType == NumberDouble) {
        switch (rType) {
            case NumberDecimal:
                return NumberDecimal;

            case NumberDouble:
            case NumberLong:
            case NumberInt:
                return NumberDouble;

            default:
                break;
        }
    } else if (lType == NumberLong) {
        switch (rType) {
            case NumberDecimal:
                return NumberDecimal;

            case NumberDouble:
                return NumberDouble;

            case NumberLong:
            case NumberInt:
                return NumberLong;

            default:
                break;
        }
    } else if (lType == NumberInt) {
        switch (rType) {
            case NumberDecimal:
                return NumberDecimal;

            case NumberDouble:
                return NumberDouble;

            case NumberLong:
                return NumberLong;

            case NumberInt:
                return NumberInt;

            default:
                break;
        }
    } else if (lType == NumberDecimal) {
        switch (rType) {
            case NumberInt:
            case NumberLong:
            case NumberDouble:
            case NumberDecimal:
                return NumberDecimal;

            default:
                break;
        }
    }

    // Reachable, but callers must subsequently err out in this case.
    return Undefined;
}

bool Value::integral() const {
    switch (getType()) {
        case NumberInt:
            return true;
        case NumberLong:
            return bool(representAs<int>(_storage.longValue));
        case NumberDouble:
            return bool(representAs<int>(_storage.doubleValue));
        case NumberDecimal: {
            // If we are able to convert the decimal to an int32_t without any rounding errors,
            // then it is integral.
            uint32_t signalingFlags = Decimal128::kNoFlag;
            (void)_storage.getDecimal().toIntExact(&signalingFlags);
            return signalingFlags == Decimal128::kNoFlag;
        }
        default:
            return false;
    }
}

bool Value::isNaN() const {
    switch (getType()) {
        case NumberInt:
        case NumberLong:
        case NumberDouble: {
            const double dbl = getDouble();
            return std::isnan(dbl);
        }
        case NumberDecimal: {
            return _storage.getDecimal().isNaN();
        }

        default:
            return false;
    }
}

bool Value::isInfinite() const {
    switch (getType()) {
        case NumberDouble:
            return (_storage.doubleValue == std::numeric_limits<double>::infinity() ||
                    _storage.doubleValue == -std::numeric_limits<double>::infinity());
        case NumberDecimal:
            return _storage.getDecimal().isInfinite();

        default:
            return false;
    }
}

bool Value::integral64Bit() const {
    switch (getType()) {
        case NumberInt:
        case NumberLong:
            return true;
        case NumberDouble:
            return bool(representAs<int64_t>(_storage.doubleValue));
        case NumberDecimal: {
            // If we are able to convert the decimal to an int64_t without any rounding errors,
            // then it is a 64-bit.
            uint32_t signalingFlags = Decimal128::kNoFlag;
            (void)_storage.getDecimal().toLongExact(&signalingFlags);
            return signalingFlags == Decimal128::kNoFlag;
        }
        default:
            return false;
    }
}

size_t Value::getApproximateSize() const {
    switch (getType()) {
        case Code:
        case RegEx:
        case Symbol:
        case BinData:
        case String:
            return sizeof(Value) +
                (_storage.shortStr ? 0  // string stored inline, so no extra mem usage
                                   : sizeof(RCString) + _storage.getString().size());

        case Object:
            return sizeof(Value) + getDocument().getApproximateSize();

        case Array: {
            size_t size = sizeof(Value);
            size += sizeof(RCVector<Value>);
            const size_t n = getArray().size();
            for (size_t i = 0; i < n; ++i) {
                size += getArray()[i].getApproximateSize();
            }
            return size;
        }

        case CodeWScope:
            return sizeof(Value) + sizeof(RCCodeWScope) + _storage.getCodeWScope()->code.size() +
                _storage.getCodeWScope()->scope.objsize();

        case DBRef:
            return sizeof(Value) + sizeof(RCDBRef) + _storage.getDBRef()->ns.size();

        case NumberDecimal:
            return sizeof(Value) + sizeof(RCDecimal);

        // These types are always contained within the Value
        case EOO:
        case MinKey:
        case MaxKey:
        case NumberDouble:
        case jstOID:
        case Bool:
        case Date:
        case NumberInt:
        case bsonTimestamp:
        case NumberLong:
        case jstNULL:
        case Undefined:
            return sizeof(Value);
    }
    MONGO_verify(false);
}

string Value::toString() const {
    // TODO use StringBuilder when operator << is ready
    stringstream out;
    out << *this;
    return out.str();
}

ostream& operator<<(ostream& out, const Value& val) {
    switch (val.getType()) {
        case EOO:
            return out << "MISSING";
        case MinKey:
            return out << "MinKey";
        case MaxKey:
            return out << "MaxKey";
        case jstOID:
            return out << val.getOid();
        case String:
            return out << '"' << val.getString() << '"';
        case RegEx:
            return out << '/' << val.getRegex() << '/' << val.getRegexFlags();
        case Symbol:
            return out << "Symbol(\"" << val.getSymbol() << "\")";
        case Code:
            return out << "Code(\"" << val.getCode() << "\")";
        case Bool:
            return out << (val.getBool() ? "true" : "false");
        case NumberDecimal:
            return out << val.getDecimal().toString();
        case NumberDouble:
            return out << val.getDouble();
        case NumberLong:
            return out << val.getLong();
        case NumberInt:
            return out << val.getInt();
        case jstNULL:
            return out << "null";
        case Undefined:
            return out << "undefined";
        case Date:
            return out << [&] {
                if (auto string = TimeZoneDatabase::utcZone().formatDate(kIsoFormatStringZ,
                                                                         val.coerceToDate());
                    string.isOK())
                    return string.getValue();
                else
                    return "illegal date"s;
            }();
        case bsonTimestamp:
            return out << val.getTimestamp().toString();
        case Object:
            return out << val.getDocument().toString();
        case Array: {
            out << "[";
            const size_t n = val.getArray().size();
            for (size_t i = 0; i < n; i++) {
                if (i)
                    out << ", ";
                out << val.getArray()[i];
            }
            out << "]";
            return out;
        }

        case CodeWScope:
            return out << "CodeWScope(\"" << val._storage.getCodeWScope()->code << "\", "
                       << val._storage.getCodeWScope()->scope << ')';

        case BinData:
            return out << "BinData(" << val._storage.binDataType() << ", \""
                       << hexblob::encode(val._storage.getString()) << "\")";

        case DBRef:
            return out << "DBRef(\"" << val._storage.getDBRef()->ns << "\", "
                       << val._storage.getDBRef()->oid << ')';
    }

    // Not in default case to trigger better warning if a case is missing
    MONGO_verify(false);
}

void Value::fillCache() const {
    if (isObject()) {
        getDocument().fillCache();
    } else if (isArray()) {
        for (auto&& val : getArray()) {
            val.fillCache();
        }
    }
}

void Value::serializeForSorter(BufBuilder& buf) const {
    buf.appendChar(getType());
    switch (getType()) {
        // type-only types
        case EOO:
        case MinKey:
        case MaxKey:
        case jstNULL:
        case Undefined:
            break;

        // simple types
        case jstOID:
            buf.appendStruct(_storage.oid);
            break;
        case NumberInt:
            buf.appendNum(_storage.intValue);
            break;
        case NumberLong:
            buf.appendNum(_storage.longValue);
            break;
        case NumberDouble:
            buf.appendNum(_storage.doubleValue);
            break;
        case NumberDecimal:
            buf.appendNum(_storage.getDecimal());
            break;
        case Bool:
            buf.appendChar(_storage.boolValue);
            break;
        case Date:
            buf.appendNum(_storage.dateValue);
            break;
        case bsonTimestamp:
            buf.appendStruct(getTimestamp());
            break;

        // types that are like strings
        case String:
        case Symbol:
        case Code: {
            StringData str = getRawData();
            buf.appendNum(int(str.size()));
            buf.appendStr(str, /*NUL byte*/ false);
            break;
        }

        case BinData: {
            StringData str = getRawData();
            buf.appendChar(_storage.binDataType());
            buf.appendNum(int(str.size()));
            buf.appendStr(str, /*NUL byte*/ false);
            break;
        }

        case RegEx:
            buf.appendStr(getRegex(), /*NUL byte*/ true);
            buf.appendStr(getRegexFlags(), /*NUL byte*/ true);
            break;

        case Object:
            getDocument().serializeForSorter(buf);
            break;

        case DBRef:
            buf.appendStruct(_storage.getDBRef()->oid);
            buf.appendStr(_storage.getDBRef()->ns, /*NUL byte*/ true);
            break;

        case CodeWScope: {
            intrusive_ptr<const RCCodeWScope> cws = _storage.getCodeWScope();
            buf.appendNum(int(cws->code.size()));
            buf.appendStr(cws->code, /*NUL byte*/ false);
            cws->scope.serializeForSorter(buf);
            break;
        }

        case Array: {
            const vector<Value>& array = getArray();
            const int numElems = array.size();
            buf.appendNum(numElems);
            for (int i = 0; i < numElems; i++)
                array[i].serializeForSorter(buf);
            break;
        }
    }
}

Value Value::deserializeForSorter(BufReader& buf, const SorterDeserializeSettings& settings) {
    const BSONType type = BSONType(buf.read<signed char>());  // need sign extension for MinKey
    switch (type) {
        // type-only types
        case EOO:
        case MinKey:
        case MaxKey:
        case jstNULL:
        case Undefined:
            return Value(ValueStorage(type));

        // simple types
        case jstOID:
            return Value(OID::from(buf.skip(OID::kOIDSize)));
        case NumberInt:
            return Value(buf.read<LittleEndian<int>>().value);
        case NumberLong:
            return Value(buf.read<LittleEndian<long long>>().value);
        case NumberDouble:
            return Value(buf.read<LittleEndian<double>>().value);
        case NumberDecimal: {
            auto lo = buf.read<LittleEndian<std::uint64_t>>().value;
            auto hi = buf.read<LittleEndian<std::uint64_t>>().value;
            return Value(Decimal128{Decimal128::Value{lo, hi}});
        }
        case Bool:
            return Value(bool(buf.read<char>()));
        case Date:
            return Value(Date_t::fromMillisSinceEpoch(buf.read<LittleEndian<long long>>().value));
        case bsonTimestamp:
            return Value(buf.read<Timestamp>());

        // types that are like strings
        case String:
        case Symbol:
        case Code: {
            int size = buf.read<LittleEndian<int>>();
            const char* str = static_cast<const char*>(buf.skip(size));
            return Value(ValueStorage(type, StringData(str, size)));
        }

        case BinData: {
            BinDataType bdt = BinDataType(buf.read<unsigned char>());
            int size = buf.read<LittleEndian<int>>();
            const void* data = buf.skip(size);
            return Value(BSONBinData(data, size, bdt));
        }

        case RegEx: {
            StringData regex = buf.readCStr();
            StringData flags = buf.readCStr();
            return Value(BSONRegEx(regex, flags));
        }

        case Object:
            return Value(
                Document::deserializeForSorter(buf, Document::SorterDeserializeSettings()));

        case DBRef: {
            OID oid = OID::from(buf.skip(OID::kOIDSize));
            StringData ns = buf.readCStr();
            return Value(BSONDBRef(ns, oid));
        }

        case CodeWScope: {
            int size = buf.read<LittleEndian<int>>();
            const char* str = static_cast<const char*>(buf.skip(size));
            BSONObj bson = BSONObj::deserializeForSorter(buf, BSONObj::SorterDeserializeSettings());
            return Value(BSONCodeWScope(StringData(str, size), bson));
        }

        case Array: {
            const int numElems = buf.read<LittleEndian<int>>();
            vector<Value> array;
            array.reserve(numElems);
            for (int i = 0; i < numElems; i++)
                array.push_back(deserializeForSorter(buf, settings));
            return Value(std::move(array));
        }
    }
    MONGO_verify(false);
}

void Value::serializeForIDL(StringData fieldName, BSONObjBuilder* builder) const {
    addToBsonObj(builder, fieldName);
}

void Value::serializeForIDL(BSONArrayBuilder* builder) const {
    addToBsonArray(builder);
}

Value Value::deserializeForIDL(const BSONElement& element) {
    return Value(element);
}

BSONObj Value::wrap(StringData newName) const {
    BSONObjBuilder b(getApproximateSize() + 6 + newName.size());
    addToBsonObj(&b, newName);
    return b.obj();
}

}  // namespace mongo<|MERGE_RESOLUTION|>--- conflicted
+++ resolved
@@ -76,64 +76,6 @@
 using std::vector;
 using namespace std::string_literals;
 
-<<<<<<< HEAD
-RCVector::~RCVector() = default;
-RCVector::RCVector() = default;
-RCVector::RCVector(std::vector<Value> v) : vec(std::move(v)) {}
-
-void ValueStorage::verifyRefCountingIfShould() const {
-    switch (type) {
-        case MinKey:
-        case MaxKey:
-        case jstOID:
-        case Date:
-        case bsonTimestamp:
-        case EOO:
-        case jstNULL:
-        case Undefined:
-        case Bool:
-        case NumberInt:
-        case NumberLong:
-        case NumberDouble:
-            // the above types never reference external data
-            MONGO_verify(!refCounter);
-            break;
-
-        case String:
-        case RegEx:
-        case Code:
-        case Symbol:
-            // If this is using the short-string optimization, it must not have a ref-counted
-            // pointer.
-            invariant(!shortStr || !refCounter);
-
-            // If this is _not_ using the short string optimization, it must be storing a
-            // ref-counted pointer. One exception: in the BSONElement constructor of Value, it is
-            // possible for this ValueStorage to get constructed as a type but never initialized;
-            // the ValueStorage gets left as a nullptr and not marked as ref-counted, which is ok
-            // (SERVER-43205).
-            invariant(shortStr || (refCounter || !genericRCPtr));
-            break;
-
-        case NumberDecimal:
-        case BinData:  // TODO this should probably support short-string optimization
-        case Array:    // TODO this should probably support empty-is-NULL optimization
-        case DBRef:
-        case CodeWScope:
-            // the above types always reference external data.
-            invariant(refCounter);
-            invariant(bool(genericRCPtr));
-            break;
-
-        case Object:
-            // Objects either hold a NULL ptr or should be ref-counting
-            invariant(refCounter == bool(genericRCPtr));
-            break;
-    }
-}
-
-=======
->>>>>>> c85e4d5e
 void ValueStorage::putString(StringData s) {
     // Note: this also stores data portion of BinData
     const size_t sizeNoNUL = s.size();
