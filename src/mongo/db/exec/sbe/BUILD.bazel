--- conflicted
+++ resolved
@@ -210,11 +210,8 @@
         "//src/mongo/db/sorter:sorter_gen",
         "//src/mongo/db/storage:column_store.h",
         "//src/mongo/db/storage:compact_options.h",
-<<<<<<< HEAD
+        "//src/mongo/db/storage:damage_vector.h",
         "//src/mongo/db/storage:engine_extension.h",
-=======
-        "//src/mongo/db/storage:damage_vector.h",
->>>>>>> 9dd9438c
         "//src/mongo/db/storage:ident.h",
         "//src/mongo/db/storage:key_format.h",
         "//src/mongo/db/storage:key_string.h",
