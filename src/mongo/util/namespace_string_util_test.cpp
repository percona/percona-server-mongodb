--- conflicted
+++ resolved
@@ -264,8 +264,7 @@
         const std::string nsDoublePrefixString = str::stream()
             << tenantId.toString() << "_" << tenantId.toString() << "_" << nsString;
         auto nss = NamespaceString::createNamespaceString_forTest(tenantId, nsPrefixString);
-<<<<<<< HEAD
-        ASSERT_EQ(NamespaceStringUtil::serialize(nss, ctxt_withTenantId), nsDoublePrefixString);
+        ASSERT_EQ(NamespaceStringUtil::serialize(nss, ctxt), nsDoublePrefixString);
     }
 }
 
@@ -306,49 +305,6 @@
 
 #undef ASSERT_NSS_EQ
 
-TEST(NamespaceStringUtilTest, DeserializeMissingExpectPrefix_CommandRequest) {
-    RAIIServerParameterControllerForTest multitenanyController("multitenancySupport", true);
-    TenantId tenantId(OID::gen());
-    const std::string nsString = "foo.bar";
-    const std::string nsPrefixString = str::stream() << tenantId.toString() << "_" << nsString;
-
-    SerializationContext ctxt_noTenantId(SerializationContext::stateCommandRequest());
-    ctxt_noTenantId.setTenantIdSource(false);
-    SerializationContext ctxt_withTenantId(SerializationContext::stateCommandRequest());
-    ctxt_withTenantId.setTenantIdSource(true);
-
-    {  // No prefix, no tenantId.   *** we shouldn't see this from Atlas Proxy in MT mode
-        // request --> { ns: database.coll }
-        ASSERT_THROWS_CODE(NamespaceStringUtil::deserialize(boost::none, nsString, ctxt_noTenantId),
-                           AssertionException,
-                           8423387);
-    }
-
-    {  // Has prefix, no tenantId.
-        // request --> { ns: tenantId_database.coll }
-        auto nss = NamespaceStringUtil::deserialize(boost::none, nsPrefixString, ctxt_noTenantId);
-        ASSERT_EQ(nss.tenantId(), tenantId);
-        ASSERT_EQ(nss.toString_forTest(), nsString);
-    }
-
-    {  // No prefix, has tenantId.
-        // request --> { ns: database.coll }
-        auto nss = NamespaceStringUtil::deserialize(tenantId, nsString, ctxt_withTenantId);
-        ASSERT_EQ(nss.tenantId(), tenantId);
-        ASSERT_EQ(nss.toString_forTest(), nsString);
-    }
-
-    {  // Has prefix, has tenantId.  *** we shouldn't see this from Atlas Proxy
-        // request --> { ns: tenantId_database.coll }
-        auto nss = NamespaceStringUtil::deserialize(tenantId, nsPrefixString, ctxt_withTenantId);
-        ASSERT_EQ(nss.tenantId(), tenantId);
-        ASSERT_EQ(nss.toString_forTest(), nsPrefixString);
-=======
-        ASSERT_EQ(NamespaceStringUtil::serialize(nss, ctxt), nsDoublePrefixString);
->>>>>>> 5bb2647c
-    }
-}
-
 TEST(NamespaceStringUtilTest, DeserializeExpectPrefixFalse_CommandRequest) {
     RAIIServerParameterControllerForTest multitenanyController("multitenancySupport", true);
     TenantId tenantId(OID::gen());
