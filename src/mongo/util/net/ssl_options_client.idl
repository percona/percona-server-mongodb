--- conflicted
+++ resolved
@@ -27,24 +27,14 @@
 #
 
 global:
-<<<<<<< HEAD
-  cpp_namespace: "mongo"
-  cpp_includes:
-    - "mongo/config.h"
-    - "mongo/util/net/fipsmode_config.h"
-    - "mongo/util/net/ssl_options.h"
-  configs:
-    section: "TLS Options"
-    source: [ yaml, cli, ini ]
-=======
     cpp_namespace: "mongo"
     cpp_includes:
         - "mongo/config.h"
+        - "mongo/util/net/fipsmode_config.h"
         - "mongo/util/net/ssl_options.h"
     configs:
         section: "TLS Options"
         source: [yaml, cli, ini]
->>>>>>> f20d8d63
 
 imports:
     - "mongo/db/basic_types.idl"
@@ -109,41 +99,30 @@
         cpp_varname: "sslGlobalParams.sslAllowInvalidCertificates"
         requires: tls
 
-<<<<<<< HEAD
-  "tls.FIPSMode":
-    description: "Activate FIPS 140-2 mode at startup"
-    short_name: tlsFIPSMode
-    deprecated_name: "ssl.FIPSMode"
-    deprecated_short_name: sslFIPSMode
-    arg_vartype: Switch
-    cpp_varname: "sslGlobalParams.sslFIPSMode"
-    requires: tls
-    condition:
-      constexpr: 'kFIPSModeEnabled'
+    "tls.FIPSMode":
+        description: "Activate FIPS 140-2 mode at startup"
+        short_name: tlsFIPSMode
+        deprecated_name: "ssl.FIPSMode"
+        deprecated_short_name: sslFIPSMode
+        arg_vartype: Switch
+        cpp_varname: "sslGlobalParams.sslFIPSMode"
+        requires: tls
+        condition:
+            constexpr: 'kFIPSModeEnabled'
 
-  "tls.FIPSMode":
-    description: "Activate FIPS 140-2 mode at startup"
-    short_name: tlsFIPSMode
-    deprecated_name: "ssl.FIPSMode"
-    deprecated_short_name: sslFIPSMode
-    arg_vartype: Switch
-    cpp_varname: "sslGlobalParams.sslFIPSMode"
-    hidden: true
-    condition:
-      constexpr: '!kFIPSModeEnabled'
-    validator:
-      callback: validateSslFIPSMode
+    "tls.FIPSMode":
+        description: "Activate FIPS 140-2 mode at startup"
+        short_name: tlsFIPSMode
+        deprecated_name: "ssl.FIPSMode"
+        deprecated_short_name: sslFIPSMode
+        arg_vartype: Switch
+        cpp_varname: "sslGlobalParams.sslFIPSMode"
+        hidden: true
+        condition:
+            constexpr: '!kFIPSModeEnabled'
+        validator:
+            callback: validateSslFIPSMode
 
-  "tls.certificateSelector":
-    description: "TLS Certificate in system store"
-    short_name: tlsCertificateSelector
-    deprecated_name: "ssl.certificateSelector"
-    deprecated_short_name: sslCertificateSelector
-    arg_vartype: String
-    requires: tls
-    condition:
-      preprocessor: "defined(MONGO_CONFIG_SSL_CERTIFICATE_SELECTORS)"
-=======
     "tls.certificateSelector":
         description: "TLS Certificate in system store"
         short_name: tlsCertificateSelector
@@ -153,7 +132,6 @@
         requires: tls
         condition:
             preprocessor: "defined(MONGO_CONFIG_SSL_CERTIFICATE_SELECTORS)"
->>>>>>> f20d8d63
 
     "tls.disabledProtocols":
         description: "Comma separated list of TLS protocols to disable [TLS1_0,TLS1_1,TLS1_2,TLS1_3]"
