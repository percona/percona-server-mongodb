# -*- mode: python -*-

Import("env")

env = env.Clone()


def shouldBuildGRPC(myEnv):
    return myEnv.TargetOSIs("linux") and myEnv["ENABLE_GRPC_BUILD"]


if shouldBuildGRPC(env):
    env.SConscript(
        dirs=[
            "grpc",
        ],
        exports=[
            "env",
        ],
    )

env.Library(
    target="transport_layer_common",
    source=[
        "hello_metrics.cpp",
        "session.cpp",
        "transport_layer.cpp",
    ],
    LIBDEPS=[
        "$BUILD_DIR/mongo/base",
        "$BUILD_DIR/mongo/db/connection_health_metrics_parameter",
        "$BUILD_DIR/mongo/db/service_context",
        "$BUILD_DIR/mongo/db/wire_version",
        "$BUILD_DIR/mongo/util/net/ssl_manager",
    ],
)

env.Library(
    target="ingress_handshake_metrics",
    source=[
        "ingress_handshake_metrics.cpp",
    ],
    LIBDEPS=[
<<<<<<< HEAD
        '$BUILD_DIR/mongo/base',
        '$BUILD_DIR/mongo/util/clock_sources',
        'transport_layer_common',
=======
        "$BUILD_DIR/mongo/base",
        "$BUILD_DIR/mongo/db/commands",
        "$BUILD_DIR/mongo/util/clock_sources",
        "transport_layer_common",
>>>>>>> 978cb58c
    ],
    LIBDEPS_PRIVATE=[
        "$BUILD_DIR/mongo/db/commands/server_status_core",
        "$BUILD_DIR/mongo/db/server_feature_flags",
    ],
)

env.Library(
    target="session_util",
    source=[
        "session_util.cpp",
    ],
    LIBDEPS=[
        "$BUILD_DIR/mongo/base",
    ],
    LIBDEPS_PRIVATE=[
        "$BUILD_DIR/mongo/util/net/network",
    ],
)

env.Library(
    target="transport_layer_mock",
    source=[
        "transport_layer_mock.cpp",
    ],
    LIBDEPS=[
        "session_util",
        "transport_layer_common",
    ],
    LIBDEPS_PRIVATE=[
        "$BUILD_DIR/mongo/util/net/network",
    ],
)

tlEnv = env.Clone()
tlEnv.InjectThirdParty(libraries=["asio"])

if shouldBuildGRPC(tlEnv):
    tlEnv.InjectThirdParty(libraries=["grpc"])

tlEnv.Library(
    target="transport_layer_manager",
    source=[
        "transport_layer_manager_impl.cpp",
    ],
    LIBDEPS=[
        "grpc/grpc_transport_layer" if shouldBuildGRPC(tlEnv) else [],
        "transport_layer",
    ],
    LIBDEPS_PRIVATE=[
        "$BUILD_DIR/mongo/db/server_base",
        "$BUILD_DIR/third_party/shim_asio",
        "service_executor",
        "session_manager",
    ],
)

tlEnv.Library(
    target="transport_layer",
    source=[
        "asio/asio_networking_baton.cpp" if env.TargetOSIs("linux") else [],
        "asio/asio_session_impl.cpp",
        "asio/asio_session_manager.cpp",
        "asio/asio_tcp_fast_open.cpp",
        "asio/asio_transport_layer.cpp",
        "asio/asio_utils.cpp",
        "proxy_protocol_header_parser.cpp",
        "transport_options.idl",
    ],
    LIBDEPS=[
        "$BUILD_DIR/mongo/base/system_error",
        "$BUILD_DIR/mongo/db/service_context",
        "$BUILD_DIR/mongo/util/executor_stats",
        "session_util",
        "transport_layer_common",
    ],
    LIBDEPS_PRIVATE=[
        "$BUILD_DIR/mongo/db/commands/server_status_core",
        "$BUILD_DIR/mongo/db/server_base",
        "$BUILD_DIR/mongo/db/server_feature_flags",
        "$BUILD_DIR/mongo/db/stats/counters",
        "$BUILD_DIR/mongo/s/common_s",
        "$BUILD_DIR/mongo/util/concurrency/spin_lock",
        "$BUILD_DIR/mongo/util/net/ssl_manager",
        "$BUILD_DIR/mongo/util/options_parser/options_parser",
        "$BUILD_DIR/third_party/shim_asio",
        "service_executor",
        "session_manager",
    ],
)

# This library will initialize an egress transport layer in a mongo initializer
# for C++ tests that require networking.
env.Library(
    target="transport_layer_egress_init",
    source=[
        "transport_layer_egress_init.cpp",
    ],
    LIBDEPS_PRIVATE=[
        "transport_layer_manager",
    ],
)

tlEnv.Library(
    target="service_executor",
    source=[
        "service_executor.cpp",
        "service_executor_reserved.cpp",
        "service_executor_synchronous.cpp",
        "service_executor_utils.cpp",
        "service_executor.idl",
    ],
    LIBDEPS=[
        "$BUILD_DIR/mongo/db/service_context",
    ],
    LIBDEPS_PRIVATE=[
        "$BUILD_DIR/mongo/db/server_base",
        "$BUILD_DIR/mongo/util/concurrency/thread_pool",
        "$BUILD_DIR/mongo/util/processinfo",
        "$BUILD_DIR/third_party/shim_asio",
        "transport_layer_common",
    ],
)

env.Library(
    target="session_manager",
    source=[
        "session_manager_common.idl",
        "session_manager_common.cpp",
        "session_workflow.cpp",
    ],
    LIBDEPS_PRIVATE=[
        "$BUILD_DIR/mongo/db/query/command_request_response",
        "$BUILD_DIR/mongo/db/server_base",
        "$BUILD_DIR/mongo/db/server_feature_flags",
        "$BUILD_DIR/mongo/db/service_context",
        "$BUILD_DIR/mongo/db/stats/counters",
        "$BUILD_DIR/mongo/db/traffic_recorder",
        "$BUILD_DIR/mongo/rpc/client_metadata",
        "$BUILD_DIR/mongo/rpc/message",
        "$BUILD_DIR/mongo/util/concurrency/spin_lock",
        "$BUILD_DIR/mongo/util/fail_point",
        "$BUILD_DIR/mongo/util/net/ssl_manager",
        "$BUILD_DIR/mongo/util/processinfo",
        "ingress_handshake_metrics",
        "message_compressor",
        "service_executor",
        "transport_layer_common",
    ],
)

zlibEnv = env.Clone()
zlibEnv.InjectThirdParty(libraries=["zlib", "zstd", "snappy"])
zlibEnv.Library(
    target="message_compressor",
    source=[
        "message_compressor_manager.cpp",
        "message_compressor_metrics.cpp",
        "message_compressor_registry.cpp",
        "message_compressor_snappy.cpp",
        "message_compressor_zlib.cpp",
        "message_compressor_zstd.cpp",
    ],
    LIBDEPS=[
        "$BUILD_DIR/mongo/base",
        "$BUILD_DIR/mongo/util/options_parser/options_parser",
        "$BUILD_DIR/third_party/shim_snappy",
        "$BUILD_DIR/third_party/shim_zlib",
        "$BUILD_DIR/third_party/shim_zstd",
    ],
)

env.Library(
    target="message_compressor_options_client",
    source=[
        "message_compressor_options_client.idl",
    ],
    LIBDEPS=[
        "$BUILD_DIR/mongo/base",
        "message_compressor",
    ],
)

env.Library(
    target="message_compressor_options_server",
    source=[
        "message_compressor_options_server.idl",
    ],
    LIBDEPS=[
        "$BUILD_DIR/mongo/base",
        "message_compressor",
    ],
)

tlEnv.CppUnitTest(
    target="transport_test",
    source=[
        "asio/asio_transport_layer_test.cpp",
        "asio/asio_utils_test.cpp",
        "message_compressor_manager_test.cpp",
        "message_compressor_registry_test.cpp",
        "service_executor_test.cpp",
        "max_conns_override_test.cpp",
        "session_manager_test.cpp",
        "session_workflow_test.cpp",
        "transport_layer_manager_test.cpp",
        "transport_layer_manager_grpc_test.cpp" if shouldBuildGRPC(tlEnv) else [],
        "proxy_protocol_header_parser_test.cpp",
    ],
    LIBDEPS=[
        "$BUILD_DIR/mongo/base",
        "$BUILD_DIR/mongo/client/clientdriver_network",
        "$BUILD_DIR/mongo/db/auth/authmocks",
        "$BUILD_DIR/mongo/db/dbmessage",
        "$BUILD_DIR/mongo/db/service_context_non_d",
        "$BUILD_DIR/mongo/db/service_context_test_fixture",
        "$BUILD_DIR/mongo/rpc/message",
        "$BUILD_DIR/mongo/rpc/rpc",
        "$BUILD_DIR/mongo/unittest/unittest",
        "$BUILD_DIR/mongo/util/clock_source_mock",
        "$BUILD_DIR/mongo/util/concurrency/thread_pool",
        "$BUILD_DIR/mongo/util/periodic_runner_factory" if shouldBuildGRPC(tlEnv) else [],
        "$BUILD_DIR/third_party/shim_asio",
        "$BUILD_DIR/third_party/shim_grpc" if shouldBuildGRPC(tlEnv) else [],
        "message_compressor",
        "message_compressor_options_server",
        "service_executor",
        "session_manager",
        "transport_layer",
        "transport_layer_common",
        "transport_layer_manager",
        "transport_layer_mock",
    ],
)

tlEnvTest = tlEnv.Clone()
tlEnvTest.Append(
    # TODO(SERVER-54659): Work around casted nullptrs in
    # asio/impl/connect.hpp, which has an open PR upstream
    # https://github.com/chriskohlhoff/asio/pull/882, and will
    # hopefully arrive in a future released version to which we will
    # upgrade per SERVER-54569.
    CCFLAGS=[]
    if env.TargetOSIs("windows")
    else [
        "-Wno-nonnull",
    ],
)

tlEnvTest.CppIntegrationTest(
    target="transport_integration_test",
    source=[
        "asio/asio_transport_layer_integration_test.cpp",
    ],
    LIBDEPS=[
        "$BUILD_DIR/mongo/base",
        "$BUILD_DIR/mongo/client/async_client",
        "$BUILD_DIR/mongo/executor/task_executor_interface",
        "$BUILD_DIR/mongo/util/net/network",
        "$BUILD_DIR/mongo/util/version_impl",
        "$BUILD_DIR/third_party/shim_asio",
        "transport_layer_egress_init",
    ],
)

env.Benchmark(
    target="service_executor_bm",
    source=[
        "service_executor_bm.cpp",
    ],
    LIBDEPS=[
        "$BUILD_DIR/mongo/db/service_context_non_d",
        "$BUILD_DIR/mongo/db/service_context_test_fixture",
        "service_executor",
        "transport_layer_mock",
    ],
)

env.Benchmark(
    target="session_workflow_bm",
    source=[
        "session_workflow_bm.cpp",
    ],
    LIBDEPS=[
        "$BUILD_DIR/mongo/db/service_context_non_d",
        "$BUILD_DIR/mongo/db/service_context_test_fixture",
        "service_executor",
        "session_manager",
        "transport_layer_manager",
        "transport_layer_mock",
    ],
)<|MERGE_RESOLUTION|>--- conflicted
+++ resolved
@@ -41,16 +41,9 @@
         "ingress_handshake_metrics.cpp",
     ],
     LIBDEPS=[
-<<<<<<< HEAD
-        '$BUILD_DIR/mongo/base',
-        '$BUILD_DIR/mongo/util/clock_sources',
-        'transport_layer_common',
-=======
-        "$BUILD_DIR/mongo/base",
-        "$BUILD_DIR/mongo/db/commands",
+        "$BUILD_DIR/mongo/base",
         "$BUILD_DIR/mongo/util/clock_sources",
         "transport_layer_common",
->>>>>>> 978cb58c
     ],
     LIBDEPS_PRIVATE=[
         "$BUILD_DIR/mongo/db/commands/server_status_core",
