--- conflicted
+++ resolved
@@ -53,14 +53,11 @@
     virtual bool quiesce() const {
         return false;
     }
-<<<<<<< HEAD
-=======
 
     /**
      * Sets a date to be used as the latest time a fetch happened.
      */
     virtual void setQuiesce(Date_t quiesce) = 0;
->>>>>>> 6649991c
 };
 
 }  // namespace mongo::crypto