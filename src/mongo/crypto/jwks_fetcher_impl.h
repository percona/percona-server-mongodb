--- conflicted
+++ resolved
@@ -55,12 +55,8 @@
 protected:
     std::string _issuer;
     ClockSource* _clock;
-<<<<<<< HEAD
-    synchronized_value<Date_t> _lastSuccessfulFetch;
+    synchronized_value<Date_t> _lastFetchQuiesceTime;
     std::string _caFilePath;
-=======
-    synchronized_value<Date_t> _lastFetchQuiesceTime;
->>>>>>> 4009416f
 };
 
 }  // namespace crypto
