/**
 *    Copyright (C) 2023-present MongoDB, Inc.
 *
 *    This program is free software: you can redistribute it and/or modify
 *    it under the terms of the Server Side Public License, version 1,
 *    as published by MongoDB, Inc.
 *
 *    This program is distributed in the hope that it will be useful,
 *    but WITHOUT ANY WARRANTY; without even the implied warranty of
 *    MERCHANTABILITY or FITNESS FOR A PARTICULAR PURPOSE.  See the
 *    Server Side Public License for more details.
 *
 *    You should have received a copy of the Server Side Public License
 *    along with this program. If not, see
 *    <http://www.mongodb.com/licensing/server-side-public-license>.
 *
 *    As a special exception, the copyright holders give permission to link the
 *    code of portions of this program with the OpenSSL library under certain
 *    conditions as described in each individual source file and distribute
 *    linked combinations including the program with the OpenSSL library. You
 *    must comply with the Server Side Public License in all respects for
 *    all of the code used other than as permitted herein. If you modify file(s)
 *    with this exception, you may extend this exception to your version of the
 *    file(s), but you are not obligated to do so. If you do not wish to do so,
 *    delete this exception statement from your version. If you delete this
 *    exception statement from all source files in the program, then also delete
 *    it in the license file.
 */

#include "mongo/crypto/jwks_fetcher_impl.h"

#include <memory>

#include <boost/optional/optional.hpp>

#include "mongo/base/data_builder.h"
#include "mongo/base/data_range.h"
#include "mongo/base/data_range_cursor.h"
#include "mongo/base/error_codes.h"
#include "mongo/bson/json.h"
#include "mongo/crypto/jwt_parameters_gen.h"
#include "mongo/db/auth/oauth_authorization_server_metadata_gen.h"
#include "mongo/db/auth/oauth_discovery_factory.h"
#include "mongo/db/commands/test_commands_enabled.h"
#include "mongo/idl/idl_parser.h"
#include "mongo/logv2/log.h"
#include "mongo/util/assert_util.h"
#include "mongo/util/clock_source.h"
#include "mongo/util/duration.h"
#include "mongo/util/net/http_client.h"
#include "mongo/util/str.h"

namespace mongo::crypto {

<<<<<<< HEAD
JWKSFetcherImpl::JWKSFetcherImpl(ClockSource* clock, StringData issuer, StringData caFilePath)
    : _issuer(issuer), _caFilePath(caFilePath), _clock(clock), _lastSuccessfulFetch(Date_t::min()) {}
=======
JWKSFetcherImpl::JWKSFetcherImpl(ClockSource* clock, StringData issuer)
    : _issuer(issuer), _clock(clock), _lastFetchQuiesceTime(Date_t::min()) {}
>>>>>>> 6649991c

JWKSet JWKSFetcherImpl::fetch() {
    try {
        auto makeHTTPClient = [this]() {
            auto httpClient = HttpClient::createWithoutConnectionPool();
            httpClient->setHeaders({"Accept: */*"});
            httpClient->allowInsecureHTTP(getTestCommandsEnabled());
            if (!this->_caFilePath.empty()) {
                httpClient->setCAFile(this->_caFilePath);
            }
            return httpClient;
        };

        OAuthDiscoveryFactory discoveryFactory(makeHTTPClient());
        auto metadata = discoveryFactory.acquire(_issuer);

        auto jwksUri = metadata.getJwksUri();
        auto getJWKs = makeHTTPClient()->get(jwksUri);
<<<<<<< HEAD
        _lastSuccessfulFetch = _clock->now();
=======
        _lastFetchQuiesceTime = _clock->now();
>>>>>>> 6649991c

        ConstDataRange cdr = getJWKs.getCursor();
        StringData str;
        cdr.readInto<StringData>(&str);

        return JWKSet::parseOwned(IDLParserContext("JWKSet"), fromjson(str));
    } catch (DBException& ex) {
        ex.addContext(str::stream() << "Failed loading keys from " << _issuer);
        throw;
    }
}

bool JWKSFetcherImpl::quiesce() const {
    return _clock->now() <
<<<<<<< HEAD
        (_lastSuccessfulFetch.get() + Seconds(gJWKSMinimumQuiescePeriodSecs.load()));
=======
        (_lastFetchQuiesceTime.get() + Seconds(gJWKSMinimumQuiescePeriodSecs.load()));
}

void JWKSFetcherImpl::setQuiesce(Date_t quiesce) {
    _lastFetchQuiesceTime = quiesce;
>>>>>>> 6649991c
}

}  // namespace mongo::crypto<|MERGE_RESOLUTION|>--- conflicted
+++ resolved
@@ -52,13 +52,8 @@
 
 namespace mongo::crypto {
 
-<<<<<<< HEAD
 JWKSFetcherImpl::JWKSFetcherImpl(ClockSource* clock, StringData issuer, StringData caFilePath)
-    : _issuer(issuer), _caFilePath(caFilePath), _clock(clock), _lastSuccessfulFetch(Date_t::min()) {}
-=======
-JWKSFetcherImpl::JWKSFetcherImpl(ClockSource* clock, StringData issuer)
-    : _issuer(issuer), _clock(clock), _lastFetchQuiesceTime(Date_t::min()) {}
->>>>>>> 6649991c
+    : _issuer(issuer), _caFilePath(caFilePath), _clock(clock), _lastFetchQuiesceTime(Date_t::min()) {}
 
 JWKSet JWKSFetcherImpl::fetch() {
     try {
@@ -77,11 +72,7 @@
 
         auto jwksUri = metadata.getJwksUri();
         auto getJWKs = makeHTTPClient()->get(jwksUri);
-<<<<<<< HEAD
-        _lastSuccessfulFetch = _clock->now();
-=======
         _lastFetchQuiesceTime = _clock->now();
->>>>>>> 6649991c
 
         ConstDataRange cdr = getJWKs.getCursor();
         StringData str;
@@ -96,15 +87,11 @@
 
 bool JWKSFetcherImpl::quiesce() const {
     return _clock->now() <
-<<<<<<< HEAD
-        (_lastSuccessfulFetch.get() + Seconds(gJWKSMinimumQuiescePeriodSecs.load()));
-=======
         (_lastFetchQuiesceTime.get() + Seconds(gJWKSMinimumQuiescePeriodSecs.load()));
 }
 
 void JWKSFetcherImpl::setQuiesce(Date_t quiesce) {
     _lastFetchQuiesceTime = quiesce;
->>>>>>> 6649991c
 }
 
 }  // namespace mongo::crypto