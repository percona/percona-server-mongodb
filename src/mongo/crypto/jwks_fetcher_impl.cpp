--- conflicted
+++ resolved
@@ -39,16 +39,11 @@
 
 namespace mongo::crypto {
 
-<<<<<<< HEAD
 JWKSFetcherImpl::JWKSFetcherImpl(ClockSource* clock, StringData issuer, StringData caFilePath)
     : _issuer(issuer),
       _caFilePath(caFilePath),
       _clock(clock),
-      _lastSuccessfulFetch(Date_t::min()) {}
-=======
-JWKSFetcherImpl::JWKSFetcherImpl(ClockSource* clock, StringData issuer)
-    : _issuer(issuer), _clock(clock), _lastFetchQuiesceTime(Date_t::min()) {}
->>>>>>> 3deaeb43
+      _lastFetchQuiesceTime(Date_t::min()) {}
 
 JWKSet JWKSFetcherImpl::fetch() {
     try {
@@ -67,11 +62,7 @@
 
         auto jwksUri = metadata.getJwksUri();
         auto getJWKs = makeHTTPClient()->get(jwksUri);
-<<<<<<< HEAD
-        _lastSuccessfulFetch = _clock->now();
-=======
         _lastFetchQuiesceTime = _clock->now();
->>>>>>> 3deaeb43
 
         ConstDataRange cdr = getJWKs.getCursor();
         StringData str;
@@ -86,15 +77,11 @@
 
 bool JWKSFetcherImpl::quiesce() const {
     return _clock->now() <
-<<<<<<< HEAD
-        (_lastSuccessfulFetch.get() + Seconds(gJWKSMinimumQuiescePeriodSecs.load()));
-=======
         (_lastFetchQuiesceTime.get() + Seconds(gJWKSMinimumQuiescePeriodSecs.load()));
 }
 
 void JWKSFetcherImpl::setQuiesce(Date_t quiesce) {
     _lastFetchQuiesceTime = quiesce;
->>>>>>> 3deaeb43
 }
 
 }  // namespace mongo::crypto