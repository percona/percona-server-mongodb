--- conflicted
+++ resolved
@@ -29,22 +29,6 @@
 
 #include "mongo/crypto/jws_validated_token.h"
 
-<<<<<<< HEAD
-#include <iostream>
-#include <openssl/opensslv.h>
-#include <string>
-#include <vector>
-
-#include <openssl/opensslv.h>
-
-#include "mongo/bson/json.h"
-#include "mongo/config.h"
-#include "mongo/crypto/jwk_manager_test_framework.h"
-#include "mongo/crypto/jws_validator.h"
-#include "mongo/idl/server_parameter_test_util.h"
-#include "mongo/unittest/bson_test_util.h"
-#include "mongo/unittest/unittest.h"
-=======
 #include <openssl/opensslv.h>
 
 #include "mongo/bson/json.h"
@@ -53,7 +37,6 @@
 #include "mongo/idl/idl_parser.h"
 #include "mongo/idl/server_parameter_test_util.h"
 #include "mongo/unittest/bson_test_util.h"
->>>>>>> 3deaeb43
 #include "mongo/util/base64.h"
 
 #if MONGO_CONFIG_SSL_PROVIDER == MONGO_CONFIG_SSL_PROVIDER_OPENSSL
@@ -180,9 +163,6 @@
     return set.obj();
 }
 
-<<<<<<< HEAD
-TEST_F(JWKManagerTest, validateTokenFromKeys) {
-=======
 
 void validateJWKManagerWithToken(JWKManagerTest* instance, StringData token) {
     RAIIServerParameterControllerForTest quiesceController("JWKSMinimumQuiescePeriodSecs", 0);
@@ -195,18 +175,12 @@
                            const auto validTokenHeader,
                            const auto validTokenBody,
                            const auto validTokenSignature) {
->>>>>>> 3deaeb43
     RAIIServerParameterControllerForTest quiesceController("JWKSMinimumQuiescePeriodSecs", 0);
 
     auto validToken = validTokenHeader + "."_sd + validTokenBody + "."_sd + validTokenSignature;
 
-<<<<<<< HEAD
-    jwksFetcher()->setKeys(getTestJWKSet());
-    JWSValidatedToken validatedToken(jwkManager(), validToken);
-=======
     instance->jwksFetcher()->setKeys(getTestJWKSet());
     JWSValidatedToken validatedToken(instance->jwkManager(), validToken);
->>>>>>> 3deaeb43
 
     auto headerString = base64url::decode(validTokenHeader);
     BSONObj headerBSON = fromjson(headerString);
@@ -223,49 +197,16 @@
     ASSERT_BSONOBJ_EQ(validatedToken.getBody().toBSON(), body.toBSON());
 }
 
-<<<<<<< HEAD
-TEST_F(JWKManagerTest, failsWithExpiredToken) {
-    RAIIServerParameterControllerForTest quiesceController("JWKSMinimumQuiescePeriodSecs", 0);
-
-=======
 TEST_F(JWKManagerTest, validateTokenFromKeysRS) {
     validateTokenFromKeys(this, validTokenHeaderRS, validTokenBodyRS, validTokenSignatureRS);
 }
 
 TEST_F(JWKManagerTest, failsWithExpiredTokenRS) {
->>>>>>> 3deaeb43
     auto expiredToken =
         expiredTokenHeaderRS + "."_sd + expiredTokenBodyRS + "."_sd + expiredTokenSignatureRS;
     validateJWKManagerWithToken(this, expiredToken);
 }
 
-<<<<<<< HEAD
-    jwksFetcher()->setKeys(getTestJWKSet());
-    ASSERT_OK(jwkManager()->loadKeys());
-    ASSERT_THROWS(JWSValidatedToken(jwkManager(), expiredToken), DBException);
-}
-
-TEST_F(JWKManagerTest, failsWithModifiedToken) {
-    RAIIServerParameterControllerForTest quiesceController("JWKSMinimumQuiescePeriodSecs", 0);
-
-    auto modifiedToken =
-        validTokenHeader + "."_sd + validTokenBody + "."_sd + validTokenSignature + "a"_sd;
-
-    jwksFetcher()->setKeys(getTestJWKSet());
-    ASSERT_OK(jwkManager()->loadKeys());
-    ASSERT_THROWS(JWSValidatedToken(jwkManager(), modifiedToken), DBException);
-}
-
-TEST_F(JWKManagerTest, failsWithModifiedHeaderForADifferentKey) {
-    RAIIServerParameterControllerForTest quiesceController("JWKSMinimumQuiescePeriodSecs", 0);
-
-    auto modifiedToken =
-        modifiedTokenHeader + "."_sd + validTokenBody + "."_sd + validTokenSignature;
-
-    jwksFetcher()->setKeys(getTestJWKSet());
-    ASSERT_OK(jwkManager()->loadKeys());
-    ASSERT_THROWS(JWSValidatedToken(jwkManager(), modifiedToken), DBException);
-=======
 TEST_F(JWKManagerTest, failsWithModifiedTokenRS) {
     auto modifiedToken =
         validTokenHeaderRS + "."_sd + validTokenBodyRS + "."_sd + validTokenSignatureRS + "a"_sd;
@@ -298,7 +239,6 @@
     auto modifiedToken =
         modifiedTokenHeaderPS + "."_sd + validTokenBodyPS + "."_sd + validTokenSignaturePS;
     validateJWKManagerWithToken(this, modifiedToken);
->>>>>>> 3deaeb43
 }
 
 #endif
