# -*- mode: python; -*-

# This SConscript describes build rules for the "mongo" project.

import os
import itertools
from buildscripts import utils

Import("env")
Import("has_option")
Import("get_option")
Import("usev8")
Import("v8suffix")
Import("darwin windows solaris linux nix")
Import("wiredtiger")

# Boost we need everywhere. 's2' is spammed in all over the place by
# db/geo unfortunately. pcre is also used many places.
env.InjectThirdPartyIncludePaths(libraries=['boost', 's2', 'pcre', 'tokuft'])
env.InjectMongoIncludePaths()

env.SConscript(['base/SConscript',
                'crypto/SConscript',
                'crypto/tom/SConscript',
                'db/auth/SConscript',
                'db/catalog/SConscript',
                'db/commands/SConscript',
                'db/concurrency/SConscript',
                'db/geo/SConscript',
                'db/exec/SConscript',
                'db/fts/SConscript',
                'db/index/SConscript',
                'db/ops/SConscript',
                'db/query/SConscript',
                'db/repl/SConscript',
                'db/sorter/SConscript',
                'db/storage/SConscript',
                'db/storage/devnull/SConscript',
                'db/storage/in_memory/SConscript',
                'db/storage/kv/SConscript',
                'db/storage/kv/dictionary/SConscript',
                'db/storage/kv_heap/SConscript',
                'db/storage/mmap_v1/SConscript',
                'db/storage/rocks/SConscript',
                'db/storage/tokuft/SConscript',
                'db/storage/wiredtiger/SConscript',
                'db/SConscript',
                'installer/msi/SConscript',
                'logger/SConscript',
                'platform/SConscript',
                's/SConscript',
                'unittest/SConscript',
                'util/concurrency/SConscript',
                'util/options_parser/SConscript',
                'util/cmdline_utils/SConscript',
                'util/mongoutils/SConscript'])

def add_exe( v ):
    return "${PROGPREFIX}%s${PROGSUFFIX}" % v

# ------    SOURCE FILE SETUP -----------

env.Library('foundation',
            [ 'util/assert_util.cpp',
              'util/concurrency/mutex.cpp',
              'util/concurrency/thread_pool.cpp',
              'util/debugger.cpp',
              'util/exception_filter_win32.cpp',
              'util/file.cpp',
              'util/log.cpp',
              'util/platform_init.cpp',
              'util/text.cpp',
              'util/time_support.cpp',
              'util/timer.cpp',
              'util/thread_safe_string.cpp',
              "util/touch_pages.cpp",
              "util/startup_test.cpp",
              ],
            LIBDEPS=['stacktrace',
                     '$BUILD_DIR/mongo/base/base',
                     '$BUILD_DIR/mongo/logger/logger',
                     '$BUILD_DIR/mongo/platform/platform',
                     '$BUILD_DIR/mongo/util/concurrency/thread_name',
                     '$BUILD_DIR/third_party/shim_allocator',
                     '$BUILD_DIR/third_party/shim_boost',
                     '$BUILD_DIR/third_party/shim_tz'])

env.CppUnitTest('text_test', 'util/text_test.cpp', LIBDEPS=['foundation'])
env.CppUnitTest('util/time_support_test', 'util/time_support_test.cpp', LIBDEPS=['foundation'])

env.Library('stringutils', ['util/stringutils.cpp', 'util/base64.cpp', 'util/hex.cpp'])

env.Library('md5', [
        'util/md5.cpp',
        'util/password_digest.cpp',
        ])

env.CppUnitTest( "md5_test", ["util/md5_test.cpp", "util/md5main.cpp" ],
                 LIBDEPS=["md5"] )

env.CppUnitTest( "stringutils_test", [ "util/stringutils_test.cpp" ],
                 LIBDEPS=["stringutils"] )

env.Library('bson', [
        'bson/mutable/document.cpp',
        'bson/mutable/element.cpp',
        'bson/util/bson_extract.cpp',
        'util/safe_num.cpp',
        'bson/bson_validate.cpp',
        'bson/oid.cpp',
        "bson/optime.cpp",
        'bson/bson_startuptest.cpp',
        'bson/bsonelement.cpp',
        'bson/bsonmisc.cpp',
        'bson/bsonobj.cpp',
        'bson/bsonobjbuilder.cpp',
        'bson/bsonobjiterator.cpp',
        'bson/bsontypes.cpp',
        'db/json.cpp'
        ], LIBDEPS=[
        'base/base',
        'md5',
        'stringutils',
        '$BUILD_DIR/mongo/platform/platform',
        ])

env.Library('mutable_bson_test_utils', [
        'bson/mutable/mutable_bson_test_utils.cpp'
        ], LIBDEPS=['bson'])

env.CppUnitTest('builder_test', ['bson/util/builder_test.cpp'],
                LIBDEPS=['bson'])

env.CppUnitTest('mutable_bson_test', ['bson/mutable/mutable_bson_test.cpp'],
                 LIBDEPS=['bson', 'mutable_bson_test_utils'])

env.CppUnitTest('mutable_bson_algo_test', ['bson/mutable/mutable_bson_algo_test.cpp'],
                LIBDEPS=['bson', 'mutable_bson_test_utils'])

env.CppUnitTest('safe_num_test', ['util/safe_num_test.cpp'],
                LIBDEPS=['bson'])

env.CppUnitTest('string_map_test', ['util/string_map_test.cpp'],
                LIBDEPS=['bson','foundation'])

env.CppUnitTest('bson_field_test', ['bson/bson_field_test.cpp'],
                LIBDEPS=['bson'])

env.CppUnitTest('bson_obj_test', ['bson/bson_obj_test.cpp'],
                LIBDEPS=['bson'])

env.CppUnitTest('bson_validate_test', ['bson/bson_validate_test.cpp'],
                LIBDEPS=['bson'])

env.CppUnitTest('bsonobjbuilder_test', ['bson/bsonobjbuilder_test.cpp'],
                LIBDEPS=['bson'])

env.CppUnitTest('namespacestring_test', ['db/namespace_string_test.cpp'],
                LIBDEPS=['bson'])

env.CppUnitTest('update_index_data_test', ['db/update_index_data_test.cpp'],
                LIBDEPS=['bson','update_index_data','db/common'])

env.CppUnitTest('oid_test', ['bson/oid_test.cpp'],
                LIBDEPS=['bson'])

env.Library('path',
            ['db/matcher/path.cpp',
             'db/matcher/path_internal.cpp'],
            LIBDEPS=['bson',
                     '$BUILD_DIR/mongo/db/common'])

env.CppUnitTest('path_test', ['db/matcher/path_test.cpp'],
                LIBDEPS=['path'])


env.Library('expressions',
            ['db/matcher/expression.cpp',
             'db/matcher/expression_array.cpp',
             'db/matcher/expression_leaf.cpp',
             'db/matcher/expression_tree.cpp',
             'db/matcher/expression_parser.cpp',
             'db/matcher/expression_parser_tree.cpp',
             'db/matcher/expression_where_noop.cpp',
             'db/matcher/matchable.cpp',
             'db/matcher/match_details.cpp'],
            LIBDEPS=['bson',
                     'path',
                     '$BUILD_DIR/mongo/db/common',
                     '$BUILD_DIR/third_party/shim_pcrecpp'
                     ] )

env.Library('expressions_geo',
            ['db/matcher/expression_geo.cpp',
             'db/matcher/expression_parser_geo.cpp'],
            LIBDEPS=['expressions','db/geo/geometry','db/geo/geoparser'] )

env.Library('expressions_text',
            ['db/matcher/expression_text.cpp',
             'db/matcher/expression_parser_text.cpp'],
            LIBDEPS=['expressions','db/fts/base'] )

env.CppUnitTest('expression_test',
                ['db/matcher/expression_test.cpp',
                 'db/matcher/expression_leaf_test.cpp',
                 'db/matcher/expression_tree_test.cpp',
                 'db/matcher/expression_array_test.cpp'],
                LIBDEPS=['expressions'] )

env.CppUnitTest('expression_geo_test',
                ['db/matcher/expression_geo_test.cpp',
                 'db/matcher/expression_parser_geo_test.cpp'],
                LIBDEPS=['expressions_geo'] )

env.CppUnitTest('expression_text_test',
                ['db/matcher/expression_parser_text_test.cpp'],
                LIBDEPS=['expressions_text'] )

env.CppUnitTest('expression_parser_test',
                ['db/matcher/expression_parser_test.cpp',
                 'db/matcher/expression_parser_array_test.cpp',
                 'db/matcher/expression_parser_tree_test.cpp',
                 'db/matcher/expression_parser_leaf_test.cpp'],
                LIBDEPS=['expressions'] )


env.CppUnitTest('bson_extract_test', ['bson/util/bson_extract_test.cpp'], LIBDEPS=['bson'])
env.CppUnitTest('bson_check_test', ['bson/util/bson_check_test.cpp'], LIBDEPS=['bson'])

env.CppUnitTest('descriptive_stats_test',
                ['util/descriptive_stats_test.cpp'],
                LIBDEPS=['foundation', 'bson']);

env.CppUnitTest('sock_test', ['util/net/sock_test.cpp'],
                LIBDEPS=['network',
                         'synchronization',
                ])

env.CppUnitTest('curop_test',
                ['db/curop_test.cpp'],
                LIBDEPS=['serveronly', 'coredb', 'coreserver'],
                NO_CRUTCH=True)

env.Library('index_names',["db/index_names.cpp"])

env.Library( 'mongohasher', [ "db/hasher.cpp" ] )

env.Library('synchronization', [ 'util/concurrency/synchronization.cpp' ])

env.Library('auth_helpers', ['client/auth_helpers.cpp'],
            LIBDEPS=['clientdriver'])

env.Library('global_optime', ['db/global_optime.cpp'])

env.Library('spin_lock', ["util/concurrency/spin_lock.cpp"])
env.CppUnitTest('spin_lock_test', ['util/concurrency/spin_lock_test.cpp'],
                LIBDEPS=['spin_lock', '$BUILD_DIR/third_party/shim_boost'])

env.Library('hostandport', ['util/net/hostandport.cpp'],
            LIBDEPS=[
                'foundation',
                'server_options_core',
            ])

env.CppUnitTest('hostandport_test', ['util/net/hostandport_test.cpp'],
                LIBDEPS=['hostandport'])

env.Library('network', [
            "util/net/sock.cpp",
            "util/net/socket_poll.cpp",
            "util/net/ssl_expiration.cpp",
            "util/net/ssl_manager.cpp",
            "util/net/ssl_options.cpp",
            "util/net/httpclient.cpp",
            "util/net/message.cpp",
            "util/net/message_port.cpp",
            "util/net/listen.cpp" ],
            LIBDEPS=['$BUILD_DIR/mongo/util/options_parser/options_parser',
                     'background_job',
                     'fail_point',
                     'foundation',
                     'hostandport',
                     'server_options_core',
            ])

env.Library(
    target='index_key_validate',
    source=[
        "db/catalog/index_key_validate.cpp",
    ],
    LIBDEPS=[
        'bson',
        'db/common',
        'index_names',
    ])

env.Library('clientdriver', [
            "client/connpool.cpp",
            "client/dbclient.cpp",
            "client/dbclient_rs.cpp",
            "client/dbclientcursor.cpp",
            'client/native_sasl_client_session.cpp',
            "client/replica_set_monitor.cpp",
            'client/sasl_client_authenticate.cpp',
            "client/sasl_client_authenticate_impl.cpp",
            'client/sasl_client_conversation.cpp',
            'client/sasl_client_session.cpp',
            'client/sasl_plain_client_conversation.cpp',
            'client/sasl_scramsha1_client_conversation.cpp',
            "client/syncclusterconnection.cpp",
            "db/dbmessage.cpp"
            ],
            LIBDEPS=['$BUILD_DIR/mongo/db/auth/authcommon',
                     '$BUILD_DIR/mongo/crypto/scramauth',
                     'network'
            ])

env.CppUnitTest("replica_set_monitor_test",
                ["client/replica_set_monitor_test.cpp"],
                LIBDEPS=["clientdriver"])

env.Library('lasterror', [
            "db/lasterror.cpp",
            ],
            LIBDEPS=['network',
                     'foundation',
            ])

env.Library('version',
            [
                'buildinfo.cpp',
                'util/version.cpp'
            ],
            LIBDEPS=[
                'bson',
                '$BUILD_DIR/mongo/base/base'
            ])
commonFiles = [ "db/namespace_string.cpp",
                "shell/mongo.cpp",
                "util/intrusive_counter.cpp",
                "util/file_allocator.cpp",
                "util/paths.cpp",
                "util/progress_meter.cpp",
                "util/concurrency/task.cpp",
                "util/password.cpp",
                "util/concurrency/rwlockimpl.cpp",
                "util/text_startuptest.cpp",
                'util/signal_win32.cpp',
                "util/version_reporting.cpp",
                ]

extraCommonLibdeps = []

if env['MONGO_BUILD_SASL_CLIENT']:
    saslLibs = ['sasl2']
    if env['PYSYSPLATFORM'] == "win32":
        saslLibs.extend(["secur32"])

    env.Library('cyrus_sasl_client_session',
                ['client/cyrus_sasl_client_session.cpp',
                 'client/sasl_sspi.cpp'],
                LIBDEPS = [
                    'clientdriver',
                    'foundation',
                    'signal_handlers_synchronous',
                ],
                SYSLIBDEPS=saslLibs)
    extraCommonLibdeps.append('cyrus_sasl_client_session')

# handle processinfo*
processInfoFiles = [ "util/processinfo.cpp" ]

processInfoPlatformFile = env.File( "util/processinfo_${PYSYSPLATFORM}.cpp" )
# NOTE( schwerin ): This is a very un-scons-y way to make this decision, and prevents one from using
# code generation to produce util/processinfo_$PYSYSPLATFORM.cpp.
if not os.path.exists( str( processInfoPlatformFile ) ):
    processInfoPlatformFile = env.File( "util/processinfo_none.cpp" )

processInfoFiles.append( processInfoPlatformFile )

env.Library("processinfo",
            processInfoFiles,
            LIBDEPS=["foundation", "bson"])

env.CppUnitTest("processinfo_test",
                ["util/processinfo_test.cpp"],
                LIBDEPS=["processinfo"])

env.Library("server_parameters",
            ["db/server_parameters.cpp"],
            LIBDEPS=["foundation","bson"])

env.CppUnitTest("server_parameters_test",
                [ "db/server_parameters_test.cpp" ],
                LIBDEPS=["server_parameters"] )


env.Library("fail_point",
            ["util/fail_point.cpp",
             "util/fail_point_registry.cpp",
             "util/fail_point_service.cpp"],
            LIBDEPS=["foundation", "bson"])

env.Library('mongocommon', commonFiles,
            LIBDEPS=['auth_helpers',
                     'bson',
                     'background_job',
                     'clientdriver',
                     'fail_point',
                     'foundation',
                     'global_environment_experiment',
                     'lasterror',
                     'md5',
                     'mongohasher',
                     'network',
                     'processinfo',
                     'spin_lock',
                     'stacktrace',
                     'stringutils',
                     'synchronization',
                     'util/concurrency/thread_name',
                     'version',
                     '$BUILD_DIR/third_party/shim_pcrecpp',
                     '$BUILD_DIR/third_party/murmurhash3/murmurhash3',
                     '$BUILD_DIR/third_party/shim_boost',
                     '$BUILD_DIR/mongo/util/options_parser/options_parser',
                     ] +
                     extraCommonLibdeps)

env.CppUnitTest(
    target="util/version_test",
    source=["util/version_test.cpp"],
    LIBDEPS=["mongocommon"]
)

env.Library('background_job', ["util/background.cpp"],
            LIBDEPS=['spin_lock'])

env.CppUnitTest(
    target="background_job_test",
    source=[
        "util/background_job_test.cpp",
    ],
    LIBDEPS=[
        "background_job",
        "network", # Temporary crutch since the ssl cleanup is hard coded in background.cpp
        "synchronization",
    ]
)

tcmallocServerStatus = []
if get_option('allocator') == 'tcmalloc':
    tcmallocServerStatus.append("util/tcmalloc_server_status_section.cpp")

coredbEnv = env.Clone()
coredbEnv.InjectThirdPartyIncludePaths(libraries=['snappy'])
coredbEnv.Library("coredb", [
        "client/parallel.cpp",
        "db/audit.cpp",
        "db/commands.cpp",
        "db/commands/authentication_commands.cpp",
        "db/commands/connection_status.cpp",
        "db/commands/copydb_common.cpp",
        "db/commands/fail_point_cmd.cpp",
        "db/commands/find_and_modify_common.cpp",
        "db/commands/hashcmd.cpp",
        "db/commands/isself.cpp",
        "db/repl/isself.cpp",
        "db/commands/mr_common.cpp",
        "db/commands/rename_collection_common.cpp",
        "db/commands/server_status.cpp",
        "db/commands/parameters.cpp",
        "db/commands/user_management_commands.cpp",
        "db/commands/write_commands/write_commands_common.cpp",
        "db/pipeline/pipeline.cpp",
        "db/dbcommands_generic.cpp",
        "db/matcher/matcher.cpp",
        "db/pipeline/accumulator_add_to_set.cpp",
        "db/pipeline/accumulator_avg.cpp",
        "db/pipeline/accumulator_first.cpp",
        "db/pipeline/accumulator_last.cpp",
        "db/pipeline/accumulator_min_max.cpp",
        "db/pipeline/accumulator_push.cpp",
        "db/pipeline/accumulator_sum.cpp",
        "db/pipeline/dependencies.cpp",
        "db/pipeline/document.cpp",
        "db/pipeline/document_source.cpp",
        "db/pipeline/document_source_bson_array.cpp",
        "db/pipeline/document_source_command_shards.cpp",
        "db/pipeline/document_source_geo_near.cpp",
        "db/pipeline/document_source_group.cpp",
        "db/pipeline/document_source_limit.cpp",
        "db/pipeline/document_source_match.cpp",
        "db/pipeline/document_source_merge_cursors.cpp",
        "db/pipeline/document_source_out.cpp",
        "db/pipeline/document_source_project.cpp",
        "db/pipeline/document_source_redact.cpp",
        "db/pipeline/document_source_skip.cpp",
        "db/pipeline/document_source_sort.cpp",
        "db/pipeline/document_source_unwind.cpp",
        "db/pipeline/expression.cpp",
        "db/pipeline/field_path.cpp",
        "db/pipeline/value.cpp",
        "db/projection.cpp",
        "db/stats/timer_stats.cpp",
        "db/startup_warnings_common.cpp",
        "s/shardconnection.cpp",
        ]
        + tcmallocServerStatus
        ,
                  LIBDEPS=['db/auth/serverauth',
                           'db/commands/server_status_core',
                           'db/common',
                           'server_parameters',
                           'expressions',
                           'expressions_geo',
                           'expressions_text',
                           'index_names',
                           'db/exec/working_set',
                           'db/index/key_generator',
                           '$BUILD_DIR/mongo/foundation',
                           '$BUILD_DIR/third_party/shim_snappy',
                           'server_options',
                           '$BUILD_DIR/mongo/util/cmdline_utils/cmdline_utils',
                           '$BUILD_DIR/mongo/logger/parse_log_component_settings',
                           'clientdriver',
                           ])

env.Library('ntservice', ['util/ntservice.cpp'],
            LIBDEPS=['foundation',
                     '$BUILD_DIR/mongo/util/options_parser/options_parser'])
if windows:
    env.CppUnitTest('ntservice_test', 'util/ntservice_test.cpp',
                    LIBDEPS=['ntservice'],
                    LIBS=['shell32', env['LIBS']])

scripting_common_files = [ "scripting/engine.cpp",
                           "scripting/utils.cpp",
                           ]

env.Library('bson_template_evaluator', ["scripting/bson_template_evaluator.cpp"],
            LIBDEPS=['bson'])
env.CppUnitTest('bson_template_evaluator_test', ['scripting/bson_template_evaluator_test.cpp'],
                LIBDEPS=['bson_template_evaluator'])

if usev8:
    scriptingEnv = env.Clone()
    scriptingEnv.InjectThirdPartyIncludePaths(libraries=['v8'])
    scriptingEnv.Library('scripting',
                         scripting_common_files + ['scripting/engine_v8' + v8suffix + '.cpp',
                                                   'scripting/v8' + v8suffix + '_db.cpp',
                                                   'scripting/v8' + v8suffix + '_utils.cpp',
                                                   'scripting/v8' + v8suffix + '_profiler.cpp'],
                 LIBDEPS=['bson_template_evaluator', '$BUILD_DIR/third_party/shim_v8'])
else:
    env.Library('scripting', scripting_common_files + ['scripting/engine_none.cpp'],
                LIBDEPS=['bson_template_evaluator'])

env.Library('update_index_data', [ 'db/update_index_data.cpp' ], LIBDEPS=[ 'db/common' ])

# Global Configuration.  Used by both mongos and mongod.
env.Library('global_environment_experiment',
            [ 'db/global_environment_experiment.cpp',
              'db/global_environment_noop.cpp' ])

# Memory-mapped files support.  Used by mongod and some tools.
env.Library('mmap', ['util/mmap.cpp', 'util/mmap_${OS_FAMILY}.cpp'], LIBDEPS=['foundation'])

env.Library('elapsed_tracker',
            ['util/elapsed_tracker.cpp'],
            LIBDEPS=['foundation',
                     'network'] # this is for using listener to check elapsed time
            )

# mongod files - also files used in tools. present in dbtests, but not in mongos and not in client
# libs.
serverOnlyFiles = [ "db/background.cpp",
                    "db/catalog/collection.cpp",
                    "db/catalog/collection_compact.cpp",
                    "db/catalog/collection_info_cache.cpp",
                    "db/catalog/cursor_manager.cpp",
                    "db/catalog/database.cpp",
                    "db/catalog/database_holder.cpp",
                    "db/catalog/index_catalog.cpp",
                    "db/catalog/index_catalog_entry.cpp",
                    "db/catalog/index_create.cpp",
                    "db/client.cpp",
                    "db/clientcursor.cpp",
                    "db/cloner.cpp",
                    "db/commands/apply_ops.cpp",
                    "db/commands/auth_schema_upgrade_d.cpp",
                    "db/commands/cleanup_orphaned_cmd.cpp",
                    "db/commands/clone.cpp",
                    "db/commands/clone_collection.cpp",
                    "db/commands/collection_to_capped.cpp",
                    "db/commands/compact.cpp",
                    "db/commands/copydb.cpp",
                    "db/commands/copydb_start_commands.cpp",
                    "db/commands/count.cpp",
                    "db/commands/create_indexes.cpp",
                    "db/commands/dbhash.cpp",
                    "db/commands/distinct.cpp",
                    "db/commands/drop_indexes.cpp",
                    "db/commands/explain_cmd.cpp",
                    "db/commands/find_and_modify.cpp",
                    "db/commands/find_cmd.cpp",
                    "db/commands/fsync.cpp",
                    "db/commands/geo_near_cmd.cpp",
                    "db/commands/get_last_error.cpp",
                    "db/commands/group.cpp",
                    "db/commands/index_filter_commands.cpp",
                    "db/commands/list_collections.cpp",
                    "db/commands/list_databases.cpp",
                    "db/commands/list_indexes.cpp",
                    "db/commands/merge_chunks_cmd.cpp",
                    "db/commands/mr.cpp",
                    "db/commands/oplog_note.cpp",
                    "db/commands/parallel_collection_scan.cpp",
                    "db/commands/pipeline_command.cpp",
                    "db/commands/plan_cache_commands.cpp",
                    "db/commands/rename_collection.cpp",
                    "db/commands/repair_cursor.cpp",
                    "db/commands/test_commands.cpp",
                    "db/commands/validate.cpp",
                    "db/commands/write_commands/batch_executor.cpp",
                    "db/commands/write_commands/write_commands.cpp",
                    "db/commands/writeback_compatibility_shim.cpp",
                    "db/curop.cpp",
                    "db/currentop_command.cpp",
                    "db/dbcommands.cpp",
                    "db/dbcommands_admin.cpp",
                    "db/dbdirectclient.cpp",
                    "db/dbeval.cpp",
                    "db/dbhelpers.cpp",
                    "db/driverHelpers.cpp",
                    "db/geo/haystack.cpp",
                    "db/global_environment_d.cpp",
                    "db/index/2d_access_method.cpp",
                    "db/index/btree_access_method.cpp",
                    "db/index/btree_based_access_method.cpp",
                    "db/index/btree_based_bulk_access_method.cpp",
                    "db/index/btree_index_cursor.cpp",
                    "db/index/fts_access_method.cpp",
                    "db/index/hash_access_method.cpp",
                    "db/index/haystack_access_method.cpp",
                    "db/index/s2_access_method.cpp",
                    "db/index_builder.cpp",
                    "db/index_legacy.cpp",
                    "db/index_rebuilder.cpp",
                    "db/instance.cpp",
                    "db/introspect.cpp",
                    "db/matcher/expression_where.cpp",
                    "db/operation_context_impl.cpp",
                    "db/ops/delete.cpp",
                    "db/ops/insert.cpp",
                    "db/ops/parsed_delete.cpp",
                    "db/ops/parsed_update.cpp",
                    "db/ops/update.cpp",
                    "db/ops/update_lifecycle_impl.cpp",
                    "db/ops/update_result.cpp",
                    "db/pipeline/document_source_cursor.cpp",
                    "db/pipeline/pipeline_d.cpp",
                    "db/prefetch.cpp",
                    "db/range_deleter_db_env.cpp",
                    "db/range_deleter_service.cpp",
                    "db/repair_database.cpp",
                    "db/repl/bgsync.cpp",
                    "db/repl/initial_sync.cpp",
                    "db/repl/master_slave.cpp",
                    "db/repl/minvalid.cpp",
                    "db/repl/multicmd.cpp",
                    "db/repl/oplog.cpp",
                    "db/repl/oplogreader.cpp",
                    "db/repl/repl_coordinator_external_state_impl.cpp",
                    "db/repl/repl_info.cpp",
                    "db/repl/replset_commands.cpp",
                    "db/repl/resync.cpp",
                    "db/repl/rs_initialsync.cpp",
                    "db/repl/rs_rollback.cpp",
                    "db/repl/rs_sync.cpp",
                    "db/repl/scoped_conn.cpp",
                    "db/repl/sync.cpp",
                    "db/repl/sync_source_feedback.cpp",
                    "db/repl/sync_tail.cpp",
                    "db/startup_warnings_mongod.cpp",
                    "db/stats/lock_server_status_section.cpp",
                    "db/stats/range_deleter_server_status.cpp",
                    "db/stats/snapshots.cpp",
                    "db/stats/top.cpp",
                    "db/storage/storage_init.cpp",
                    "db/storage_options.cpp",
                    "db/ttl.cpp",
                    "db/write_concern.cpp",
                    "s/d_merge.cpp",
                    "s/d_migrate.cpp",
                    "s/d_split.cpp",
                    "s/d_state.cpp",
                    "s/distlock_test.cpp",
                    "util/alignedbuilder.cpp",
                    "util/compress.cpp",
                    "util/logfile.cpp",
                ]

# This library exists because some libraries, such as our networking library, need access to server
# options, but not to the helpers to set them from the command line.  libserver_options_core.a just
# has the structure for storing the server options, while libserver_options.a has the code to set
# them via the command line.
env.Library("server_options_core", ["db/server_options.cpp"],
            LIBDEPS=['bson'])

env.Library("server_options", [
                    "db/server_options_helpers.cpp"
                    ],
            LIBDEPS=['bson',
                     'network', # temporary crutch that should go away once the networking
                                # library has separate options
                     'server_options_core',
                     'server_parameters',
                     '$BUILD_DIR/mongo/util/cmdline_utils/cmdline_utils',
                     '$BUILD_DIR/mongo/util/options_parser/options_parser',
                    ])

env.CppUnitTest('server_options_test', 'db/server_options_test.cpp',
                LIBDEPS=['server_options'])

env.CppUnitTest('v8_deadline_monitor_test', 'scripting/v8_deadline_monitor_test.cpp', LIBDEPS=[])

env.Library('stacktrace',
            'util/stacktrace_${OS_FAMILY}.cpp',
            LIBDEPS=['bson',
                     'stringutils',
                     'version',
                     '$BUILD_DIR/mongo/base/base'])

env.Library(target='quick_exit',
            source=[
                'util/quick_exit.cpp',
            ])

env.Library('coreshard', [# This is only here temporarily for auto-split logic in chunk.cpp.
                          's/balancer_policy.cpp',
                          's/distlock.cpp',
                          's/config.cpp',
                          's/grid.cpp',
                          's/chunk.cpp',
                          # No good reason to be here other than chunk.cpp needs this.
                          's/config_server_checker_service.cpp',
                          's/shard.cpp',
                          's/shard_key_pattern.cpp'],
            LIBDEPS=['s/base',
                     's/cluster_ops_impl']);

mongosLibraryFiles = [
    "s/strategy.cpp",
    "s/commands_admin.cpp",
    "s/commands_public.cpp",
    "s/commands/auth_schema_upgrade_s.cpp",
    "s/commands/cluster_explain_cmd.cpp",
    "s/commands/cluster_find_cmd.cpp",
    "s/commands/cluster_index_filter_cmd.cpp",
    "s/commands/cluster_merge_chunks_cmd.cpp",
    "s/commands/cluster_plan_cache_cmd.cpp",
    "s/commands/cluster_write_cmd.cpp",
    "s/request.cpp",
    "s/client_info.cpp",
    "s/cursors.cpp",
    "s/s_only.cpp",
    "s/balance.cpp",
    "s/version_manager.cpp",
    "s/version_mongos.cpp",
    ]

env.Library( "mongoscore",
             mongosLibraryFiles,
             LIBDEPS=['db/auth/authmongos',
                      'db/fts/ftsmongos',
                      'db/query/explain_common',
                      'db/query/lite_parsed_query',
                      's/cluster_ops',
                      's/cluster_write_op_conversion',
                      's/upgrade',
                     ] )

env.CppUnitTest("shard_key_pattern_test", [ "s/shard_key_pattern_test.cpp" ],
                LIBDEPS=["mongoscore",
                         "coreshard",
                         "mongocommon",
                         "coreserver",
                         "coredb"])

env.CppUnitTest( "balancer_policy_test" , [ "s/balancer_policy_tests.cpp" ] ,
                LIBDEPS=["mongoscore",
                         "coreshard",
                         "mongocommon",
                         "coreserver",
                         "coredb",
                         "message_server_port"])

env.CppUnitTest("dbclient_rs_test", [ "client/dbclient_rs_test.cpp" ],
                 LIBDEPS=['clientdriver', 'mocklib'])
env.CppUnitTest("scoped_db_conn_test", [ "client/scoped_db_conn_test.cpp" ],
                 LIBDEPS=[
                    "coredb",
                    "coreserver",
                    "coreshard",
                    "mongocommon",
                    "message_server_port",
                    "mongoscore"],
                 NO_CRUTCH=True)

env.CppUnitTest("shard_conn_test", [ "s/shard_conn_test.cpp" ],
                 LIBDEPS=[
                    "mongoscore",
                    "coreshard",
                    "mongocommon",
                    "coreserver",
                    "coredb",
                    "message_server_port",
                    "mocklib",
                    "$BUILD_DIR/mongo/db/auth/authmocks"])

env.CppUnitTest("shard_test", [ "s/shard_test.cpp" ],
                LIBDEPS=[ "mongoscore",
                          "coreshard",
                          "mongocommon",
                          "coreserver",
                          "coredb",
                          "message_server_port",
                          "mocklib"])

env.CppUnitTest('config_server_tests', [ 's/config_server_tests.cpp' ],
                LIBDEPS=[ "mongoscore",
                          "coreshard",
                          "mongocommon",
                          "coreserver",
                          "coredb",
                          "message_server_port",
                          "mocklib"])


# Should only need stuff from util, unittest and platform
env.CppUnitTest("fail_point_test", [ "util/fail_point_test.cpp" ],
                LIBDEPS=["fail_point"])

if has_option( 'use-cpu-profiler' ):
    serverOnlyFiles.append( 'db/commands/cpuprofile.cpp' )
    env.Append(LIBS=['unwind'])

env.Library("defaultversion", "s/default_version.cpp")

env.CppUnitTest(
    target="index_filter_commands_test",
    source=[
        "db/commands/index_filter_commands_test.cpp",
    ],
    LIBDEPS=[
        "$BUILD_DIR/mongo/serveronly",
        "$BUILD_DIR/mongo/coreserver",
        "$BUILD_DIR/mongo/coredb",
    ],
    NO_CRUTCH = True,
)

env.CppUnitTest(
    target="mr_test",
    source=[
        "db/commands/mr_test.cpp",
    ],
    LIBDEPS=[
        "$BUILD_DIR/mongo/serveronly",
        "$BUILD_DIR/mongo/coreserver",
        "$BUILD_DIR/mongo/coredb",
    ],
    NO_CRUTCH = True,
)

env.CppUnitTest(
    target="plan_cache_commands_test",
    source=[
        "db/commands/plan_cache_commands_test.cpp",
    ],
    LIBDEPS=[
        "$BUILD_DIR/mongo/serveronly",
        "$BUILD_DIR/mongo/coreserver",
        "$BUILD_DIR/mongo/coredb",
    ],
    NO_CRUTCH = True,
)

env.Library('range_deleter',
            [ 'db/range_deleter.cpp',
              'db/range_deleter_mock_env.cpp',
            ],
            LIBDEPS = [
                '$BUILD_DIR/mongo/db/repl/repl_coordinator_global',
                '$BUILD_DIR/mongo/s/base', # range_arithmetic.cpp
                'base/base',
                'bson',
                'global_environment_experiment',
                'synchronization'
            ])

env.CppUnitTest('range_deleter_test',
                [ 'db/range_deleter_test.cpp' ],
                LIBDEPS = [
                    '$BUILD_DIR/mongo/db/repl/replmocks',
                    'db/common',
                    'range_deleter',
                ])

serveronlyEnv = env.Clone()
serveronlyEnv.InjectThirdPartyIncludePaths(libraries=['snappy'])
serveronlyLibdeps = ["coreshard",
                     "db/auth/authmongod",
                     "db/fts/ftsmongod",
                     "db/common",
                     "db/concurrency/lock_manager",
                     "db/concurrency/write_conflict_exception",
                     "db/ops/update_driver",
                     "defaultversion",
                     "global_optime",
                     "index_key_validate",
                     'range_deleter',
                     "update_index_data",
                     's/metadata',
                     's/batch_write_types',
                     "db/catalog/collection_options",
                     "db/exec/working_set",
                     "db/exec/exec",
                     "db/index/index_descriptor",
                     "db/query/query",
                     "db/repl/repl_settings",
                     "db/repl/network_interface_impl",
                     "db/repl/replication_executor",
                     "db/repl/repl_coordinator_impl",
                     "db/repl/topology_coordinator_impl",
                     "db/repl/repl_coordinator_global",
                     "db/repl/replication_executor",
                     "db/repl/rslog",
                     'db/storage/devnull/storage_devnull',
                     'db/storage/in_memory/storage_in_memory',
                     'db/storage/mmap_v1/storage_mmapv1',
<<<<<<< HEAD
                     'db/storage/storage_engine_lock_file',
=======
                     'db/storage/kv_heap/storage_kv_heap',
>>>>>>> 6e9d56af
                     'db/storage/storage_engine_metadata',
                     'mmap',
                     'elapsed_tracker',
                     '$BUILD_DIR/third_party/shim_snappy']

if has_option("rocksdb" ):
    serveronlyLibdeps.append( 'db/storage/rocks/storage_rocks' )

if has_option("tokuft"):
    serveronlyLibdeps.append( 'db/storage/tokuft/storage_tokuft' )

if wiredtiger:
    serveronlyLibdeps.append( 'db/storage/wiredtiger/storage_wiredtiger' )
    serveronlyLibdeps.append( '$BUILD_DIR/third_party/shim_wiredtiger')

serveronlyEnv.Library("serveronly", serverOnlyFiles,
                      LIBDEPS=serveronlyLibdeps )

env.Library("message_server_port", "util/net/message_server_port.cpp")

env.Library("signal_handlers_synchronous",
            ['util/signal_handlers_synchronous.cpp',
             'util/allocator.cpp',],
            LIBDEPS=["stacktrace", "foundation"]
            )

env.Library("signal_handlers",
            ["util/signal_handlers.cpp",],
            LIBDEPS=["foundation", "signal_handlers_synchronous"]
            )

# These files go into mongos and mongod only, not into the shell or any tools.
mongodAndMongosFiles = [
    "db/initialize_server_global_state.cpp",
    "db/server_extra_log_context.cpp",
    "db/dbwebserver.cpp",
    ]
env.Library("mongodandmongos", mongodAndMongosFiles,
            LIBDEPS=["message_server_port", "signal_handlers"])

env.Library("mongodwebserver",
            [
             "db/clientlistplugin.cpp",
             "db/restapi.cpp",
             "db/stats/snapshots_webplugins.cpp",
             ],
            LIBDEPS=["coredb", "mongodandmongos"])

mongodOnlyFiles = [ "db/db.cpp", "db/commands/touch.cpp", "db/mongod_options_init.cpp" ]

# ----- TARGETS ------

env.Library("gridfs", "client/gridfs.cpp")

env.Library("coreserver",
            ["db/client_basic.cpp",
             "util/net/miniwebserver.cpp",
             "db/stats/counters.cpp",
             "db/log_process_details.cpp",
             "db/conn_pool_options.cpp"
            ],
            LIBDEPS=["mongocommon", "scripting"])

# mongod options
env.Library("mongod_options", ["db/mongod_options.cpp"],
            LIBDEPS=['server_options',
                     'mongocommon',
                     'serveronly',
                     'coreserver',
                     'coredb',
                     '$BUILD_DIR/mongo/util/options_parser/options_parser_init'])

# main db target
mongod = env.Install(
    '#/', env.Program( "mongod", mongodOnlyFiles,
                       LIBDEPS=["coredb",
                                "coreserver",
                                "mongodandmongos",
                                "mongodwebserver",
                                "ntservice",
                                "serveronly",
                                "mongod_options",
                                ] ) )
Default( mongod )

# tools
rewrittenTools = [ "mongodump", "mongorestore", "mongoexport", "mongoimport", "mongostat", "mongotop", "bsondump", "mongofiles", "mongooplog" ]

#some special tools
env.Library("mongobridge_options", ["tools/mongobridge_options.cpp"],
            LIBDEPS = [
                'serveronly',
                'coreserver',
                'coredb',
                'signal_handlers_synchronous',
                '$BUILD_DIR/mongo/util/options_parser/options_parser_init',
            ])

env.Install( '#/', [
        env.Program( "mongobridge", ["tools/bridge.cpp", "tools/mongobridge_options_init.cpp"],
                     LIBDEPS=["serveronly", "coredb", "mongobridge_options"] ),
        env.Program( "mongoperf", "client/examples/mongoperf.cpp",
                     LIBDEPS = [
                         "serveronly",
                         "coreserver",
                         "coredb",
                         "signal_handlers_synchronous",
                     ] ),
        ] )

# mongos options
env.Library("mongos_options", ["s/mongos_options.cpp"],
            LIBDEPS=['mongoscore',
                     'coreshard',
                     'mongocommon',
                     'coredb',
                     '$BUILD_DIR/mongo/util/options_parser/options_parser_init'])

# mongos
mongos = env.Program(
    "mongos", [ "s/server.cpp", "s/mongos_options_init.cpp" ] ,
    LIBDEPS=["mongoscore", "coreserver", "coredb", "mongocommon", "coreshard", "ntservice",
             "mongodandmongos", "s/upgrade", "mongos_options" ])
env.Install( '#/', mongos )

env.Library("clientandshell", ["client/clientAndShell.cpp"],
                              LIBDEPS=["mongocommon",
                                       "defaultversion",
                                       "gridfs"])
env.Library("allclient", "client/clientOnly.cpp", LIBDEPS=["clientandshell"])

# dbtests test binary options
env.Library("framework_options", ["dbtests/framework_options.cpp"],
            LIBDEPS=['$BUILD_DIR/mongo/util/options_parser/options_parser_init'])

# dbtests test binary
env.Library('testframework', ['dbtests/framework.cpp', 'dbtests/framework_options_init.cpp'],
            LIBDEPS=['unittest/unittest',
            'framework_options',
            ])

env.Library('mocklib', [
        'dbtests/mock/mock_conn_registry.cpp',
        'dbtests/mock/mock_dbclient_connection.cpp',
        'dbtests/mock/mock_dbclient_cursor.cpp',
        'dbtests/mock/mock_remote_db_server.cpp',
        'dbtests/mock/mock_replica_set.cpp'
    ],
    LIBDEPS=['clientdriver',
             '$BUILD_DIR/mongo/db/repl/replica_set_messages'])

test = env.Install(
    '#/',
    env.Program("dbtest",
                    [ f for f in Glob("dbtests/*.cpp")
                      if not str(f).endswith('framework.cpp') and
                         not str(f).endswith('framework_options.cpp') and
                         not str(f).endswith('framework_options_init.cpp') ],
                    LIBDEPS = [
                       "mutable_bson_test_utils",
                       "mongocommon",
                       "serveronly",
                       "coreserver",
                       "coredb",
                       "testframework",
                       "gridfs",
                       "signal_handlers_synchronous",
                       "s/upgrade",
                       "s/cluster_ops",
                       "s/cluster_ops_impl",
                       "mocklib",
                       "$BUILD_DIR/mongo/db/auth/authmocks",
                       "$BUILD_DIR/mongo/db/query/query",
                       "$BUILD_DIR/mongo/db/repl/repl_coordinator_global",
                       "$BUILD_DIR/mongo/db/repl/replmocks"]))

if len(env.subst('$PROGSUFFIX')):
    env.Alias( "dbtest", "#/${PROGPREFIX}dbtest${PROGSUFFIX}" )

env.Install('$BUILD_ROOT/', env.Program('file_allocator_bench',
            'util/file_allocator_bench.cpp',
            LIBDEPS=[
                'mongocommon',
                'signal_handlers_synchronous',
                '$BUILD_DIR/mongo/util/options_parser/options_parser_init',
                'serveronly',
                'coredb',
                'coreserver',
            ]))

env.Alias('file_allocator_bench', "$BUILD_ROOT/" + add_exe("file_allocator_bench"))

# --- sniffer ---
mongosniff_built = False
if darwin or env["_HAVEPCAP"]:
    mongosniff_built = True
    sniffEnv = env.Clone()
    sniffEnv.Append( CPPDEFINES="MONGO_EXPOSE_MACROS" )

    if not windows:
        sniffEnv.Append( LIBS=[ "pcap" ] )
    else:
        sniffEnv.Append( LIBS=[ "wpcap" ] )

    sniffEnv.Install( '#/', sniffEnv.Program( "mongosniff", "tools/sniffer.cpp",
                                              LIBDEPS = [
                                                 "gridfs",
                                                 "serveronly",
                                                 "coreserver",
                                                 "coredb",
                                                 "signal_handlers_synchronous",
                                              ] ) )

# --- shell ---

# if you add a file here, you need to add it in scripting/engine.cpp and shell/createCPPfromJavaScriptFiles.js as well
env.JSHeader(
            target="shell/mongo.cpp",
            source=[
                "shell/assert.js",
                "shell/bulk_api.js",
                "shell/collection.js",
                "shell/db.js",
                "shell/explain_query.js",
                "shell/explainable.js",
                "shell/mongo.js",
                "shell/mr.js",
                "shell/query.js",
                "shell/types.js",
                "shell/upgrade_check.js",
                "shell/utils.js",
                "shell/utils_sh.js",
                "shell/utils_auth.js",
            ])

# if you add a file here, you need to add it in shell/shell_utils.cpp and shell/createCPPfromJavaScriptFiles.js as well
env.JSHeader(
            target="shell/mongo-server.cpp",
            source=[
                "shell/servers.js",
                "shell/mongodtest.js",
                "shell/shardingtest.js",
                "shell/servers_misc.js",
                "shell/replsettest.js",
                "shell/replsetbridge.js"
             ])

coreShellFiles = [ "shell/bench.cpp",
                   "shell/shell_utils.cpp",
                   "shell/shell_utils_extended.cpp",
                   "shell/shell_utils_launcher.cpp",
                   "shell/mongo-server.cpp",
                   "shell/linenoise.cpp",
                   "shell/linenoise_utf8.cpp",
                   "shell/mk_wcwidth.cpp",
                   "shell/shell_options_init.cpp" ]

if not has_option('noshell'):
    env.Library("shell_core", coreShellFiles,
                LIBDEPS=['clientandshell',
                         'db/index/external_key_generator',
                         'index_key_validate',
                         'scripting',
                         "signal_handlers",
                         'mongocommon'])
    # mongo shell options
    env.Library("shell_options", ["shell/shell_options.cpp"],
                LIBDEPS=['$BUILD_DIR/mongo/util/options_parser/options_parser_init'])

    shellEnv = env.Clone()
    if windows:
        shellEnv.Append(LIBS=["winmm.lib"])

    mongo_shell = shellEnv.Program(
        "mongo",
        "shell/dbshell.cpp",
        LIBDEPS=["$BUILD_DIR/third_party/shim_pcrecpp",
                 "shell_options",
                 "shell_core",
                 ])

    shellEnv.Install( '#/', mongo_shell )

#  ----  INSTALL -------

# binaries

distBinaries = []

if windows:
    distBinaries.extend(['mongod.pdb', 'mongos.pdb'])

def installBinary( e, name ):
    name = add_exe( name )

    if (solaris or linux) and (not has_option("nostrip")):
        name = e.Command('stripped/%s' % name, name, Copy('$TARGET', '$SOURCE'))[0]
        e.AddPostAction(name, 'strip $TARGET')

    distBinaries.append(name)
    inst = e.Install( "$INSTALL_DIR/bin", name )

    if nix:
        e.AddPostAction( inst, 'chmod 755 $TARGET' )

def installExternalBinary( e, name_str ):
    name = env.File("#/%s" % add_exe(name_str))
    if not name.isfile():
        print("ERROR: external binary not found: %s" % name)
        Exit(1)

    distBinaries.append(name)
    inst = e.Install( "$INSTALL_DIR/bin", name )

    if nix:
        e.AddPostAction( inst, 'chmod 755 $TARGET' )


# "--use-new-tools" adds dependencies for rewritten (Go) tools
# It is required for "dist" but optional for "install"
if has_option("use-new-tools"):
    toolsRoot = "src/mongo-tools"
    for t in rewrittenTools:
        installExternalBinary(env, "%s/%s" % (toolsRoot, t))

# legacy tools
installBinary(env, "mongoperf")
env.Alias("tools", '#/' + add_exe("mongoperf"))

env.Alias("tools", "#/" + add_exe("mongobridge"))

if mongosniff_built:
    installBinary(env, "mongosniff")
    env.Alias("tools", '#/' + add_exe("mongosniff"))

installBinary( env, "mongod" )
installBinary( env, "mongos" )

if shellEnv is not None:
    installBinary( shellEnv, "mongo" )

env.Alias( "core", [ '#/%s' % b for b in [ add_exe( "mongo" ), add_exe( "mongod" ), add_exe( "mongos" ) ] ] )

# Stage the top-level mongodb banners
distsrc = env.Dir('#distsrc')
env.Append(MODULE_BANNERS = [distsrc.File('README'),
                             distsrc.File('THIRD-PARTY-NOTICES')])

# If no module has introduced a file named LICENSE.txt, then inject the AGPL.
if sum(itertools.imap(lambda x: x.name == "LICENSE.txt", env['MODULE_BANNERS'])) == 0:
    env.Append(MODULE_BANNERS = [distsrc.File('GNU-AGPL-3.0')])

# All module banners get staged to the top level of the tarfile, so we
# need to fail if we are going to have a name collision.
module_banner_filenames = set([f.name for f in env['MODULE_BANNERS']])
if not len(module_banner_filenames) == len(env['MODULE_BANNERS']):
    # TODO: Be nice and identify conflicts in error.
    print "ERROR: Filename conflicts exist in module banners."
    Exit(-1)

# Build a set of directories containing module banners, and use that
# to build a --transform option for each directory so that the files
# are tar'ed up to the proper location.
module_banner_dirs = set([Dir('#').rel_path(f.get_dir()) for f in env['MODULE_BANNERS']])
module_banner_transforms = ["--transform %s=$SERVER_DIST_BASENAME" % d for d in module_banner_dirs]

# Allow modules to map original file name directories to subdirectories 
# within the archive (e.g. { "src/mongo/db/modules/enterprise/docs": "snmp"})
archive_addition_transforms = []
for full_dir, archive_dir in env["ARCHIVE_ADDITION_DIR_MAP"].items():
  archive_addition_transforms.append("--transform \"%s=$SERVER_DIST_BASENAME/%s\"" %
                                     (full_dir, archive_dir))

# "dist" target is valid only when --use-new-tools is specified
# Attempts to build release artifacts without tools must fail
if has_option("use-new-tools"):
    env.Command(
        '#/${SERVER_ARCHIVE}',
        ['#buildscripts/make_archive.py'] + env["MODULE_BANNERS"] + env["ARCHIVE_ADDITIONS"] +
        distBinaries, ' '.join(['$PYTHON ${SOURCES[0]} -o $TARGET'] + archive_addition_transforms +
        module_banner_transforms + [
                '--transform ${str(Dir(BUILD_DIR))}/mongo/stripped=$SERVER_DIST_BASENAME/bin',
                '--transform ${str(Dir(BUILD_DIR))}/mongo=$SERVER_DIST_BASENAME/bin',
                '--transform ${str(Dir(BUILD_DIR))}/mongo/stripped/src/mongo-tools=$SERVER_DIST_BASENAME/bin',
                '--transform src/mongo-tools=$SERVER_DIST_BASENAME/bin',
                '${TEMPFILE(SOURCES[1:])}']))

    env.Alias("dist", source='#/${SERVER_ARCHIVE}')
else:
    def failDist(env, target, source):
        print("ERROR: 'dist' target only valid with --use-new-tools.")
        Exit(1)
    env.Alias("dist", [], [ failDist ] )
    env.AlwaysBuild("dist")


#final alias
env.Alias( "install", "$INSTALL_DIR" )<|MERGE_RESOLUTION|>--- conflicted
+++ resolved
@@ -939,12 +939,9 @@
                      "db/repl/rslog",
                      'db/storage/devnull/storage_devnull',
                      'db/storage/in_memory/storage_in_memory',
+                     'db/storage/kv_heap/storage_kv_heap',
                      'db/storage/mmap_v1/storage_mmapv1',
-<<<<<<< HEAD
                      'db/storage/storage_engine_lock_file',
-=======
-                     'db/storage/kv_heap/storage_kv_heap',
->>>>>>> 6e9d56af
                      'db/storage/storage_engine_metadata',
                      'mmap',
                      'elapsed_tracker',
