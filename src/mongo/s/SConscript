--- conflicted
+++ resolved
@@ -32,190 +32,6 @@
     return myEnv.TargetOSIs("linux") and myEnv["ENABLE_GRPC_BUILD"]
 
 
-<<<<<<< HEAD
-env.Library(
-    target="mongos_initializers",
-    source=[
-        "cluster_cursor_stats.cpp",
-    ],
-    LIBDEPS_PRIVATE=[
-        # NOTE: If you need to add a static or mongo initializer to mongos startup,
-        # please add that library here, as a private library dependency.
-        "$BUILD_DIR/mongo/db/audit",
-        "$BUILD_DIR/mongo/db/audit/audit_commands" if has_option("audit") else [],
-        "$BUILD_DIR/mongo/db/auth/authserver",
-        "$BUILD_DIR/mongo/db/commands/server_status_core",
-        "$BUILD_DIR/mongo/db/commands/server_status_servers",
-        "$BUILD_DIR/mongo/db/dbdirectclient",
-        "$BUILD_DIR/mongo/db/default_max_time_ms_cluster_parameter",
-        "$BUILD_DIR/mongo/db/logical_time_metadata_hook",
-        "$BUILD_DIR/mongo/db/modules/enterprise/kmip_configuration"
-        if "MONGO_ENTERPRISE_FEATURES" in env
-        and (
-            "encryptdb" in env["MONGO_ENTERPRISE_FEATURES"]
-            or "audit" in env["MONGO_ENTERPRISE_FEATURES"]
-        )
-        else "",
-        "$BUILD_DIR/mongo/db/modules/enterprise/src/audit/audit_configuration"
-        if "audit" in env.get("MONGO_ENTERPRISE_FEATURES", [])
-        else "",
-        "$BUILD_DIR/mongo/db/modules/enterprise/src/audit/audit_mongos"
-        if "audit" in env.get("MONGO_ENTERPRISE_FEATURES", [])
-        else "",
-        "$BUILD_DIR/mongo/db/modules/enterprise/src/encryptdb/log_redact_options"
-        if "encryptdb" in env.get("MONGO_ENTERPRISE_FEATURES", [])
-        else "",
-        "$BUILD_DIR/mongo/db/modules/enterprise/src/fips/fips_mode_server"
-        if "fips" in env.get("MONGO_ENTERPRISE_FEATURES", [])
-        else "",
-        "$BUILD_DIR/mongo/db/modules/enterprise/src/ldap/ldap_health_observer"
-        if "ldap" in env.get("MONGO_ENTERPRISE_FEATURES", [])
-        else "",
-        "$BUILD_DIR/mongo/db/modules/enterprise/src/ldap/ldap_manager_init"
-        if "ldap" in env.get("MONGO_ENTERPRISE_FEATURES", [])
-        else "",
-        "$BUILD_DIR/mongo/db/modules/enterprise/src/sasl/auth_delay"
-        if "sasl" in env.get("MONGO_ENTERPRISE_FEATURES", []) and have_sasl_lib
-        else "",
-        "$BUILD_DIR/mongo/db/modules/enterprise/src/sasl/authz_manager_factory_enterprise"
-        if "sasl" in env.get("MONGO_ENTERPRISE_FEATURES", []) and have_sasl_lib
-        else "",
-        "$BUILD_DIR/mongo/db/modules/enterprise/src/sasl/mongosaslservercommon"
-        if "sasl" in env.get("MONGO_ENTERPRISE_FEATURES", []) and have_sasl_lib
-        else "",
-        "$BUILD_DIR/mongo/db/pipeline/process_interface/mongos_process_interface_factory",
-        "$BUILD_DIR/mongo/db/process_health/config_server_health_observer",
-        "$BUILD_DIR/mongo/db/process_health/fault_manager",
-        "$BUILD_DIR/mongo/db/query/plan_executor",
-        "$BUILD_DIR/mongo/db/query/query_stats/query_stats",
-        "$BUILD_DIR/mongo/db/read_write_concern_defaults",
-        "$BUILD_DIR/mongo/db/server_options",
-        "$BUILD_DIR/mongo/db/server_options_base",
-        "$BUILD_DIR/mongo/db/service_context_non_d",
-        "$BUILD_DIR/mongo/db/session/session_catalog",
-        "$BUILD_DIR/mongo/db/startup_warnings_common",
-        "$BUILD_DIR/mongo/db/stats/counters",
-        "$BUILD_DIR/mongo/db/stats/latency_server_stats",
-        "$BUILD_DIR/mongo/db/vector_clock",
-        "$BUILD_DIR/mongo/db/windows_options" if env.TargetOSIs("windows") else [],
-        "$BUILD_DIR/mongo/executor/async_rpc_error_info",
-        "$BUILD_DIR/mongo/idl/cluster_server_parameter_server_status",
-        "$BUILD_DIR/mongo/transport/grpc/grpc_transport_server_options"
-        if shouldBuildGRPC(env)
-        else [],
-        "$BUILD_DIR/mongo/transport/message_compressor_options_server",
-        "$BUILD_DIR/mongo/transport/session_manager",
-        "$BUILD_DIR/mongo/transport/transport_layer_manager",
-        "$BUILD_DIR/mongo/util/clock_sources",
-        "$BUILD_DIR/mongo/util/fail_point",
-        "$BUILD_DIR/mongo/util/net/http_client_impl",
-        "$BUILD_DIR/mongo/util/net/ssl_options_server" if get_option("ssl") == "on" else "",
-        "$BUILD_DIR/mongo/util/ntservice",
-        "$BUILD_DIR/mongo/util/options_parser/options_parser",
-        "$BUILD_DIR/mongo/util/options_parser/options_parser_init",
-        "$BUILD_DIR/mongo/util/tcmalloc_set_parameter"
-        if env["MONGO_ALLOCATOR"] in ["tcmalloc-google", "tcmalloc-gperf"]
-        else "",
-        "$BUILD_DIR/mongo/util/testing_options",
-        "$BUILD_DIR/mongo/util/tracing_profiler/tracing_profiler"
-        if get_option("use-tracing-profiler") == "on"
-        else [],
-        "$BUILD_DIR/mongo/util/version_impl",
-        "commands/cluster_commands",
-        "commands/cluster_commands_common",
-        "commands/sharded_cluster_commands",
-        "commands/sharded_cluster_sharding_commands",
-        "mongos_server_parameters",
-        "mongos_topology_coordinator",
-        "query/exec/cluster_cursor_cleanup_job",
-        "sharding_initialization",
-        "sharding_router_api",
-    ],
-    LIBDEPS=[
-        # NOTE: This list must remain empty. Please only add to LIBDEPS_PRIVATE
-    ],
-)
-
-
-def abc():
-    import pdb
-
-    pdb.set_trace()
-    return False
-
-
-env.Library(
-    target="mongos_main",
-    source=[
-        "read_write_concern_defaults_cache_lookup_mongos.cpp",
-        "mongos_main.cpp",
-        "mongos_options.cpp",
-        "mongos_options_init.cpp",
-        "mongos_options_gen.cpp",
-        "version_mongos.cpp",
-    ],
-    LIBDEPS_PRIVATE=[
-        # NOTE: Do not add new libdeps (public or private) here unless
-        # required by the linker to satisfy symbol dependencies from
-        # the files listed above in `sources`. If you need to add a
-        # library to inject a static or mongo initializer to mongos,
-        # please add that library as a private libdep of
-        # mongos_initializers.
-        "$BUILD_DIR/mongo/client/remote_command_targeter",
-        "$BUILD_DIR/mongo/db/audit",
-        "$BUILD_DIR/mongo/db/audit/audit_impl" if has_option("audit") else [],
-        "$BUILD_DIR/mongo/db/audit/audit_options" if has_option("audit") else [],
-        "$BUILD_DIR/mongo/db/auth/authserver",
-        "$BUILD_DIR/mongo/db/change_stream_options_manager",
-        "$BUILD_DIR/mongo/db/change_streams_cluster_parameter",
-        "$BUILD_DIR/mongo/db/commands/profile_common",
-        "$BUILD_DIR/mongo/db/commands/rwc_defaults_commands",
-        "$BUILD_DIR/mongo/db/exec/scoped_timer",
-        "$BUILD_DIR/mongo/db/ftdc/ftdc_mongos",
-        "$BUILD_DIR/mongo/db/ldap/ldap_manager",
-        "$BUILD_DIR/mongo/db/modules/enterprise/src/audit/audit_enterprise"
-        if "audit" in env.get("MONGO_ENTERPRISE_FEATURES", [])
-        else "",
-        "$BUILD_DIR/mongo/db/process_health/fault_manager",
-        "$BUILD_DIR/mongo/db/query/query_settings/manager",
-        "$BUILD_DIR/mongo/db/read_write_concern_defaults",
-        "$BUILD_DIR/mongo/db/serverinit",
-        "$BUILD_DIR/mongo/db/session/kill_sessions_remote",
-        "$BUILD_DIR/mongo/db/session/logical_session_cache_impl",
-        "$BUILD_DIR/mongo/db/session/session_catalog",
-        "$BUILD_DIR/mongo/db/startup_warnings_common",
-        "$BUILD_DIR/mongo/db/telemetry/telemetry_s",
-        "$BUILD_DIR/mongo/idl/cluster_server_parameter_refresher",
-        "$BUILD_DIR/mongo/transport/ingress_handshake_metrics",
-        "$BUILD_DIR/mongo/transport/service_executor",
-        "$BUILD_DIR/mongo/transport/session_manager",
-        "$BUILD_DIR/mongo/transport/transport_layer_manager",
-        "$BUILD_DIR/mongo/util/allocator_thread",
-        "$BUILD_DIR/mongo/util/periodic_runner_factory",
-        "$BUILD_DIR/mongo/util/signal_handlers",
-        "$BUILD_DIR/mongo/util/tracing_profiler/tracing_profiler"
-        if get_option("use-tracing-profiler") == "on"
-        else [],
-        "client/sharding_client",
-        "commands/cluster_commands",
-        "commands/cluster_commands_common",
-        "load_balancer_support",
-        "mongos_initializers",
-        "mongos_topology_coordinator",
-        "query/exec/cluster_cursor_cleanup_job",
-        "resource_yielders",
-        "sessions_collection_sharded",
-        "sharding_initialization",
-        "sharding_router_api",
-        "startup_initialization",
-    ],
-    LIBDEPS=[
-        # NOTE: This list must remain empty. Please only add to LIBDEPS_PRIVATE
-    ],
-)
-
-=======
->>>>>>> 19da98ea
 if env.TargetOSIs("windows"):
     generatedServerManifest = env.Substfile(
         "mongos.manifest.in",
