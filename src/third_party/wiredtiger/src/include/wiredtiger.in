/*-
 * Copyright (c) 2014-present MongoDB, Inc.
 * Copyright (c) 2008-2014 WiredTiger, Inc.
 *  All rights reserved.
 *
 * See the file LICENSE for redistribution information.
 */

#ifndef __WIREDTIGER_H_
#define __WIREDTIGER_H_

#if defined(__cplusplus)
extern "C" {
#endif

/*******************************************
 * Version information
 *******************************************/
#define WIREDTIGER_VERSION_MAJOR    @VERSION_MAJOR@
#define WIREDTIGER_VERSION_MINOR    @VERSION_MINOR@
#define WIREDTIGER_VERSION_PATCH    @VERSION_PATCH@
#define WIREDTIGER_VERSION_STRING   @VERSION_STRING@

/*******************************************
 * Required includes
 *******************************************/
@wiredtiger_includes_decl@

/*******************************************
 * Portable type names
 *******************************************/
@off_t_decl@
@uintmax_t_decl@
@uintptr_t_decl@

#if defined(DOXYGEN) || defined(SWIG)
#define __F(func) func
#else
/* NOLINTNEXTLINE(misc-macro-parentheses) */
#define __F(func) (*func)
#endif

/*
 * We support configuring WiredTiger with the gcc/clang -fvisibility=hidden
 * flags, but that requires public APIs be specifically marked.
 */
#if defined(DOXYGEN) || defined(SWIG) || !defined(__GNUC__)
#define WT_ATTRIBUTE_LIBRARY_VISIBLE
#else
#define WT_ATTRIBUTE_LIBRARY_VISIBLE    __attribute__((visibility("default")))
#endif

/*!
 * @defgroup wt WiredTiger API
 * The functions, handles and methods applications use to access and manage
 * data with WiredTiger.
 *
 * @{
 */

/*******************************************
 * Public forward structure declarations
 *******************************************/
struct __wt_collator;       typedef struct __wt_collator WT_COLLATOR;
struct __wt_compressor;     typedef struct __wt_compressor WT_COMPRESSOR;
struct __wt_config_item;    typedef struct __wt_config_item WT_CONFIG_ITEM;
struct __wt_config_parser;
    typedef struct __wt_config_parser WT_CONFIG_PARSER;
struct __wt_connection;     typedef struct __wt_connection WT_CONNECTION;
struct __wt_cursor;     typedef struct __wt_cursor WT_CURSOR;
struct __wt_data_source;    typedef struct __wt_data_source WT_DATA_SOURCE;
struct __wt_encryptor;      typedef struct __wt_encryptor WT_ENCRYPTOR;
struct __wt_event_handler;  typedef struct __wt_event_handler WT_EVENT_HANDLER;
struct __wt_extension_api;  typedef struct __wt_extension_api WT_EXTENSION_API;
struct __wt_extractor;      typedef struct __wt_extractor WT_EXTRACTOR;
struct __wt_file_handle;    typedef struct __wt_file_handle WT_FILE_HANDLE;
struct __wt_file_system;    typedef struct __wt_file_system WT_FILE_SYSTEM;
struct __wt_item;       typedef struct __wt_item WT_ITEM;
struct __wt_modify;     typedef struct __wt_modify WT_MODIFY;
struct __wt_session;        typedef struct __wt_session WT_SESSION;
#if !defined(DOXYGEN)
struct __wt_storage_source; typedef struct __wt_storage_source WT_STORAGE_SOURCE;
#endif

/*!
 * A raw item of data to be managed, including a pointer to the data and a
 * length.
 *
 * WT_ITEM structures do not need to be cleared before use.
 */
struct __wt_item {
    /*!
     * The memory reference of the data item.
     *
     * For items returned by a WT_CURSOR, the pointer is only valid until
     * the next operation on that cursor.  Applications that need to keep
     * an item across multiple cursor operations must make a copy.
     */
    const void *data;

    /*!
     * The number of bytes in the data item.
     *
     * The maximum length of a single column stored in a table is not fixed
     * (as it partially depends on the underlying file configuration), but
     * is always a small number of bytes less than 4GB.
     */
    size_t size;

#ifndef DOXYGEN
    /*! Managed memory chunk (internal use). */
    void *mem;

    /*! Managed memory size (internal use). */
    size_t memsize;

    /*! Object flags (internal use). */
/* AUTOMATIC FLAG VALUE GENERATION START 0 */
#define WT_ITEM_ALIGNED 0x1u
#define WT_ITEM_INUSE   0x2u
/* AUTOMATIC FLAG VALUE GENERATION STOP 32 */
    uint32_t flags;
#endif
};

/*!
 * A set of modifications for a value, including a pointer to new data and a
 * length, plus a target offset in the value and an optional length of data
 * in the value to be replaced.
 *
 * WT_MODIFY structures do not need to be cleared before use.
 */
struct __wt_modify {
    /*!
     * New data. The size of the new data may be zero when no new data is
     * provided.
     */
    WT_ITEM data;

    /*!
     * The zero-based byte offset in the value where the new data is placed.
     *
     * If the offset is past the end of the value, padding bytes are
     * appended to the value up to the specified offset. If the value is a
     * string (value format \c S), the padding byte is a space. If the value
     * is a raw byte array accessed using a WT_ITEM structure (value format
     * \c u), the padding byte is a nul.
     */
     size_t offset;

    /*!
     * The number of bytes in the value to be replaced.
     *
     * If the size is zero, no bytes from the value are replaced and the new
     * data is inserted.
     *
     * If the offset is past the end of the value, the size is ignored.
     *
     * If the offset plus the size overlaps the end of the previous value,
     * bytes from the offset to the end of the value are replaced and any
     * remaining new data is appended.
     */
     size_t size;
};

/*!
 * The maximum packed size of a 64-bit integer.  The ::wiredtiger_struct_pack
 * function will pack single long integers into at most this many bytes.
 */
#define WT_INTPACK64_MAXSIZE    ((int)sizeof(int64_t) + 1)

/*!
 * The maximum packed size of a 32-bit integer.  The ::wiredtiger_struct_pack
 * function will pack single integers into at most this many bytes.
 */
#define WT_INTPACK32_MAXSIZE    ((int)sizeof(int32_t) + 1)

/*!
 * A WT_CURSOR handle is the interface to a cursor.
 *
 * Cursors allow data to be searched, iterated and modified, implementing the
 * CRUD (create, read, update and delete) operations.  Cursors are opened in
 * the context of a session.  If a transaction is started, cursors operate in
 * the context of the transaction until the transaction is resolved.
 *
 * Raw data is represented by key/value pairs of WT_ITEM structures, but
 * cursors can also provide access to fields within the key and value if the
 * formats are described in the WT_SESSION::create method.
 *
 * In the common case, a cursor is used to access records in a table.  However,
 * cursors can be used on subsets of tables (such as a single column or a
 * projection of multiple columns), as an interface to statistics, configuration
 * data or application-specific data sources.  See WT_SESSION::open_cursor for
 * more information.
 *
 * <b>Thread safety:</b> A WT_CURSOR handle is not usually shared between
 * threads. See @ref threads for more information.
 */
struct __wt_cursor {
    WT_SESSION *session;    /*!< The session handle for this cursor. */

    /*!
     * The name of the data source for the cursor, matches the \c uri
     * parameter to WT_SESSION::open_cursor used to open the cursor.
     */
    const char *uri;

    /*!
     * The format of the data packed into key items.  See @ref packing for
     * details.  If not set, a default value of "u" is assumed, and
     * applications must use WT_ITEM structures to manipulate untyped byte
     * arrays.
     */
    const char *key_format;

    /*!
     * The format of the data packed into value items.  See @ref packing
     * for details.  If not set, a default value of "u" is assumed, and
     * applications must use WT_ITEM structures to manipulate untyped byte
     * arrays.
     */
    const char *value_format;

    /*!
     * @name Data access
     * @{
     */
    /*!
     * Get the key for the current record.
     *
     * @snippet ex_all.c Get the cursor's string key
     *
     * @snippet ex_all.c Get the cursor's record number key
     *
     * @param cursor the cursor handle
     * @param ... pointers to hold key fields corresponding to
     * WT_CURSOR::key_format.
     * The API does not validate the argument types passed in; the caller is
     * responsible for passing the correct argument types according to
     * WT_CURSOR::key_format.
     * @errors
     */
    int __F(get_key)(WT_CURSOR *cursor, ...);

    /*!
     * Get the value for the current record.
     *
     * @snippet ex_all.c Get the cursor's string value
     *
     * @snippet ex_all.c Get the cursor's raw value
     *
     * @param cursor the cursor handle
     * @param ... pointers to hold value fields corresponding to
     * WT_CURSOR::value_format.
     * The API does not validate the argument types passed in; the caller is
     * responsible for passing the correct argument types according to
     * WT_CURSOR::value_format.
     * @errors
     */
    int __F(get_value)(WT_CURSOR *cursor, ...);

    /*!
     * Get the raw key and value for the current record.
     *
     * @snippet ex_all.c Get the raw key and value for the current record.
     *
     * @snippet ex_all.c Set the cursor's record number key
     *
     * @param cursor the cursor handle
     * @param key pointer to an item that will contains the current record's raw key
     * @param value pointer to an item that will contains the current record's raw value
     *
     * The caller can optionally pass in NULL for either key or value to retrieve only
     * the other of the key or value.
     *
     * If an error occurs during this operation, a flag will be set in the
     * cursor, and the next operation to access the key will fail.  This
     * simplifies error handling in applications.
     * @errors
     */
        int __F(get_raw_key_value)(WT_CURSOR *cursor, WT_ITEM* key, WT_ITEM* value);

    /*!
     * Set the key for the next operation.
     *
     * @snippet ex_all.c Set the cursor's string key
     *
     * @snippet ex_all.c Set the cursor's record number key
     *
     * @param cursor the cursor handle
     * @param ... key fields corresponding to WT_CURSOR::key_format.
     *
     * If an error occurs during this operation, a flag will be set in the
     * cursor, and the next operation to access the key will fail.  This
     * simplifies error handling in applications.
     */
    void __F(set_key)(WT_CURSOR *cursor, ...);

    /*!
     * Set the value for the next operation.
     *
     * @snippet ex_all.c Set the cursor's string value
     *
     * @snippet ex_all.c Set the cursor's raw value
     *
     * @param cursor the cursor handle
     * @param ... value fields corresponding to WT_CURSOR::value_format.
     *
     * If an error occurs during this operation, a flag will be set in the
     * cursor, and the next operation to access the value will fail.  This
     * simplifies error handling in applications.
     */
    void __F(set_value)(WT_CURSOR *cursor, ...);
    /*! @} */

    /*!
     * @name Cursor positioning
     * @{
     */
    /*!
     * Return the ordering relationship between two cursors: both cursors
     * must have the same data source and have valid keys. (When testing
     * only for equality, WT_CURSOR::equals may be faster.)
     *
     * @snippet ex_all.c Cursor comparison
     *
     * @param cursor the cursor handle
     * @param other another cursor handle
     * @param comparep the status of the comparison: < 0 if
     * <code>cursor</code> refers to a key that appears before
     * <code>other</code>, 0 if the cursors refer to the same key,
     * and > 0 if <code>cursor</code> refers to a key that appears after
     * <code>other</code>.
     * @errors
     */
    int __F(compare)(WT_CURSOR *cursor, WT_CURSOR *other, int *comparep);

    /*!
     * Return the ordering relationship between two cursors, testing only
     * for equality: both cursors must have the same data source and have
     * valid keys.
     *
     * @snippet ex_all.c Cursor equality
     *
     * @param cursor the cursor handle
     * @param other another cursor handle
     * @param[out] equalp the status of the comparison: 1 if the cursors
     * refer to the same key, otherwise 0.
     * @errors
     */
    int __F(equals)(WT_CURSOR *cursor, WT_CURSOR *other, int *equalp);

    /*!
     * Return the next record.
     *
     * @snippet ex_all.c Return the next record
     *
     * @param cursor the cursor handle
     * @errors
     */
    int __F(next)(WT_CURSOR *cursor);

    /*!
     * Return the previous record.
     *
     * @snippet ex_all.c Return the previous record
     *
     * @param cursor the cursor handle
     * @errors
     */
    int __F(prev)(WT_CURSOR *cursor);

    /*!
     * Reset the cursor. Any resources held by the cursor are released,
     * and the cursor's key and position are no longer valid. Subsequent
     * iterations with WT_CURSOR::next will move to the first record, or
     * with WT_CURSOR::prev will move to the last record.
     *
     * In the case of a statistics cursor, resetting the cursor refreshes
     * the statistics information returned. Resetting a session statistics
     * cursor resets all the session statistics values to zero.
     *
     * @snippet ex_all.c Reset the cursor
     *
     * @param cursor the cursor handle
     * @errors
     */
    int __F(reset)(WT_CURSOR *cursor);

    /*!
     * Return the record matching the key. The key must first be set.
     *
     * @snippet ex_all.c Search for an exact match
     *
     * On success, the cursor ends positioned at the returned record; to
     * minimize cursor resources, the WT_CURSOR::reset method should be
     * called as soon as the record has been retrieved and the cursor no
     * longer needs that position.
     *
     * @param cursor the cursor handle
     * @errors
     */
    int __F(search)(WT_CURSOR *cursor);

    /*!
     * Return the record matching the key if it exists, or an adjacent
     * record.  An adjacent record is either the smallest record larger
     * than the key or the largest record smaller than the key (in other
     * words, a logically adjacent key).
     *
     * The key must first be set.
     *
     * An example of a search for an exact or adjacent match:
     *
     * @snippet ex_all.c Search for an exact or adjacent match
     *
     * An example of a forward scan through the table, where all keys
     * greater than or equal to a specified prefix are included in the
     * scan:
     *
     * @snippet ex_all.c Forward scan greater than or equal
     *
     * An example of a backward scan through the table, where all keys
     * less than a specified prefix are included in the scan:
     *
     * @snippet ex_all.c Backward scan less than
     *
     * On success, the cursor ends positioned at the returned record; to
     * minimize cursor resources, the WT_CURSOR::reset method should be
     * called as soon as the record has been retrieved and the cursor no
     * longer needs that position.
     *
     * @param cursor the cursor handle
     * @param exactp the status of the search: 0 if an exact match is
     * found, < 0 if a smaller key is returned, > 0 if a larger key is
     * returned
     * @errors
     */
    int __F(search_near)(WT_CURSOR *cursor, int *exactp);
    /*! @} */

    /*!
     * @name Data modification
     * @{
     */
    /*!
     * Insert a record and optionally update an existing record.
     *
     * If the cursor was configured with "overwrite=true" (the default),
     * both the key and value must be set; if the record already exists,
     * the key's value will be updated, otherwise, the record will be
     * inserted.
     *
     * @snippet ex_all.c Insert a new record or overwrite an existing record
     *
     * If the cursor was not configured with "overwrite=true", both the key
     * and value must be set and the record must not already exist; the
     * record will be inserted. If the record already exists, the
     * ::WT_DUPLICATE_KEY error is returned and the value found in the tree
     * can be retrieved using WT_CURSOR::get_value.
     *
     * @snippet ex_all.c Insert a new record and fail if the record exists
     *
     * If a cursor with record number keys was configured with
     * "append=true" (not the default), the value must be set; a new record
     * will be appended and the new record number can be retrieved using
     * WT_CURSOR::get_key.
     *
     * @snippet ex_all.c Insert a new record and assign a record number
     *
     * The cursor ends with no position, and a subsequent call to the
     * WT_CURSOR::next (WT_CURSOR::prev) method will iterate from the
     * beginning (end) of the table.
     *
     * If the cursor does not have record number keys or was not configured
     * with "append=true", the cursor ends with no key set and a subsequent
     * call to the WT_CURSOR::get_key method will fail. The cursor ends with
     * no value set and a subsequent call to the WT_CURSOR::get_value method
     * will fail, except for the ::WT_DUPLICATE_KEY error return, in which
     * case the value currently stored for the key can be retrieved.
     *
     * Inserting a new record after the current maximum record in a
     * fixed-length bit field column-store (that is, a store with an
     * 'r' type key and 't' type value) will implicitly create the missing
     * records as records with a value of 0.
     *
     * When loading a large amount of data into a new object, using
     * a cursor with the \c bulk configuration string enabled and
     * loading the data in sorted order will be much faster than doing
     * out-of-order inserts.  See @ref tune_bulk_load for more information.
     *
     * The maximum length of a single column stored in a table is not fixed
     * (as it partially depends on the underlying file configuration), but
     * is always a small number of bytes less than 4GB.
     *
     * The WT_CURSOR::insert method can only be used at snapshot isolation.
     *
     * @param cursor the cursor handle
     * @errors
     * In particular, if \c overwrite=false is configured and a record with
     * the specified key already exists, ::WT_DUPLICATE_KEY is returned.
     * Also, if \c in_memory is configured for the database and the insert
     * requires more than the configured cache size to complete,
     * ::WT_CACHE_FULL is returned.
     */
    int __F(insert)(WT_CURSOR *cursor);

    /*!
     * Modify an existing record. Both the key and value must be set and the record must
     * already exist.
     *
     * Modifications are specified in WT_MODIFY structures. Modifications
     * are applied in order and later modifications can update earlier ones.
     *
     * The modify method is only supported on strings (value format type
     * \c S), or raw byte arrays accessed using a WT_ITEM structure (value
     * format type \c u).
     *
     * The WT_CURSOR::modify method stores a change record in cache and writes a change record
     * to the log instead of the usual complete values. Using WT_CURSOR::modify will result in
     * slower reads, and slower writes than the WT_CURSOR::insert or WT_CURSOR::update methods,
     * because of the need to assemble the complete value in both the read and write paths. The
     * WT_CURSOR::modify method is intended for applications where memory and log amplification
     * are issues (in other words, applications where there is cache or I/O pressure and the
     * application wants to trade performance for a smaller working set in cache and smaller
     * log records).
     *
     * @snippet ex_all.c Modify an existing record
     *
     * On success, the cursor ends positioned at the modified record; to
     * minimize cursor resources, the WT_CURSOR::reset method should be
     * called as soon as the cursor no longer needs that position.
     *
     * The maximum length of a single column stored in a table is not fixed
     * (as it partially depends on the underlying file configuration), but
     * is always a small number of bytes less than 4GB.
     *
     * The WT_CURSOR::modify method can only be used at snapshot isolation.
     *
     * @param cursor the cursor handle
     * @param entries an array of modification data structures
     * @param nentries the number of modification data structures
     * @errors
     * In particular, if \c in_memory is configured for the database and
     * the modify requires more than the configured cache size to complete,
     * ::WT_CACHE_FULL is returned.
     */
    int __F(modify)(WT_CURSOR *cursor, WT_MODIFY *entries, int nentries);

    /*!
     * Update an existing record and optionally insert a record.
     *
     * If the cursor was configured with "overwrite=true" (the default),
     * both the key and value must be set; if the record already exists, the
     * key's value will be updated, otherwise, the record will be inserted.
     *
     * @snippet ex_all.c Update an existing record or insert a new record
     *
     * If the cursor was not configured with "overwrite=true", both the key
     * and value must be set and the record must already exist; the
     * record will be updated.
     *
     * @snippet ex_all.c Update an existing record and fail if DNE
     *
     * On success, the cursor ends positioned at the modified record; to
     * minimize cursor resources, the WT_CURSOR::reset method should be
     * called as soon as the cursor no longer needs that position. (The
     * WT_CURSOR::insert method never keeps a cursor position and may be
     * more efficient for that reason.)
     *
     * The maximum length of a single column stored in a table is not fixed
     * (as it partially depends on the underlying file configuration), but
     * is always a small number of bytes less than 4GB.
     *
     * The WT_CURSOR::update method can only be used at snapshot isolation.
     *
     * @param cursor the cursor handle
     * @errors
     * In particular, if \c overwrite=false is configured and no record with
     * the specified key exists, ::WT_NOTFOUND is returned.
     * Also, if \c in_memory is configured for the database and the update
     * requires more than the configured cache size to complete,
     * ::WT_CACHE_FULL is returned.
     */
    int __F(update)(WT_CURSOR *cursor);

    /*!
     * Remove a record.
     *
     * The key must be set; the key's record will be removed if it exists.
     *
     * @snippet ex_all.c Remove a record
     *
     * Any cursor position does not change: if the cursor was positioned
     * before the WT_CURSOR::remove call, the cursor remains positioned
     * at the removed record; to minimize cursor resources, the
     * WT_CURSOR::reset method should be called as soon as the cursor no
     * longer needs that position. If the cursor was not positioned before
     * the WT_CURSOR::remove call, the cursor ends with no position, and a
     * subsequent call to the WT_CURSOR::next (WT_CURSOR::prev) method will
     * iterate from the beginning (end) of the table.
     *
     * @snippet ex_all.c Remove a record and fail if DNE
     *
     * Removing a record in a fixed-length bit field column-store
     * (that is, a store with an 'r' type key and 't' type value) is
     * identical to setting the record's value to 0.
     *
     * The WT_CURSOR::remove method can only be used at snapshot isolation.
     *
     * @param cursor the cursor handle
     * @errors
     */
    int __F(remove)(WT_CURSOR *cursor);

    /*!
     * Reserve an existing record so a subsequent write is less likely to
     * fail due to a conflict between concurrent operations.
     *
     * The key must first be set and the record must already exist.
     *
     * Note that reserve works by doing a special update operation that is
     * not logged and does not change the value of the record. This update
     * is aborted when the enclosing transaction ends regardless of whether
     * it commits or rolls back. Given that, reserve can only be used to
     * detect conflicts between transactions that execute concurrently. It
     * cannot detect all logical conflicts between transactions. For that,
     * some update to the record must be committed.
     *
     * @snippet ex_all.c Reserve a record
     *
     * On success, the cursor ends positioned at the specified record; to
     * minimize cursor resources, the WT_CURSOR::reset method should be
     * called as soon as the cursor no longer needs that position.
     *
     * @param cursor the cursor handle
     * @errors
     */
    int __F(reserve)(WT_CURSOR *cursor);
    /*! @} */

#ifndef DOXYGEN
    /*!
     * If the cursor is opened on a checkpoint, return a unique identifier for the checkpoint;
     * otherwise return 0.
     *
     * This allows applications to confirm that checkpoint cursors opened on default checkpoints
     * in different objects reference the same database checkpoint.
     *
     * @param cursor the cursor handle
     * @errors
     */
    uint64_t __F(checkpoint_id)(WT_CURSOR *cursor);
#endif

    /*!
     * Close the cursor.
     *
     * This releases the resources associated with the cursor handle.
     * Cursors are closed implicitly by ending the enclosing connection or
     * closing the session in which they were opened.
     *
     * @snippet ex_all.c Close the cursor
     *
     * @param cursor the cursor handle
     * @errors
     */
    int __F(close)(WT_CURSOR *cursor);

    /*!
     * Get the table's largest key, ignoring visibility. This method is only supported by
     * file: or table: objects. The cursor ends with no position.
     *
     * @snippet ex_all.c Get the table's largest key
     *
     * @param cursor the cursor handle
     * @errors
     */
    int __F(largest_key)(WT_CURSOR *cursor);

    /*!
     * Reconfigure the cursor.
     *
     * The cursor is reset.
     *
     * @snippet ex_all.c Reconfigure a cursor
     *
     * @param cursor the cursor handle
     * @configstart{WT_CURSOR.reconfigure, see dist/api_data.py}
     * @config{append, append written values as new records\, giving each a new record number key;
     * valid only for cursors with record number keys., a boolean flag; default \c false.}
     * @config{overwrite, configures whether the cursor's insert and update methods check the
     * existing state of the record.  If \c overwrite is \c false\, WT_CURSOR::insert fails with
     * ::WT_DUPLICATE_KEY if the record exists\, and WT_CURSOR::update fails with ::WT_NOTFOUND if
     * the record does not exist., a boolean flag; default \c true.}
     * @configend
     * @errors
     */
    int __F(reconfigure)(WT_CURSOR *cursor, const char *config);

    /*!
     * Set range bounds on the cursor.
     *
     * @param cursor the cursor handle
     * @configstart{WT_CURSOR.bound, see dist/api_data.py}
     * @config{action, configures whether this call into the API will set or clear range bounds on
     * the given cursor.  It takes one of two values\, "set" or "clear". If "set" is specified then
     * "bound" must also be specified.  The keys relevant to the given bound must have been set
     * prior to the call using WT_CURSOR::set_key., a string\, chosen from the following options: \c
     * "clear"\, \c "set"; default \c set.}
     * @config{bound, configures which bound is being operated on.  It takes one of two values\,
     * "lower" or "upper"., a string\, chosen from the following options: \c "lower"\, \c "upper";
     * default empty.}
     * @config{inclusive, configures whether the given bound is inclusive or not., a boolean flag;
     * default \c true.}
     * @configend
     * @errors
     */
    int __F(bound)(WT_CURSOR *cursor, const char *config);

    /*
     * Protected fields, only to be used by cursor implementations.
     */
#if !defined(SWIG) && !defined(DOXYGEN)
    int __F(cache)(WT_CURSOR *cursor);  /* Cache the cursor */
                        /* Reopen a cached cursor */
    int __F(reopen)(WT_CURSOR *cursor, bool check_only);

    uint64_t uri_hash;          /* Hash of URI */

    /*
     * !!!
     * Explicit representations of structures from queue.h.
     * TAILQ_ENTRY(wt_cursor) q;
     */
    struct {
        WT_CURSOR *tqe_next;
        WT_CURSOR **tqe_prev;
    } q;                /* Linked list of WT_CURSORs. */

    uint64_t recno;         /* Record number, normal and raw mode */
    uint8_t raw_recno_buf[WT_INTPACK64_MAXSIZE];

    void    *json_private;      /* JSON specific storage */
    void    *lang_private;      /* Language specific private storage */

    WT_ITEM key, value;
    int saved_err;          /* Saved error in set_{key,value}. */
    /*
     * URI used internally, may differ from the URI provided by the
     * user on open.
     */
    const char *internal_uri;

    /*
     * Lower bound and upper bound buffers that is used for the bound API. Store the key set for
     * either the lower bound and upper bound such that cursor operations can limit the returned key
     * to be within the bounded ranges.
     */
    WT_ITEM lower_bound, upper_bound;

/* AUTOMATIC FLAG VALUE GENERATION START 0 */
#define WT_CURSTD_APPEND        0x000000001ull
#define WT_CURSTD_BOUND_LOWER    0x000000002ull       /* Lower bound. */
#define WT_CURSTD_BOUND_LOWER_INCLUSIVE 0x000000004ull /* Inclusive lower bound. */
#define WT_CURSTD_BOUND_UPPER           0x000000008ull /* Upper bound. */
#define WT_CURSTD_BOUND_UPPER_INCLUSIVE 0x000000010ull /* Inclusive upper bound. */
#define WT_CURSTD_BULK          0x000000020ull
#define WT_CURSTD_CACHEABLE     0x000000040ull
#define WT_CURSTD_CACHED        0x000000080ull
#define WT_CURSTD_DEAD          0x000000100ull
#define WT_CURSTD_DEBUG_COPY_KEY    0x000000200ull
#define WT_CURSTD_DEBUG_COPY_VALUE  0x000000400ull
#define WT_CURSTD_DEBUG_RESET_EVICT 0x000000800ull
#define WT_CURSTD_DUMP_HEX      0x000001000ull
#define WT_CURSTD_DUMP_JSON     0x000002000ull
#define WT_CURSTD_DUMP_PRETTY       0x000004000ull
#define WT_CURSTD_DUMP_PRINT        0x000008000ull
#define WT_CURSTD_DUP_NO_VALUE          0x000010000ull
#define WT_CURSTD_EVICT_REPOSITION     0x000020000ull
#define WT_CURSTD_HS_READ_ACROSS_BTREE 0x000040000ull
#define WT_CURSTD_HS_READ_ALL       0x000080000ull
#define WT_CURSTD_HS_READ_COMMITTED 0x000100000ull
#define WT_CURSTD_IGNORE_TOMBSTONE  0x000200000ull
#define WT_CURSTD_JOINED        0x000400000ull
#define WT_CURSTD_KEY_EXT       0x000800000ull /* Key points out of tree. */
#define WT_CURSTD_KEY_INT       0x001000000ull /* Key points into tree. */
#define WT_CURSTD_KEY_ONLY      0x002000000ull
#define WT_CURSTD_META_INUSE        0x004000000ull
#define WT_CURSTD_OPEN          0x008000000ull
#define WT_CURSTD_OVERWRITE     0x010000000ull
#define WT_CURSTD_RAW           0x020000000ull
#define WT_CURSTD_RAW_SEARCH        0x040000000ull
#define WT_CURSTD_VALUE_EXT     0x080000000ull /* Value points out of tree. */
#define WT_CURSTD_VALUE_INT     0x100000000ull /* Value points into tree. */
#define WT_CURSTD_VERSION_CURSOR    0x200000000ull /* Version cursor. */
/* AUTOMATIC FLAG VALUE GENERATION STOP 64 */
#define WT_CURSTD_KEY_SET   (WT_CURSTD_KEY_EXT | WT_CURSTD_KEY_INT)
#define WT_CURSTD_VALUE_SET (WT_CURSTD_VALUE_EXT | WT_CURSTD_VALUE_INT)
#define WT_CURSTD_BOUND_ALL (WT_CURSTD_BOUND_UPPER | WT_CURSTD_BOUND_UPPER_INCLUSIVE \
| WT_CURSTD_BOUND_LOWER | WT_CURSTD_BOUND_LOWER_INCLUSIVE)
    uint64_t flags;
#endif
};

/*! WT_SESSION::timestamp_transaction_uint timestamp types */
typedef enum {
    WT_TS_TXN_TYPE_COMMIT, /*!< Commit timestamp. */
    WT_TS_TXN_TYPE_DURABLE, /*!< Durable timestamp. */
    WT_TS_TXN_TYPE_PREPARE, /*!< Prepare timestamp. */
    WT_TS_TXN_TYPE_READ /*!< Read timestamp. */
} WT_TS_TXN_TYPE;

/*!
 * All data operations are performed in the context of a WT_SESSION.  This
 * encapsulates the thread and transactional context of the operation.
 *
 * <b>Thread safety:</b> A WT_SESSION handle is not usually shared between
 * threads, see @ref threads for more information.
 */
struct __wt_session {
    /*! The connection for this session. */
    WT_CONNECTION *connection;

    /*
     * Don't expose app_private to non-C language bindings - they have
     * their own way to attach data to an operation.
     */
#if !defined(SWIG)
    /*!
     * A location for applications to store information that will be
     * available in callbacks taking a WT_SESSION handle.
     */
    void *app_private;
#endif

    /*!
     * Close the session handle.
     *
     * This will release the resources associated with the session handle,
     * including rolling back any active transactions and closing any
     * cursors that remain open in the session.
     *
     * @snippet ex_all.c Close a session
     *
     * @param session the session handle
     * @configempty{WT_SESSION.close, see dist/api_data.py}
     * @errors
     */
    int __F(close)(WT_SESSION *session, const char *config);

    /*!
     * Reconfigure a session handle.
     *
     * Only configurations listed in the method arguments are modified, other configurations
     * remain in their current state. This method additionally resets the cursors associated
     * with the session. WT_SESSION::reconfigure will fail if a transaction is in progress in
     * the session.
     *
     * @snippet ex_all.c Reconfigure a session
     *
     * @param session the session handle
     * @configstart{WT_SESSION.reconfigure, see dist/api_data.py}
     * @config{cache_cursors, enable caching of cursors for reuse.  Any calls to WT_CURSOR::close
     * for a cursor created in this session will mark the cursor as cached and keep it available to
     * be reused for later calls to WT_SESSION::open_cursor.  Cached cursors may be eventually
     * closed.  This value is inherited from ::wiredtiger_open \c cache_cursors., a boolean flag;
     * default \c true.}
     * @config{cache_max_wait_ms, the maximum number of milliseconds an application thread will wait
     * for space to be available in cache before giving up.  Default value will be the global
     * setting of the connection config., an integer greater than or equal to \c 0; default \c 0.}
     * @config{debug = (, configure debug specific behavior on a session.  Generally only used for
     * internal testing purposes., a set of related configuration options defined as follows.}
     * @config{&nbsp;&nbsp;&nbsp;&nbsp;release_evict_page, Configure the session to evict the page
     * when it is released and no longer needed., a boolean flag; default \c false.}
     * @config{ ),,}
     * @config{ignore_cache_size, when set\, operations performed by this session ignore the cache
     * size and are not blocked when the cache is full.  Note that use of this option for operations
     * that create cache pressure can starve ordinary sessions that obey the cache size., a boolean
     * flag; default \c false.}
     * @config{isolation, the default isolation level for operations in this session., a string\,
     * chosen from the following options: \c "read-uncommitted"\, \c "read-committed"\, \c
     * "snapshot"; default \c snapshot.}
     * @configend
     * @errors
     */
    int __F(reconfigure)(WT_SESSION *session, const char *config);

#ifndef DOXYGEN
    /*!
     * Initiate a single operation to manage tiered storage.
     *
     * @param session the session handle
     * @configstart{WT_SESSION.flush_tier, see dist/api_data.py}
     * @config{force, force sharing of all data., a boolean flag; default \c false.}
     * @config{lock_wait, wait for locks\, if \c lock_wait=false\, fail if any required locks are
     * not available immediately., a boolean flag; default \c true.}
     * @config{sync, wait for all objects to be flushed to the shared storage to the level
     * specified.  The \c off setting does not wait for any objects to be written to the tiered
     * storage system but returns immediately after generating the objects and work units for an
     * internal thread.  The \c on setting causes the caller to wait until all work queued for this
     * call to be completely processed before returning., a string\, chosen from the following
     * options: \c "off"\, \c "on"; default \c on.}
     * @config{timeout, maximum amount of time to allow for waiting for previous flushing of
     * objects\, in seconds.  The actual amount of time spent waiting may exceed the configured
     * value.  A value of zero disables the timeout., an integer; default \c 0.}
     * @configend
     * @errors
     */
    int __F(flush_tier)(WT_SESSION *session, const char *config);
#endif

    /*!
     * Return information about an error as a string.
     *
     * @snippet ex_all.c Display an error thread safe
     *
     * @param session the session handle
     * @param error a return value from a WiredTiger, ISO C, or POSIX
     * standard API call
     * @returns a string representation of the error
     */
    const char *__F(strerror)(WT_SESSION *session, int error);

    /*!
     * @name Cursor handles
     * @{
     */

    /*!
     * Open a new cursor on a data source or duplicate an existing cursor.
     *
     * @snippet ex_all.c Open a cursor
     *
     * An existing cursor can be duplicated by passing it as the \c to_dup
     * parameter and setting the \c uri parameter to \c NULL:
     *
     * @snippet ex_all.c Duplicate a cursor
     *
     * Cursors being duplicated must have a key set, and successfully
     * duplicated cursors are positioned at the same place in the data
     * source as the original.
     *
     * Cursor handles should be discarded by calling WT_CURSOR::close.
     *
     * Cursors capable of supporting transactional operations operate in the
     * context of the current transaction, if any.
     *
     * WT_SESSION::rollback_transaction implicitly resets all cursors associated with the
         * session.
     *
     * Cursors are relatively light-weight objects but may hold references
     * to heavier-weight objects; applications should re-use cursors when
     * possible, but instantiating new cursors is not so expensive that
     * applications need to cache cursors at all cost.
     *
     * @param session the session handle
     * @param uri the data source on which the cursor operates; cursors
     *  are usually opened on tables, however, cursors can be opened on
     *  any data source, regardless of whether it is ultimately stored
     *  in a table.  Some cursor types may have limited functionality
     *  (for example, they may be read-only or not support transactional
     *  updates).  See @ref data_sources for more information.
     *  <br>
     *  @copydoc doc_cursor_types
     * @param to_dup a cursor to duplicate or gather statistics on
     * @configstart{WT_SESSION.open_cursor, see dist/api_data.py}
     * @config{append, append written values as new records\, giving each a new record number key;
     * valid only for cursors with record number keys., a boolean flag; default \c false.}
     * @config{bulk, configure the cursor for bulk-loading\, a fast\, initial load path (see @ref
     * tune_bulk_load for more information). Bulk-load may only be used for newly created objects
     * and applications should use the WT_CURSOR::insert method to insert rows.  When bulk-loading\,
     * rows must be loaded in sorted order.  The value is usually a true/false flag; when
     * bulk-loading fixed-length column store objects\, the special value \c bitmap allows chunks of
     * a memory resident bitmap to be loaded directly into a file by passing a \c WT_ITEM to
     * WT_CURSOR::set_value where the \c size field indicates the number of records in the bitmap
     * (as specified by the object's \c value_format configuration). Bulk-loaded bitmap values must
     * end on a byte boundary relative to the bit count (except for the last set of values loaded).,
     * a string; default \c false.}
     * @config{checkpoint, the name of a checkpoint to open.  (The reserved name
     * "WiredTigerCheckpoint" opens the most recent checkpoint taken for the object.) The cursor
     * does not support data modification., a string; default empty.}
     * @config{debug = (, configure debug specific behavior on a cursor.  Generally only used for
     * internal testing purposes., a set of related configuration options defined as follows.}
     * @config{&nbsp;&nbsp;&nbsp;&nbsp;dump_version, open a version cursor\, which is a debug cursor
     * on a table that enables iteration through the history of values for a given key., a boolean
     * flag; default \c false.}
     * @config{&nbsp;&nbsp;&nbsp;&nbsp;release_evict, Configure the cursor
     * to evict the page positioned on when the reset API call is used., a boolean flag; default \c
     * false.}
     * @config{ ),,}
     * @config{dump, configure the cursor for dump format inputs and outputs: "hex" selects a simple
     * hexadecimal format\, "json" selects a JSON format with each record formatted as fields named
     * by column names if available\, "pretty" selects a human-readable format (making it
     * incompatible with the "load")\, "pretty_hex" is similar to "pretty" (also incompatible with
     * "load") except raw byte data elements will be printed like "hex" format\, and "print" selects
     * a format where only non-printing characters are hexadecimal encoded.  These formats are
     * compatible with the @ref util_dump and @ref util_load commands., a string\, chosen from the
     * following options: \c "hex"\, \c "json"\, \c "pretty"\, \c "pretty_hex"\, \c "print"; default
     * empty.}
     * @config{incremental = (, configure the cursor for block incremental backup usage.  These
     * formats are only compatible with the backup data source; see @ref backup., a set of related
     * configuration options defined as follows.}
     * @config{&nbsp;&nbsp;&nbsp;&nbsp;consolidate,
     * causes block incremental backup information to be consolidated if adjacent granularity blocks
     * are modified.  If false\, information will be returned in granularity sized blocks only.
     * This must be set on the primary backup cursor and it applies to all files for this backup., a
     * boolean flag; default \c false.}
     * @config{&nbsp;&nbsp;&nbsp;&nbsp;enabled, whether to
     * configure this backup as the starting point for a subsequent incremental backup., a boolean
     * flag; default \c false.}
     * @config{&nbsp;&nbsp;&nbsp;&nbsp;file, the file name when opening a
     * duplicate incremental backup cursor.  That duplicate cursor will return the block
     * modifications relevant to the given file name., a string; default empty.}
     * @config{&nbsp;&nbsp;&nbsp;&nbsp;force_stop, causes all block incremental backup information
     * to be released.  This is on an open_cursor call and the resources will be released when this
     * cursor is closed.  No other operations should be done on this open cursor., a boolean flag;
     * default \c false.}
     * @config{&nbsp;&nbsp;&nbsp;&nbsp;granularity, this setting manages the
     * granularity of how WiredTiger maintains modification maps internally.  The larger the
     * granularity\, the smaller amount of information WiredTiger need to maintain., an integer
     * between \c 4KB and \c 2GB; default \c 16MB.}
     * @config{&nbsp;&nbsp;&nbsp;&nbsp;src_id, a string
     * that identifies a previous checkpoint backup source as the source of this incremental backup.
     * This identifier must have already been created by use of the 'this_id' configuration in an
     * earlier backup.  A source id is required to begin an incremental backup., a string; default
     * empty.}
     * @config{&nbsp;&nbsp;&nbsp;&nbsp;this_id, a string that identifies the current system
     * state as a future backup source for an incremental backup via \c src_id.  This identifier is
     * required when opening an incremental backup cursor and an error will be returned if one is
     * not provided.  The identifiers can be any text string\, but should be unique., a string;
     * default empty.}
     * @config{ ),,}
     * @config{next_random, configure the cursor to return a pseudo-random record from the object
     * when the WT_CURSOR::next method is called; valid only for row-store cursors.  See @ref
     * cursor_random for details., a boolean flag; default \c false.}
     * @config{next_random_sample_size, cursors configured by \c next_random to return pseudo-random
     * records from the object randomly select from the entire object\, by default.  Setting \c
     * next_random_sample_size to a non-zero value sets the number of samples the application
     * expects to take using the \c next_random cursor.  A cursor configured with both \c
     * next_random and \c next_random_sample_size attempts to divide the object into \c
     * next_random_sample_size equal-sized pieces\, and each retrieval returns a record from one of
     * those pieces.  See @ref cursor_random for details., a string; default \c 0.}
     * @config{overwrite, configures whether the cursor's insert and update methods check the
     * existing state of the record.  If \c overwrite is \c false\, WT_CURSOR::insert fails with
     * ::WT_DUPLICATE_KEY if the record exists\, and WT_CURSOR::update fails with ::WT_NOTFOUND if
     * the record does not exist., a boolean flag; default \c true.}
     * @config{raw, ignore the encodings for the key and value\, manage data as if the formats were
     * \c "u". See @ref cursor_raw for details., a boolean flag; default \c false.}
     * @config{read_once, results that are brought into cache from disk by this cursor will be given
     * less priority in the cache., a boolean flag; default \c false.}
     * @config{readonly, only query operations are supported by this cursor.  An error is returned
     * if a modification is attempted using the cursor.  The default is false for all cursor types
     * except for metadata cursors and checkpoint cursors., a boolean flag; default \c false.}
     * @config{statistics, Specify the statistics to be gathered.  Choosing "all" gathers statistics
     * regardless of cost and may include traversing on-disk files; "fast" gathers a subset of
     * relatively inexpensive statistics.  The selection must agree with the database \c statistics
     * configuration specified to ::wiredtiger_open or WT_CONNECTION::reconfigure.  For example\,
     * "all" or "fast" can be configured when the database is configured with "all"\, but the cursor
     * open will fail if "all" is specified when the database is configured with "fast"\, and the
     * cursor open will fail in all cases when the database is configured with "none". If "size" is
     * configured\, only the underlying size of the object on disk is filled in and the object is
     * not opened.  If \c statistics is not configured\, the default configuration is the database
     * configuration.  The "clear" configuration resets statistics after gathering them\, where
     * appropriate (for example\, a cache size statistic is not cleared\, while the count of cursor
     * insert operations will be cleared). See @ref statistics for more information., a list\, with
     * values chosen from the following options: \c "all"\, \c "cache_walk"\, \c "fast"\, \c
     * "clear"\, \c "size"\, \c "tree_walk"; default empty.}
     * @config{target, if non-empty\, back up the given list of objects; valid only for a backup
     * data source., a list of strings; default empty.}
     * @configend
     * @param[out] cursorp a pointer to the newly opened cursor
     * @errors
     */
    int __F(open_cursor)(WT_SESSION *session,
        const char *uri, WT_CURSOR *to_dup, const char *config, WT_CURSOR **cursorp);
    /*! @} */

    /*!
     * @name Table operations
     * @{
     */
    /*!
     * Alter a table.
     *
     * This will allow modification of some table settings after
     * creation.
     *
     * @exclusive
     *
     * @snippet ex_all.c Alter a table
     *
     * @param session the session handle
     * @param name the URI of the object to alter, such as \c "table:stock"
     * @configstart{WT_SESSION.alter, see dist/api_data.py}
     * @config{access_pattern_hint, It is recommended that workloads that consist primarily of
     * updates and/or point queries specify \c random.  Workloads that do many cursor scans through
     * large ranges of data should specify \c sequential and other workloads should specify \c none.
     * The option leads to an appropriate operating system advisory call where available., a
     * string\, chosen from the following options: \c "none"\, \c "random"\, \c "sequential";
     * default \c none.}
     * @config{app_metadata, application-owned metadata for this object., a string; default empty.}
     * @config{assert = (, declare timestamp usage., a set of related configuration options defined
     * as follows.}
     * @config{&nbsp;&nbsp;&nbsp;&nbsp;read_timestamp, if set\, check that timestamps
     * are \c always or \c never used on reads with this table\, writing an error message if the
     * policy is violated.  If the library was built in diagnostic mode\, drop core at the failing
     * check., a string\, chosen from the following options: \c "always"\, \c "never"\, \c "none";
     * default \c none.}
     * @config{ ),,}
     * @config{cache_resident, do not ever evict the object's pages from cache.  Not compatible with
     * LSM tables; see @ref tuning_cache_resident for more information., a boolean flag; default \c
     * false.}
     * @config{log = (, the transaction log configuration for this object.  Only valid if \c log is
     * enabled in ::wiredtiger_open., a set of related configuration options defined as follows.}
     * @config{&nbsp;&nbsp;&nbsp;&nbsp;enabled, if false\, this object has checkpoint-level
     * durability., a boolean flag; default \c true.}
     * @config{ ),,}
     * @config{os_cache_dirty_max, maximum dirty system buffer cache usage\, in bytes.  If
     * non-zero\, schedule writes for dirty blocks belonging to this object in the system buffer
     * cache after that many bytes from this object are written into the buffer cache., an integer
     * greater than or equal to \c 0; default \c 0.}
     * @config{os_cache_max, maximum system buffer cache usage\, in bytes.  If non-zero\, evict
     * object blocks from the system buffer cache after that many bytes from this object are read or
     * written into the buffer cache., an integer greater than or equal to \c 0; default \c 0.}
     * @config{write_timestamp_usage, describe how timestamps are expected to be used on table
     * modifications.  The choices are the default\, which ensures that once timestamps are used for
     * a key\, they are always used\, and also that multiple updates to a key never use decreasing
     * timestamps and \c never which enforces that timestamps are never used for a table.  (The \c
     * always\, \c key_consistent\, \c mixed_mode and \c ordered choices should not be used\, and
     * are retained for backward compatibility.)., a string\, chosen from the following options: \c
     * "always"\, \c "key_consistent"\, \c "mixed_mode"\, \c "never"\, \c "none"\, \c "ordered";
     * default \c none.}
     * @configend
     * @ebusy_errors
     */
    int __F(alter)(WT_SESSION *session,
        const char *name, const char *config);

    /*!
     * Create a table, column group, index or file.
     *
     * @not_transactional
     *
     * @snippet ex_all.c Create a table
     *
     * @param session the session handle
     * @param name the URI of the object to create, such as
     * \c "table:stock". For a description of URI formats
     * see @ref data_sources.
     * @configstart{WT_SESSION.create, see dist/api_data.py}
     * @config{access_pattern_hint, It is recommended that workloads that consist primarily of
     * updates and/or point queries specify \c random.  Workloads that do many cursor scans through
     * large ranges of data should specify \c sequential and other workloads should specify \c none.
     * The option leads to an appropriate operating system advisory call where available., a
     * string\, chosen from the following options: \c "none"\, \c "random"\, \c "sequential";
     * default \c none.}
     * @config{allocation_size, the file unit allocation size\, in bytes\, must be a power of two;
     * smaller values decrease the file space required by overflow items\, and the default value of
     * 4KB is a good choice absent requirements from the operating system or storage device., an
     * integer between \c 512B and \c 128MB; default \c 4KB.}
     * @config{app_metadata, application-owned metadata for this object., a string; default empty.}
     * @config{assert = (, declare timestamp usage., a set of related configuration options defined
     * as follows.}
     * @config{&nbsp;&nbsp;&nbsp;&nbsp;read_timestamp, if set\, check that timestamps
     * are \c always or \c never used on reads with this table\, writing an error message if the
     * policy is violated.  If the library was built in diagnostic mode\, drop core at the failing
     * check., a string\, chosen from the following options: \c "always"\, \c "never"\, \c "none";
     * default \c none.}
     * @config{ ),,}
     * @config{block_allocation, configure block allocation.  Permitted values are \c "best" or \c
     * "first"; the \c "best" configuration uses a best-fit algorithm\, the \c "first" configuration
     * uses a first-available algorithm during block allocation., a string\, chosen from the
     * following options: \c "best"\, \c "first"; default \c best.}
     * @config{block_compressor, configure a compressor for file blocks.  Permitted values are \c
     * "none" or a custom compression engine name created with WT_CONNECTION::add_compressor.  If
     * WiredTiger has builtin support for \c "lz4"\, \c "snappy"\, \c "zlib" or \c "zstd"
     * compression\, these names are also available.  See @ref compression for more information., a
     * string; default \c none.}
     * @config{cache_resident, do not ever evict the object's pages from cache.  Not compatible with
     * LSM tables; see @ref tuning_cache_resident for more information., a boolean flag; default \c
     * false.}
     * @config{checksum, configure block checksums; the permitted values are \c on\, \c off\, \c
     * uncompressed and \c unencrypted.  The default is \c on\, in which case all block writes
     * include a checksum subsequently verified when the block is read.  The \c off setting does no
     * checksums\, the \c uncompressed setting only checksums blocks that are not compressed\, and
     * the \c unencrypted setting only checksums blocks that are not encrypted.  See @ref
     * tune_checksum for more information., a string\, chosen from the following options: \c "on"\,
     * \c "off"\, \c "uncompressed"\, \c "unencrypted"; default \c on.}
     * @config{colgroups, comma-separated list of names of column groups.  Each column group is
     * stored separately\, keyed by the primary key of the table.  If no column groups are
     * specified\, all columns are stored together in a single file.  All value columns in the table
     * must appear in at least one column group.  Each column group must be created with a separate
     * call to WT_SESSION::create using a \c colgroup: URI., a list of strings; default empty.}
     * @config{collator, configure custom collation for keys.  Permitted values are \c "none" or a
     * custom collator name created with WT_CONNECTION::add_collator., a string; default \c none.}
     * @config{columns, list of the column names.  Comma-separated list of the form
     * <code>(column[\,...])</code>. For tables\, the number of entries must match the total number
     * of values in \c key_format and \c value_format.  For colgroups and indices\, all column names
     * must appear in the list of columns for the table., a list of strings; default empty.}
     * @config{dictionary, the maximum number of unique values remembered in the Btree row-store
     * leaf page value dictionary; see @ref file_formats_compression for more information., an
     * integer greater than or equal to \c 0; default \c 0.}
     * @config{encryption = (, configure an encryptor for file blocks.  When a table is created\,
     * its encryptor is not implicitly used for any related indices or column groups., a set of
     * related configuration options defined as follows.}
     * @config{&nbsp;&nbsp;&nbsp;&nbsp;keyid, An
     * identifier that identifies a unique instance of the encryptor.  It is stored in clear text\,
     * and thus is available when the WiredTiger database is reopened.  On the first use of a
     * (name\, keyid) combination\, the WT_ENCRYPTOR::customize function is called with the keyid as
     * an argument., a string; default empty.}
     * @config{&nbsp;&nbsp;&nbsp;&nbsp;name, Permitted
     * values are \c "none" or a custom encryption engine name created with
     * WT_CONNECTION::add_encryptor.  See @ref encryption for more information., a string; default
     * \c none.}
     * @config{ ),,}
     * @config{exclusive, fail if the object exists.  When false (the default)\, if the object
     * exists\, check that its settings match the specified configuration., a boolean flag; default
     * \c false.}
     * @config{extractor, configure a custom extractor for indices.  Permitted values are \c "none"
     * or an extractor name created with WT_CONNECTION::add_extractor., a string; default \c none.}
     * @config{format, the file format., a string\, chosen from the following options: \c "btree";
     * default \c btree.}
     * @config{huffman_key, This option is no longer supported\, retained for backward
     * compatibility., a string; default \c none.}
     * @config{huffman_value, configure Huffman encoding for values.  Permitted values are \c
     * "none"\, \c "english"\, \c "utf8<file>" or \c "utf16<file>". See @ref huffman for more
     * information., a string; default \c none.}
     * @config{ignore_in_memory_cache_size, allow update and insert operations to proceed even if
     * the cache is already at capacity.  Only valid in conjunction with in-memory databases.
     * Should be used with caution - this configuration allows WiredTiger to consume memory over the
     * configured cache limit., a boolean flag; default \c false.}
     * @config{immutable, configure the index to be immutable -- that is\, the index is not changed
     * by any update to a record in the table., a boolean flag; default \c false.}
     * @config{import = (, configure import of an existing object into the currently running
     * database., a set of related configuration options defined as follows.}
     * @config{&nbsp;&nbsp;&nbsp;&nbsp;compare_timestamp, allow importing files with timestamps
     * smaller or equal to the configured global timestamps.  Note the history of the files are not
     * imported together and thus snapshot read of historical data will not work with the option
     * "stable_timestamp". (The \c oldest and \c stable arguments are deprecated short-hand for \c
     * oldest_timestamp and \c stable_timestamp\, respectively)., a string\, chosen from the
     * following options: \c "oldest"\, \c "oldest_timestamp"\, \c "stable"\, \c "stable_timestamp";
     * default \c oldest_timestamp.}
     * @config{&nbsp;&nbsp;&nbsp;&nbsp;enabled, whether to import the
     * input URI from disk., a boolean flag; default \c false.}
     * @config{&nbsp;&nbsp;&nbsp;&nbsp;
     * file_metadata, the file configuration extracted from the metadata of the export database., a
     * string; default empty.}
     * @config{&nbsp;&nbsp;&nbsp;&nbsp;metadata_file, a text file that
     * contains all the relevant metadata information for the URI to import.  The file is generated
     * by backup:export cursor., a string; default empty.}
     * @config{&nbsp;&nbsp;&nbsp;&nbsp;repair,
     * whether to reconstruct the metadata from the raw file content., a boolean flag; default \c
     * false.}
     * @config{ ),,}
     * @config{internal_key_max, This option is no longer supported\, retained for backward
     * compatibility., an integer greater than or equal to \c 0; default \c 0.}
     * @config{internal_key_truncate, configure internal key truncation\, discarding unnecessary
     * trailing bytes on internal keys (ignored for custom collators)., a boolean flag; default \c
     * true.}
     * @config{internal_page_max, the maximum page size for internal nodes\, in bytes; the size must
     * be a multiple of the allocation size and is significant for applications wanting to avoid
     * excessive L2 cache misses while searching the tree.  The page maximum is the bytes of
     * uncompressed data\, that is\, the limit is applied before any block compression is done., an
     * integer between \c 512B and \c 512MB; default \c 4KB.}
     * @config{key_format, the format of the data packed into key items.  See @ref
     * schema_format_types for details.  By default\, the key_format is \c 'u' and applications use
     * WT_ITEM structures to manipulate raw byte arrays.  By default\, records are stored in
     * row-store files: keys of type \c 'r' are record numbers and records referenced by record
     * number are stored in column-store files., a format string; default \c u.}
     * @config{key_gap, This option is no longer supported\, retained for backward compatibility.,
     * an integer greater than or equal to \c 0; default \c 10.}
     * @config{leaf_key_max, the largest key stored in a leaf node\, in bytes.  If set\, keys larger
     * than the specified size are stored as overflow items (which may require additional I/O to
     * access). The default value is one-tenth the size of a newly split leaf page., an integer
     * greater than or equal to \c 0; default \c 0.}
     * @config{leaf_page_max, the maximum page size for leaf nodes\, in bytes; the size must be a
     * multiple of the allocation size\, and is significant for applications wanting to maximize
     * sequential data transfer from a storage device.  The page maximum is the bytes of
     * uncompressed data\, that is\, the limit is applied before any block compression is done.  For
     * fixed-length column store\, the size includes only the bitmap data; pages containing
     * timestamp information can be larger\, and the size is limited to 128KB rather than 512MB., an
     * integer between \c 512B and \c 512MB; default \c 32KB.}
     * @config{leaf_value_max, the largest value stored in a leaf node\, in bytes.  If set\, values
     * larger than the specified size are stored as overflow items (which may require additional I/O
     * to access). If the size is larger than the maximum leaf page size\, the page size is
     * temporarily ignored when large values are written.  The default is one-half the size of a
     * newly split leaf page., an integer greater than or equal to \c 0; default \c 0.}
     * @config{log = (, the transaction log configuration for this object.  Only valid if \c log is
     * enabled in ::wiredtiger_open., a set of related configuration options defined as follows.}
     * @config{&nbsp;&nbsp;&nbsp;&nbsp;enabled, if false\, this object has checkpoint-level
     * durability., a boolean flag; default \c true.}
     * @config{ ),,}
     * @config{lsm = (, options only relevant for LSM data sources., a set of related configuration
     * options defined as follows.}
     * @config{&nbsp;&nbsp;&nbsp;&nbsp;auto_throttle, Throttle inserts
     * into LSM trees if flushing to disk isn't keeping up., a boolean flag; default \c true.}
     * @config{&nbsp;&nbsp;&nbsp;&nbsp;bloom, create Bloom filters on LSM tree chunks as they are
     * merged., a boolean flag; default \c true.}
     * @config{&nbsp;&nbsp;&nbsp;&nbsp;bloom_bit_count,
     * the number of bits used per item for LSM Bloom filters., an integer between \c 2 and \c 1000;
     * default \c 16.}
     * @config{&nbsp;&nbsp;&nbsp;&nbsp;bloom_config, config string used when
     * creating Bloom filter files\, passed to WT_SESSION::create., a string; default empty.}
     * @config{&nbsp;&nbsp;&nbsp;&nbsp;bloom_hash_count, the number of hash values per item used for
     * LSM Bloom filters., an integer between \c 2 and \c 100; default \c 8.}
     * @config{&nbsp;&nbsp;&nbsp;&nbsp;bloom_oldest, create a Bloom filter on the oldest LSM tree
     * chunk.  Only supported if Bloom filters are enabled., a boolean flag; default \c false.}
     * @config{&nbsp;&nbsp;&nbsp;&nbsp;chunk_count_limit, the maximum number of chunks to allow in
     * an LSM tree.  This option automatically times out old data.  As new chunks are added old
     * chunks will be removed.  Enabling this option disables LSM background merges., an integer;
     * default \c 0.}
     * @config{&nbsp;&nbsp;&nbsp;&nbsp;chunk_max, the maximum size a single chunk can
     * be.  Chunks larger than this size are not considered for further merges.  This is a soft
     * limit\, and chunks larger than this value can be created.  Must be larger than chunk_size.,
     * an integer between \c 100MB and \c 10TB; default \c 5GB.}
     * @config{&nbsp;&nbsp;&nbsp;&nbsp;
     * chunk_size, the maximum size of the in-memory chunk of an LSM tree.  This limit is soft\, it
     * is possible for chunks to be temporarily larger than this value.  This overrides the \c
     * memory_page_max setting., an integer between \c 512K and \c 500MB; default \c 10MB.}
     * @config{&nbsp;&nbsp;&nbsp;&nbsp;merge_custom = (, configure the tree to merge into a custom
     * data source., a set of related configuration options defined as follows.}
     * @config{&nbsp;&nbsp;&nbsp;&nbsp;&nbsp;&nbsp;&nbsp;&nbsp;prefix, custom data source prefix
     * instead of \c "file"., a string; default empty.}
     * @config{&nbsp;&nbsp;&nbsp;&nbsp;&nbsp;&nbsp;&nbsp;&nbsp;start_generation, merge generation at
     * which the custom data source is used (zero indicates no custom data source)., an integer
     * between \c 0 and \c 10; default \c 0.}
     * @config{&nbsp;&nbsp;&nbsp;&nbsp;&nbsp;&nbsp;&nbsp;&nbsp;suffix, custom data source suffix
     * instead of \c ".lsm"., a string; default empty.}
     * @config{&nbsp;&nbsp;&nbsp;&nbsp; ),,}
     * @config{&nbsp;&nbsp;&nbsp;&nbsp;merge_max, the maximum number of chunks to include in a merge
     * operation., an integer between \c 2 and \c 100; default \c 15.}
     * @config{&nbsp;&nbsp;&nbsp;&nbsp;merge_min, the minimum number of chunks to include in a merge
     * operation.  If set to 0 or 1 half the value of merge_max is used., an integer no more than \c
     * 100; default \c 0.}
     * @config{ ),,}
     * @config{memory_page_image_max, the maximum in-memory page image represented by a single
     * storage block.  Depending on compression efficiency\, compression can create storage blocks
     * which require significant resources to re-instantiate in the cache\, penalizing the
     * performance of future point updates.  The value limits the maximum in-memory page image a
     * storage block will need.  If set to 0\, a default of 4 times \c leaf_page_max is used., an
     * integer greater than or equal to \c 0; default \c 0.}
     * @config{memory_page_max, the maximum size a page can grow to in memory before being
     * reconciled to disk.  The specified size will be adjusted to a lower bound of
     * <code>leaf_page_max</code>\, and an upper bound of <code>cache_size / 10</code>. This limit
     * is soft - it is possible for pages to be temporarily larger than this value.  This setting is
     * ignored for LSM trees\, see \c chunk_size., an integer between \c 512B and \c 10TB; default
     * \c 5MB.}
     * @config{os_cache_dirty_max, maximum dirty system buffer cache usage\, in bytes.  If
     * non-zero\, schedule writes for dirty blocks belonging to this object in the system buffer
     * cache after that many bytes from this object are written into the buffer cache., an integer
     * greater than or equal to \c 0; default \c 0.}
     * @config{os_cache_max, maximum system buffer cache usage\, in bytes.  If non-zero\, evict
     * object blocks from the system buffer cache after that many bytes from this object are read or
     * written into the buffer cache., an integer greater than or equal to \c 0; default \c 0.}
     * @config{prefix_compression, configure prefix compression on row-store leaf pages., a boolean
     * flag; default \c false.}
     * @config{prefix_compression_min, minimum gain before prefix compression will be used on
     * row-store leaf pages., an integer greater than or equal to \c 0; default \c 4.}
     * @config{split_pct, the Btree page split size as a percentage of the maximum Btree page size\,
     * that is\, when a Btree page is split\, it will be split into smaller pages\, where each page
     * is the specified percentage of the maximum Btree page size., an integer between \c 50 and \c
     * 100; default \c 90.}
     * @config{tiered_storage = (, configure a storage source for this table., a set of related
     * configuration options defined as follows.}
     * @config{&nbsp;&nbsp;&nbsp;&nbsp;auth_token,
     * authentication string identifier., a string; default empty.}
     * @config{&nbsp;&nbsp;&nbsp;&nbsp;
     * bucket, the bucket indicating the location for this table., a string; default empty.}
     * @config{&nbsp;&nbsp;&nbsp;&nbsp;bucket_prefix, the unique bucket prefix for this table., a
     * string; default empty.}
     * @config{&nbsp;&nbsp;&nbsp;&nbsp;cache_directory, a directory to store
     * locally cached versions of files in the storage source.  By default\, it is named with \c
     * "-cache" appended to the bucket name.  A relative directory name is relative to the home
     * directory., a string; default empty.}
     * @config{&nbsp;&nbsp;&nbsp;&nbsp;local_retention, time
     * in seconds to retain data on tiered storage on the local tier for faster read access., an
     * integer between \c 0 and \c 10000; default \c 300.}
     * @config{&nbsp;&nbsp;&nbsp;&nbsp;name,
     * permitted values are \c "none" or a custom storage source name created with
     * WT_CONNECTION::add_storage_source.  See @ref custom_storage_sources for more information., a
     * string; default \c none.}
     * @config{&nbsp;&nbsp;&nbsp;&nbsp;shared, enable sharing tiered
     * tables across other WiredTiger instances., a boolean flag; default \c false.}
     * @config{ ),,}
     * @config{type, set the type of data source used to store a column group\, index or simple
     * table.  By default\, a \c "file:" URI is derived from the object name.  The \c type
     * configuration can be used to switch to a different data source\, such as LSM or an extension
     * configured by the application., a string; default \c file.}
     * @config{value_format, the format of the data packed into value items.  See @ref
     * schema_format_types for details.  By default\, the value_format is \c 'u' and applications
     * use a WT_ITEM structure to manipulate raw byte arrays.  Value items of type 't' are
     * bitfields\, and when configured with record number type keys\, will be stored using a
     * fixed-length store., a format string; default \c u.}
     * @config{write_timestamp_usage, describe how timestamps are expected to be used on table
     * modifications.  The choices are the default\, which ensures that once timestamps are used for
     * a key\, they are always used\, and also that multiple updates to a key never use decreasing
     * timestamps and \c never which enforces that timestamps are never used for a table.  (The \c
     * always\, \c key_consistent\, \c mixed_mode and \c ordered choices should not be used\, and
     * are retained for backward compatibility.)., a string\, chosen from the following options: \c
     * "always"\, \c "key_consistent"\, \c "mixed_mode"\, \c "never"\, \c "none"\, \c "ordered";
     * default \c none.}
     * @configend
     * @errors
     */
    int __F(create)(WT_SESSION *session,
        const char *name, const char *config);

    /*!
     * Compact a live row- or column-store btree or LSM tree.
     *
     * @snippet ex_all.c Compact a table
     *
     * @param session the session handle
     * @param name the URI of the object to compact, such as
     * \c "table:stock"
     * @configstart{WT_SESSION.compact, see dist/api_data.py}
     * @config{timeout, maximum amount of time to allow for compact in seconds.  The actual amount
     * of time spent in compact may exceed the configured value.  A value of zero disables the
     * timeout., an integer; default \c 1200.}
     * @configend
     * @errors
     */
    int __F(compact)(WT_SESSION *session,
        const char *name, const char *config);

    /*!
     * Drop (delete) a table.
     *
     * @exclusive
     *
     * @not_transactional
     *
     * @snippet ex_all.c Drop a table
     *
     * @param session the session handle
     * @param name the URI of the object to drop, such as \c "table:stock"
     * @configstart{WT_SESSION.drop, see dist/api_data.py}
     * @config{force, return success if the object does not exist., a boolean flag; default \c
     * false.}
     * @config{remove_files, if the underlying files should be removed., a boolean flag; default \c
     * true.}
     * @configend
     * @ebusy_errors
     */
    int __F(drop)(WT_SESSION *session,
        const char *name, const char *config);

    /*!
     * Join a join cursor with a reference cursor.
     *
     * @snippet ex_schema.c Join cursors
     *
     * @param session the session handle
     * @param join_cursor a cursor that was opened using a
     * \c "join:" URI. It may not have been used for any operations
     * other than other join calls.
     * @param ref_cursor an index cursor having the same base table
     * as the join_cursor, or a table cursor open on the same base table,
     * or another join cursor. Unless the ref_cursor is another join
     * cursor, it must be positioned.
     *
     * The ref_cursor limits the results seen by iterating the
     * join_cursor to table items referred to by the key in this
     * index. The set of keys referred to is modified by the compare
     * config option.
     *
     * Multiple join calls builds up a set of ref_cursors, and
     * by default, the results seen by iteration are the intersection
     * of the cursor ranges participating in the join. When configured
     * with \c "operation=or", the results seen are the union of
     * the participating cursor ranges.
     *
     * After the join call completes, the ref_cursor cursor may not be
     * used for any purpose other than get_key and get_value. Any other
     * cursor method (e.g. next, prev,close) will fail. When the
     * join_cursor is closed, the ref_cursor is made available for
     * general use again. The application should close ref_cursor when
     * finished with it, although not before the join_cursor is closed.
     *
     * @configstart{WT_SESSION.join, see dist/api_data.py}
     * @config{bloom_bit_count, the number of bits used per item for the Bloom filter., an integer
     * between \c 2 and \c 1000; default \c 16.}
     * @config{bloom_false_positives, return all values that pass the Bloom filter\, without
     * eliminating any false positives., a boolean flag; default \c false.}
     * @config{bloom_hash_count, the number of hash values per item for the Bloom filter., an
     * integer between \c 2 and \c 100; default \c 8.}
     * @config{compare, modifies the set of items to be returned so that the index key satisfies the
     * given comparison relative to the key set in this cursor., a string\, chosen from the
     * following options: \c "eq"\, \c "ge"\, \c "gt"\, \c "le"\, \c "lt"; default \c "eq".}
     * @config{count, set an approximate count of the elements that would be included in the join.
     * This is used in sizing the Bloom filter\, and also influences evaluation order for cursors in
     * the join.  When the count is equal for multiple Bloom filters in a composition of joins\, the
     * Bloom filter may be shared., an integer; default \c 0.}
     * @config{operation, the operation applied between this and other joined cursors.  When
     * "operation=and" is specified\, all the conditions implied by joins must be satisfied for an
     * entry to be returned by the join cursor; when "operation=or" is specified\, only one must be
     * satisfied.  All cursors joined to a join cursor must have matching operations., a string\,
     * chosen from the following options: \c "and"\, \c "or"; default \c "and".}
     * @config{strategy, when set to \c bloom\, a Bloom filter is created and populated for this
     * index.  This has an up front cost but may reduce the number of accesses to the main table
     * when iterating the joined cursor.  The \c bloom setting requires that \c count be set., a
     * string\, chosen from the following options: \c "bloom"\, \c "default"; default empty.}
     * @configend
     * @errors
     */
    int __F(join)(WT_SESSION *session, WT_CURSOR *join_cursor,
        WT_CURSOR *ref_cursor, const char *config);

    /*!
     * Flush the log.
     *
     * WT_SESSION::log_flush will fail if logging is not enabled.
     *
     * @param session the session handle
     * @configstart{WT_SESSION.log_flush, see dist/api_data.py}
     * @config{sync, forcibly flush the log and wait for it to achieve the synchronization level
     * specified.  The \c off setting forces any buffered log records to be written to the file
     * system.  The \c on setting forces log records to be written to the storage device., a
     * string\, chosen from the following options: \c "off"\, \c "on"; default \c on.}
     * @configend
     * @errors
     */
    int __F(log_flush)(WT_SESSION *session, const char *config);

    /*!
     * Insert a ::WT_LOGREC_MESSAGE type record in the database log files
     * (the database must be configured for logging when this method is
     * called).
     *
     * @param session the session handle
     * @param format a printf format specifier
     * @errors
     */
    int __F(log_printf)(WT_SESSION *session, const char *format, ...);

    /*!
     * Rename an object.
     *
     * @not_transactional
     *
     * @snippet ex_all.c Rename a table
     *
     * @exclusive
     *
     * @param session the session handle
     * @param uri the current URI of the object, such as \c "table:old"
     * @param newuri the new URI of the object, such as \c "table:new"
     * @configempty{WT_SESSION.rename, see dist/api_data.py}
     * @ebusy_errors
     */
    int __F(rename)(WT_SESSION *session,
        const char *uri, const char *newuri, const char *config);

    /*!
     * Reset the session handle.
     *
     * This method resets the cursors associated with the session, clears session statistics and
     * discards cached resources. No session configurations are modified (or reset to their
     * default values). WT_SESSION::reset will fail if a transaction is in progress in the
     * session.
     *
     * @snippet ex_all.c Reset the session
     *
     * @param session the session handle
     * @errors
     */
    int __F(reset)(WT_SESSION *session);

    /*!
     * Salvage a table.
     *
     * Salvage rebuilds the file or files which comprise a table,
     * discarding any corrupted file blocks.
     *
     * When salvage is done, previously deleted records may re-appear, and
     * inserted records may disappear, so salvage should not be run
     * unless it is known to be necessary.  Normally, salvage should be
     * called after a table or file has been corrupted, as reported by the
     * WT_SESSION::verify method.
     *
     * Files are rebuilt in place. The salvage method overwrites the
     * existing files.
     *
     * @exclusive
     *
     * @snippet ex_all.c Salvage a table
     *
     * @param session the session handle
     * @param name the URI of the table or file to salvage
     * @configstart{WT_SESSION.salvage, see dist/api_data.py}
     * @config{force, force salvage even of files that do not appear to be WiredTiger files., a
     * boolean flag; default \c false.}
     * @configend
     * @ebusy_errors
     */
    int __F(salvage)(WT_SESSION *session,
        const char *name, const char *config);

    /*!
     * Truncate a file, table, cursor range, or backup cursor
     *
     * Truncate a table or file.
     * @snippet ex_all.c Truncate a table
     *
     * Truncate a cursor range.  When truncating based on a cursor position,
     * it is not required the cursor reference a record in the object, only
     * that the key be set.  This allows applications to discard portions of
     * the object name space without knowing exactly what records the object
     * contains. The start and stop points are both inclusive; that is, the
     * key set in the start cursor is the first record to be deleted and the
     * key set in the stop cursor is the last.
     *
     * @snippet ex_all.c Truncate a range
     *
     * Range truncate is implemented as a "scan and write" operation, specifically without range
     * locks. Inserts or other operations in the range, as well as operations before or after
     * the range when no explicit starting or ending key is set, are not well defined: conflicts
     * may be detected or both transactions may commit. If both commit, there's a failure and
     * recovery runs, the result may be different than what was in cache before the crash.
     *
     * The WT_CURSOR::truncate range truncate operation can only be used at snapshot isolation.
     *
     * Any specified cursors end with no position, and subsequent calls to
     * the WT_CURSOR::next (WT_CURSOR::prev) method will iterate from the
     * beginning (end) of the table.
     *
     * Example: truncate a backup cursor.  This operation removes all log files that
     * have been returned by the backup cursor.  It can be used to remove log
     * files after copying them during @ref backup_incremental.
     * @snippet ex_backup.c Truncate a backup cursor
     *
     * @param session the session handle
     * @param name the URI of the table or file to truncate, or \c "log:"
     * for a backup cursor
     * @param start optional cursor marking the first record discarded;
     * if <code>NULL</code>, the truncate starts from the beginning of
     * the object; must be provided when truncating a backup cursor
     * @param stop optional cursor marking the last record discarded;
     * if <code>NULL</code>, the truncate continues to the end of the
     * object; ignored when truncating a backup cursor
     * @configempty{WT_SESSION.truncate, see dist/api_data.py}
     * @errors
     */
    int __F(truncate)(WT_SESSION *session,
        const char *name, WT_CURSOR *start, WT_CURSOR *stop, const char *config);

    /*!
     * Upgrade a table.
     *
     * Upgrade upgrades a table or file, if upgrade is required.
     *
     * @exclusive
     *
     * @snippet ex_all.c Upgrade a table
     *
     * @param session the session handle
     * @param name the URI of the table or file to upgrade
     * @configempty{WT_SESSION.upgrade, see dist/api_data.py}
     * @ebusy_errors
     */
    int __F(upgrade)(WT_SESSION *session,
        const char *name, const char *config);

    /*!
     * Verify a table.
     *
     * Verify reports if a file, or the files that comprise a table, have been corrupted.
     * The WT_SESSION::salvage method can be used to repair a corrupted file.
     *
     * @snippet ex_all.c Verify a table
     *
     * @exclusive
     *
     * @param session the session handle
     * @param name the URI of the table or file to verify, optional if verifying the history
     * store
     * @configstart{WT_SESSION.verify, see dist/api_data.py}
     * @config{do_not_clear_txn_id, Turn off transaction id clearing\, intended for debugging and
     * better diagnosis of crashes or failures., a boolean flag; default \c false.}
     * @config{dump_address, Display page addresses\, time windows\, and page types as pages are
     * verified\, using the application's message handler\, intended for debugging., a boolean flag;
     * default \c false.}
     * @config{dump_app_data, Display application data as pages or blocks are verified\, using the
     * application's message handler\, intended for debugging.  Disabling this does not guarantee
     * that no user data will be output., a boolean flag; default \c false.}
     * @config{dump_blocks, Display the contents of on-disk blocks as they are verified\, using the
     * application's message handler\, intended for debugging., a boolean flag; default \c false.}
     * @config{dump_layout, Display the layout of the files as they are verified\, using the
     * application's message handler\, intended for debugging; requires optional support from the
     * block manager., a boolean flag; default \c false.}
     * @config{dump_offsets, Display the contents of specific on-disk blocks\, using the
     * application's message handler\, intended for debugging., a list of strings; default empty.}
     * @config{dump_pages, Display the contents of in-memory pages as they are verified\, using the
     * application's message handler\, intended for debugging., a boolean flag; default \c false.}
     * @config{read_corrupt, A mode that allows verify to continue reading after encountering a
     * checksum error.  It will skip past the corrupt block and continue with the verification
     * process., a boolean flag; default \c false.}
     * @config{stable_timestamp, Ensure that no data has a start timestamp after the stable
     * timestamp\, to be run after rollback_to_stable., a boolean flag; default \c false.}
     * @config{strict, Treat any verification problem as an error; by default\, verify will warn\,
     * but not fail\, in the case of errors that won't affect future behavior (for example\, a
     * leaked block)., a boolean flag; default \c false.}
     * @configend
     * @ebusy_errors
     */
    int __F(verify)(WT_SESSION *session,
        const char *name, const char *config);
    /*! @} */

    /*!
     * @name Transactions
     * @{
     */
    /*!
     * Start a transaction in this session.
     *
     * The transaction remains active until ended by
     * WT_SESSION::commit_transaction or WT_SESSION::rollback_transaction.
     * Operations performed on cursors capable of supporting transactional
     * operations that are already open in this session, or which are opened
     * before the transaction ends, will operate in the context of the
     * transaction.
     *
     * @requires_notransaction
     *
     * @snippet ex_all.c transaction commit/rollback
     *
     * @param session the session handle
     * @configstart{WT_SESSION.begin_transaction, see dist/api_data.py}
     * @config{ignore_prepare, whether to ignore updates by other prepared transactions when doing
     * of read operations of this transaction.  When \c true\, forces the transaction to be
     * read-only.  Use \c force to ignore prepared updates and permit writes (see @ref
     * timestamp_prepare_ignore_prepare for more information)., a string\, chosen from the following
     * options: \c "false"\, \c "force"\, \c "true"; default \c false.}
     * @config{isolation, the isolation level for this transaction; defaults to the session's
     * isolation level., a string\, chosen from the following options: \c "read-uncommitted"\, \c
     * "read-committed"\, \c "snapshot"; default empty.}
     * @config{name, name of the transaction for tracing and debugging., a string; default empty.}
     * @config{no_timestamp, allow a commit without a timestamp\, creating values that have "always
     * existed" and are visible regardless of timestamp.  See @ref timestamp_txn_api., a boolean
     * flag; default \c false.}
     * @config{operation_timeout_ms, when non-zero\, a requested limit on the time taken to complete
     * operations in this transaction.  Time is measured in real time milliseconds from the start of
     * each WiredTiger API call.  There is no guarantee any operation will not take longer than this
     * amount of time.  If WiredTiger notices the limit has been exceeded\, an operation may return
     * a WT_ROLLBACK error.  Default is to have no limit., an integer greater than or equal to \c 1;
     * default \c 0.}
     * @config{priority, priority of the transaction for resolving conflicts.  Transactions with
     * higher values are less likely to abort., an integer between \c -100 and \c 100; default \c
     * 0.}
     * @config{read_timestamp, read using the specified timestamp.  The value must not be older than
     * the current oldest timestamp.  See @ref timestamp_txn_api., a string; default empty.}
     * @config{roundup_timestamps = (, round up timestamps of the transaction., a set of related
     * configuration options defined as follows.}
     * @config{&nbsp;&nbsp;&nbsp;&nbsp;prepared,
     * applicable only for prepared transactions\, and intended only for special-purpose use.  See
     * @ref timestamp_prepare_roundup.  Allows the prepare timestamp and the commit timestamp of
     * this transaction to be rounded up to be no older than the oldest timestamp\, and allows
     * violating the usual restriction that the prepare timestamp must be newer than the stable
     * timestamp.  Specifically: at transaction prepare\, if the prepare timestamp is less than or
     * equal to the oldest timestamp\, the prepare timestamp will be rounded to the oldest
     * timestamp.  Subsequently\, at commit time\, if the commit timestamp is less than the (now
     * rounded) prepare timestamp\, the commit timestamp will be rounded up to it and thus to at
     * least oldest.  Neither timestamp will be checked against the stable timestamp., a boolean
     * flag; default \c false.}
     * @config{&nbsp;&nbsp;&nbsp;&nbsp;read, if the read timestamp is less
     * than the oldest timestamp\, the read timestamp will be rounded up to the oldest timestamp.
     * See @ref timestamp_read_roundup., a boolean flag; default \c false.}
     * @config{ ),,}
     * @config{sync, whether to sync log records when the transaction commits\, inherited from
     * ::wiredtiger_open \c transaction_sync., a boolean flag; default empty.}
     * @configend
     * @errors
     */
    int __F(begin_transaction)(WT_SESSION *session, const char *config);

    /*!
     * Commit the current transaction.
     *
     * A transaction must be in progress when this method is called.
     *
     * If WT_SESSION::commit_transaction returns an error, the transaction
     * was rolled back, not committed, and all cursors associated with the session are reset.
     *
     * @requires_transaction
     *
     * @snippet ex_all.c transaction commit/rollback
     *
     * @param session the session handle
     * @configstart{WT_SESSION.commit_transaction, see dist/api_data.py}
     * @config{commit_timestamp, set the commit timestamp for the current transaction.  For
     * non-prepared transactions\, the value must not be older than the first commit timestamp
     * already set for the current transaction (if any)\, must not be older than the current oldest
     * timestamp\, and must be after the current stable timestamp.  For prepared transactions\, a
     * commit timestamp is required\, must not be older than the prepare timestamp\, and can be set
     * only once.  See @ref timestamp_txn_api and @ref timestamp_prepare., a string; default empty.}
     * @config{durable_timestamp, set the durable timestamp for the current transaction.  Required
     * for the commit of a prepared transaction\, and otherwise not permitted.  The value must also
     * be after the current oldest and stable timestamps and must not be older than the commit
     * timestamp.  See @ref timestamp_prepare., a string; default empty.}
     * @config{operation_timeout_ms, when non-zero\, a requested limit on the time taken to complete
     * operations in this transaction.  Time is measured in real time milliseconds from the start of
     * each WiredTiger API call.  There is no guarantee any operation will not take longer than this
     * amount of time.  If WiredTiger notices the limit has been exceeded\, an operation may return
     * a WT_ROLLBACK error.  Default is to have no limit., an integer greater than or equal to \c 1;
     * default \c 0.}
     * @config{sync, override whether to sync log records when the transaction commits.  The default
     * is inherited from ::wiredtiger_open \c transaction_sync.  The \c off setting does not wait
     * for records to be written or synchronized.  The \c on setting forces log records to be
     * written to the storage device., a string\, chosen from the following options: \c "off"\, \c
     * "on"; default empty.}
     * @configend
     * @errors
     */
    int __F(commit_transaction)(WT_SESSION *session, const char *config);

    /*!
     * Prepare the current transaction.
     *
     * A transaction must be in progress when this method is called.
     *
     * Preparing a transaction will guarantee a subsequent commit will
     * succeed. Only commit and rollback are allowed on a transaction after
     * it has been prepared. The transaction prepare API is designed to
     * support MongoDB exclusively, and guarantees update conflicts have
     * been resolved, but does not guarantee durability.
     *
     * @requires_transaction
     *
     * @snippet ex_all.c transaction prepare
     *
     * @param session the session handle
     * @configstart{WT_SESSION.prepare_transaction, see dist/api_data.py}
     * @config{prepare_timestamp, set the prepare timestamp for the updates of the current
     * transaction.  The value must not be older than any active read timestamps\, and must be newer
     * than the current stable timestamp.  See @ref timestamp_prepare., a string; default empty.}
     * @configend
     * @errors
     */
    int __F(prepare_transaction)(WT_SESSION *session, const char *config);

    /*!
     * Roll back the current transaction.
     *
     * A transaction must be in progress when this method is called.
     *
     * All cursors associated with the session are reset.
     *
     * @requires_transaction
     *
     * @snippet ex_all.c transaction commit/rollback
     *
     * @param session the session handle
     * @configstart{WT_SESSION.rollback_transaction, see dist/api_data.py}
     * @config{operation_timeout_ms, when non-zero\, a requested limit on the time taken to complete
     * operations in this transaction.  Time is measured in real time milliseconds from the start of
     * each WiredTiger API call.  There is no guarantee any operation will not take longer than this
     * amount of time.  If WiredTiger notices the limit has been exceeded\, an operation may return
     * a WT_ROLLBACK error.  Default is to have no limit., an integer greater than or equal to \c 1;
     * default \c 0.}
     * @configend
     * @errors
     */
    int __F(rollback_transaction)(WT_SESSION *session, const char *config);
    /*! @} */

    /*!
     * @name Transaction timestamps
     * @{
     */
    /*!
     * Query the session's transaction timestamp state.
     *
     * The WT_SESSION.query_timestamp method can only be used at snapshot isolation.
     *
     * @param session the session handle
     * @param[out] hex_timestamp a buffer that will be set to the
     * hexadecimal encoding of the timestamp being queried.  Must be large
     * enough to hold a NUL terminated, hex-encoded 8B timestamp (17 bytes).
     * @configstart{WT_SESSION.query_timestamp, see dist/api_data.py}
     * @config{get, specify which timestamp to query: \c commit returns the most recently set
     * commit_timestamp; \c first_commit returns the first set commit_timestamp; \c prepare returns
     * the timestamp used in preparing a transaction; \c read returns the timestamp at which the
     * transaction is reading.  See @ref timestamp_txn_api., a string\, chosen from the following
     * options: \c "commit"\, \c "first_commit"\, \c "prepare"\, \c "read"; default \c read.}
     * @configend
     *
     * A timestamp of 0 is returned if the timestamp is not available or has not been set.
     * @errors
     */
    int __F(query_timestamp)(
        WT_SESSION *session, char *hex_timestamp, const char *config);

    /*!
     * Set a timestamp on a transaction.
     *
     * The WT_SESSION.timestamp_transaction method can only be used at snapshot isolation.
     *
     * @snippet ex_all.c transaction timestamp
     *
     * @requires_transaction
     *
     * @param session the session handle
     * @configstart{WT_SESSION.timestamp_transaction, see dist/api_data.py}
     * @config{commit_timestamp, set the commit timestamp for the current transaction.  For
     * non-prepared transactions\, the value must not be older than the first commit timestamp
     * already set for the current transaction\, if any\, must not be older than the current oldest
     * timestamp and must be after the current stable timestamp.  For prepared transactions\, a
     * commit timestamp is required\, must not be older than the prepare timestamp\, can be set only
     * once\, and must not be set until after the transaction has successfully prepared.  See @ref
     * timestamp_txn_api and @ref timestamp_prepare., a string; default empty.}
     * @config{durable_timestamp, set the durable timestamp for the current transaction.  Required
     * for the commit of a prepared transaction\, and otherwise not permitted.  Can only be set
     * after the transaction has been prepared and a commit timestamp has been set.  The value must
     * be after the current oldest and stable timestamps and must not be older than the commit
     * timestamp.  See @ref timestamp_prepare., a string; default empty.}
     * @config{prepare_timestamp, set the prepare timestamp for the updates of the current
     * transaction.  The value must not be older than any active read timestamps\, and must be newer
     * than the current stable timestamp.  Can be set only once per transaction.  Setting the
     * prepare timestamp does not by itself prepare the transaction\, but does oblige the
     * application to eventually prepare the transaction before committing it.  See @ref
     * timestamp_prepare., a string; default empty.}
     * @config{read_timestamp, read using the specified timestamp.  The value must not be older than
     * the current oldest timestamp.  This can only be set once for a transaction.  See @ref
     * timestamp_txn_api., a string; default empty.}
     * @configend
     * @errors
     */
    int __F(timestamp_transaction)(WT_SESSION *session, const char *config);

    /*!
     * Set a timestamp on a transaction numerically.  Prefer this method over
     * WT_SESSION::timestamp_transaction if the hexadecimal string parsing done in that method
     * becomes a bottleneck.
     *
     * The WT_SESSION.timestamp_transaction_uint method can only be used at snapshot isolation.
     *
     * @snippet ex_all.c transaction timestamp_uint
     *
     * @requires_transaction
     *
     * @param session the session handle
     * @param which the timestamp being set (see ::WT_TS_TXN_TYPE for available options, and
     * WT_SESSION::timestamp_transaction for constraints on the timestamps).
     * @param ts the timestamp.
     * @errors
     */
    int __F(timestamp_transaction_uint)(WT_SESSION *session, WT_TS_TXN_TYPE which,
            uint64_t ts);
    /*! @} */

    /*!
     * @name Transaction support
     * @{
     */
    /*!
     * Write a transactionally consistent snapshot of a database or set of individual objects.
     *
     * When timestamps are not in use, the checkpoint includes all transactions committed
     * before the checkpoint starts. When timestamps are in use and the checkpoint runs with
     * \c use_timestamp=true (the default), updates committed with a timestamp after the
     * \c stable timestamp, in tables configured for checkpoint-level durability, are not
     * included in the checkpoint. Updates committed in tables configured for commit-level
     * durability are always included in the checkpoint. See @ref durability_checkpoint and
     * @ref durability_log for more information.
     *
     * Calling the checkpoint method multiple times serializes the checkpoints; new checkpoint
     * calls wait for running checkpoint calls to complete.
     *
     * Existing named checkpoints may optionally be discarded.
     *
     * @requires_notransaction
     *
     * @snippet ex_all.c Checkpoint examples
     *
     * @param session the session handle
     * @configstart{WT_SESSION.checkpoint, see dist/api_data.py}
     * @config{drop, specify a list of checkpoints to drop.  The list may additionally contain one
     * of the following keys: \c "from=all" to drop all checkpoints\, \c "from=<checkpoint>" to drop
     * all checkpoints after and including the named checkpoint\, or \c "to=<checkpoint>" to drop
     * all checkpoints before and including the named checkpoint.  Checkpoints cannot be dropped if
     * open in a cursor.  While a hot backup is in progress\, checkpoints created prior to the start
     * of the backup cannot be dropped., a list of strings; default empty.}
     * @config{flush_tier = (, configure flushing objects to tiered storage after checkpoint., a set
     * of related configuration options defined as follows.}
     * @config{&nbsp;&nbsp;&nbsp;&nbsp;
     * enabled, if true\, perform one iteration of object switching and flushing objects to tiered
     * storage., a boolean flag; default \c false.}
     * @config{&nbsp;&nbsp;&nbsp;&nbsp;force, if false
     * (the default)\, flush_tier of any individual object may be skipped if the underlying object
     * has not been modified since the previous flush_tier.  If true\, this option forces the
     * flush_tier., a boolean flag; default \c false.}
     * @config{&nbsp;&nbsp;&nbsp;&nbsp;sync, wait
     * for all objects to be flushed to the shared storage to the level specified.  When false\, do
     * not wait for any objects to be written to the tiered storage system but return immediately
     * after generating the objects and work units for an internal thread.  When true\, the caller
     * waits until all work queued for this call to be completely processed before returning., a
     * boolean flag; default \c true.}
     * @config{&nbsp;&nbsp;&nbsp;&nbsp;timeout, amount of time\, in
     * seconds\, to wait for flushing of objects to complete.  WiredTiger returns EBUSY if the
     * timeout is reached.  A value of zero disables the timeout., an integer; default \c 0.}
     * @config{ ),,}
     * @config{force, if false (the default)\, checkpoints may be skipped if the underlying object
     * has not been modified.  If true\, this option forces the checkpoint., a boolean flag; default
     * \c false.}
     * @config{name, if set\, specify a name for the checkpoint (note that checkpoints including LSM
     * trees may not be named)., a string; default empty.}
     * @config{target, if non-empty\, checkpoint the list of objects.  Checkpointing a list of
     * objects separately from a database-wide checkpoint can lead to data inconsistencies; see @ref
     * checkpoint_target for more information., a list of strings; default empty.}
     * @config{use_timestamp, if true (the default)\, create the checkpoint as of the last stable
     * timestamp if timestamps are in use\, or with all committed updates if there is no stable
     * timestamp set.  If false\, always generate a checkpoint with all committed updates\, ignoring
     * any stable timestamp., a boolean flag; default \c true.}
     * @configend
     * @errors
     */
    int __F(checkpoint)(WT_SESSION *session, const char *config);

    /*!
     * Reset the snapshot used for database visibility.
     *
     * For transactions running with snapshot isolation, this method releases the existing
     * snapshot of the database and gets a new one. This makes newer commits visible. The
     * call can be used to avoid pinning old and no-longer-needed content in the database.
     * Applications not using read timestamps for search may see different results after the
     * snapshot is updated.
     *
     * It is an error to call this method when using an isolation level other than snapshot
     * isolation, or if the current transaction has already written any data.
     *
     * @requires_transaction
     *
     * @snippet ex_all.c reset snapshot
     *
     * @param session the session handle
     * @errors
     */
    int __F(reset_snapshot)(WT_SESSION *session);

    /*!
     * Return the transaction ID range pinned by the session handle.
     *
     * The ID range is an approximate count of transactions and is calculated
     * based on the oldest ID needed for the active transaction in this session,
     * compared to the newest transaction in the system.
     *
     * @snippet ex_all.c transaction pinned range
     *
     * @param session the session handle
     * @param[out] range the range of IDs pinned by this session. Zero if
     * there is no active transaction.
     * @errors
     */
    int __F(transaction_pinned_range)(WT_SESSION* session, uint64_t *range);
    /*! @} */

#ifndef DOXYGEN
    /*!
     * Optionally returns the reason for the most recent rollback error returned from the API.
     *
     * There is no guarantee a rollback reason will be set and thus the caller
     * must check for a NULL pointer.
     *
     * @param session the session handle
     * @returns an optional string indicating the reason for the rollback
     */
    const char * __F(get_rollback_reason)(WT_SESSION *session);

    /*!
     * Call into the library.
     *
     * This method is used for breakpoints and to set other configuration
     * when debugging layers not directly supporting those features.
     *
     * @param session the session handle
     * @errors
     */
    int __F(breakpoint)(WT_SESSION *session);
#endif
};

/*!
 * A connection to a WiredTiger database.  The connection may be opened within
 * the same address space as the caller or accessed over a socket connection.
 *
 * Most applications will open a single connection to a database for each
 * process.  The first process to open a connection to a database will access
 * the database in its own address space.  Subsequent connections (if allowed)
 * will communicate with the first process over a socket connection to perform
 * their operations.
 *
 * <b>Thread safety:</b> A WT_CONNECTION handle may be shared between threads.
 * See @ref threads for more information.
 */
struct __wt_connection {
    /*!
     * Close a connection.
     *
     * Any open sessions will be closed. This will release the resources
     * associated with the session handle, including rolling back any
     * active transactions and closing any cursors that remain open in the
     * session.
     *
     * @snippet ex_all.c Close a connection
     *
     * @param connection the connection handle
     * @configstart{WT_CONNECTION.close, see dist/api_data.py}
     * @config{leak_memory, don't free memory during close., a boolean flag; default \c false.}
     * @config{use_timestamp, by default\, create the close checkpoint as of the last stable
     * timestamp if timestamps are in use\, or all current updates if there is no stable timestamp
     * set.  If false\, this option generates a checkpoint with all updates., a boolean flag;
     * default \c true.}
     * @configend
     * @errors
     */
    int __F(close)(WT_CONNECTION *connection, const char *config);

#ifndef DOXYGEN
    /*!
     * Output debug information for various subsystems. The output format
     * may change over time, gathering the debug information may be
     * invasive, and the information reported may not provide a point in
     * time view of the system.
     *
     * @param connection the connection handle
     * @configstart{WT_CONNECTION.debug_info, see dist/api_data.py}
     * @config{cache, print cache information., a boolean flag; default \c false.}
     * @config{cursors, print all open cursor information., a boolean flag; default \c false.}
     * @config{handles, print open handles information., a boolean flag; default \c false.}
     * @config{log, print log information., a boolean flag; default \c false.}
     * @config{sessions, print open session information., a boolean flag; default \c false.}
     * @config{txn, print global txn information., a boolean flag; default \c false.}
     * @configend
     * @errors
     */
    int __F(debug_info)(WT_CONNECTION *connection, const char *config);
#endif

    /*!
     * Reconfigure a connection handle.
     *
     * @snippet ex_all.c Reconfigure a connection
     *
     * @param connection the connection handle
     * @configstart{WT_CONNECTION.reconfigure, see dist/api_data.py}
     * @config{block_cache = (, block cache configuration options., a set of related configuration
     * options defined as follows.}
     * @config{&nbsp;&nbsp;&nbsp;&nbsp;blkcache_eviction_aggression,
     * seconds an unused block remains in the cache before it is evicted., an integer between \c 1
     * and \c 7200; default \c 1800.}
     * @config{&nbsp;&nbsp;&nbsp;&nbsp;cache_on_checkpoint, cache
     * blocks written by a checkpoint., a boolean flag; default \c true.}
     * @config{&nbsp;&nbsp;&nbsp;&nbsp;cache_on_writes, cache blocks as they are written (other than
     * checkpoint blocks)., a boolean flag; default \c true.}
     * @config{&nbsp;&nbsp;&nbsp;&nbsp;
     * enabled, enable block cache., a boolean flag; default \c false.}
     * @config{&nbsp;&nbsp;&nbsp;&nbsp;full_target, the fraction of the block cache that must be
     * full before eviction will remove unused blocks., an integer between \c 30 and \c 100; default
     * \c 95.}
     * @config{&nbsp;&nbsp;&nbsp;&nbsp;hashsize, number of buckets in the hashtable that
     * keeps track of blocks., an integer between \c 512 and \c 256K; default \c 32768.}
     * @config{&nbsp;&nbsp;&nbsp;&nbsp;max_percent_overhead, maximum tolerated overhead expressed as
     * the number of blocks added and removed as percent of blocks looked up; cache population and
     * eviction will be suppressed if the overhead exceeds the threshold., an integer between \c 1
     * and \c 500; default \c 10.}
     * @config{&nbsp;&nbsp;&nbsp;&nbsp;nvram_path, the absolute path to
     * the file system mounted on the NVRAM device., a string; default empty.}
     * @config{&nbsp;&nbsp;&nbsp;&nbsp;percent_file_in_dram, bypass cache for a file if the set
     * percentage of the file fits in system DRAM (as specified by block_cache.system_ram)., an
     * integer between \c 0 and \c 100; default \c 50.}
     * @config{&nbsp;&nbsp;&nbsp;&nbsp;size,
     * maximum memory to allocate for the block cache., an integer between \c 0 and \c 10TB; default
     * \c 0.}
     * @config{&nbsp;&nbsp;&nbsp;&nbsp;system_ram, the bytes of system DRAM available for
     * caching filesystem blocks., an integer between \c 0 and \c 1024GB; default \c 0.}
     * @config{&nbsp;&nbsp;&nbsp;&nbsp;type, cache location: DRAM or NVRAM., a string; default
     * empty.}
     * @config{ ),,}
     * @config{cache_max_wait_ms, the maximum number of milliseconds an application thread will wait
     * for space to be available in cache before giving up.  Default will wait forever., an integer
     * greater than or equal to \c 0; default \c 0.}
     * @config{cache_overhead, assume the heap allocator overhead is the specified percentage\, and
     * adjust the cache usage by that amount (for example\, if there is 10GB of data in cache\, a
     * percentage of 10 means WiredTiger treats this as 11GB). This value is configurable because
     * different heap allocators have different overhead and different workloads will have different
     * heap allocation sizes and patterns\, therefore applications may need to adjust this value
     * based on allocator choice and behavior in measured workloads., an integer between \c 0 and \c
     * 30; default \c 8.}
     * @config{cache_size, maximum heap memory to allocate for the cache.  A database should
     * configure either \c cache_size or \c shared_cache but not both., an integer between \c 1MB
     * and \c 10TB; default \c 100MB.}
     * @config{checkpoint = (, periodically checkpoint the database.  Enabling the checkpoint server
     * uses a session from the configured \c session_max., a set of related configuration options
     * defined as follows.}
     * @config{&nbsp;&nbsp;&nbsp;&nbsp;log_size, wait for this amount of log
     * record bytes to be written to the log between each checkpoint.  If non-zero\, this value will
     * use a minimum of the log file size.  A database can configure both log_size and wait to set
     * an upper bound for checkpoints; setting this value above 0 configures periodic checkpoints.,
     * an integer between \c 0 and \c 2GB; default \c 0.}
     * @config{&nbsp;&nbsp;&nbsp;&nbsp;wait,
     * seconds to wait between each checkpoint; setting this value above 0 configures periodic
     * checkpoints., an integer between \c 0 and \c 100000; default \c 0.}
     * @config{ ),,}
     * @config{chunk_cache = (, chunk cache configuration options., a set of related configuration
     * options defined as follows.}
     * @config{&nbsp;&nbsp;&nbsp;&nbsp;capacity, maximum memory or
     * storage to use for the chunk cache., an integer between \c 0 and \c 100TB; default \c 10GB.}
     * @config{&nbsp;&nbsp;&nbsp;&nbsp;chunk_cache_evict_trigger, chunk cache percent full that
     * triggers eviction., an integer between \c 0 and \c 100; default \c 90.}
     * @config{&nbsp;&nbsp;&nbsp;&nbsp;chunk_size, size of cached chunks., an integer between \c
     * 512KB and \c 100GB; default \c 1MB.}
     * @config{&nbsp;&nbsp;&nbsp;&nbsp;device_path, the
     * absolute path to the file system or a block device used as cache location., a string; default
     * empty.}
     * @config{&nbsp;&nbsp;&nbsp;&nbsp;enabled, enable chunk cache., a boolean flag; default
     * \c false.}
     * @config{&nbsp;&nbsp;&nbsp;&nbsp;hashsize, number of buckets in the hashtable that
     * keeps track of objects., an integer between \c 64 and \c 1048576; default \c 1024.}
     * @config{&nbsp;&nbsp;&nbsp;&nbsp;type, cache location: DRAM or FILE (file system or block
     * device)., a string; default empty.}
     * @config{ ),,}
     * @config{compatibility = (, set compatibility version of database.  Changing the compatibility
     * version requires that there are no active operations for the duration of the call., a set of
     * related configuration options defined as follows.}
     * @config{&nbsp;&nbsp;&nbsp;&nbsp;release,
     * compatibility release version string., a string; default empty.}
     * @config{ ),,}
     * @config{debug_mode = (, control the settings of various extended debugging features., a set
     * of related configuration options defined as follows.}
     * @config{&nbsp;&nbsp;&nbsp;&nbsp;
     * checkpoint_retention, adjust log removal to retain the log records of this number of
     * checkpoints.  Zero or one means perform normal removal., an integer between \c 0 and \c 1024;
     * default \c 0.}
     * @config{&nbsp;&nbsp;&nbsp;&nbsp;corruption_abort, if true and built in
     * diagnostic mode\, dump core in the case of data corruption., a boolean flag; default \c
     * true.}
     * @config{&nbsp;&nbsp;&nbsp;&nbsp;cursor_copy, if true\, use the system allocator to
     * make a copy of any data returned by a cursor operation and return the copy instead.  The copy
     * is freed on the next cursor operation.  This allows memory sanitizers to detect inappropriate
     * references to memory owned by cursors., a boolean flag; default \c false.}
     * @config{&nbsp;&nbsp;&nbsp;&nbsp;cursor_reposition, if true\, for operations with snapshot
     * isolation the cursor temporarily releases any page that requires force eviction\, then
     * repositions back to the page for further operations.  A page release encourages eviction of
     * hot or large pages\, which is more likely to succeed without a cursor keeping the page
     * pinned., a boolean flag; default \c false.}
     * @config{&nbsp;&nbsp;&nbsp;&nbsp;eviction, if
     * true\, modify internal algorithms to change skew to force history store eviction to happen
     * more aggressively.  This includes but is not limited to not skewing newest\, not favoring
     * leaf pages\, and modifying the eviction score mechanism., a boolean flag; default \c false.}
     * @config{&nbsp;&nbsp;&nbsp;&nbsp;log_retention, adjust log removal to retain at least this
     * number of log files.  (Warning: this option can remove log files required for recovery if no
     * checkpoints have yet been done and the number of log files exceeds the configured value.  As
     * WiredTiger cannot detect the difference between a system that has not yet checkpointed and
     * one that will never checkpoint\, it might discard log files before any checkpoint is done.)
     * Ignored if set to 0., an integer between \c 0 and \c 1024; default \c 0.}
     * @config{&nbsp;&nbsp;&nbsp;&nbsp;realloc_exact, if true\, reallocation of memory will only
     * provide the exact amount requested.  This will help with spotting memory allocation issues
     * more easily., a boolean flag; default \c false.}
     * @config{&nbsp;&nbsp;&nbsp;&nbsp;
     * realloc_malloc, if true\, every realloc call will force a new memory allocation by using
     * malloc., a boolean flag; default \c false.}
     * @config{&nbsp;&nbsp;&nbsp;&nbsp;rollback_error,
     * return a WT_ROLLBACK error from a transaction operation about every Nth operation to simulate
     * a collision., an integer between \c 0 and \c 10M; default \c 0.}
     * @config{&nbsp;&nbsp;&nbsp;&nbsp;slow_checkpoint, if true\, slow down checkpoint creation by
     * slowing down internal page processing., a boolean flag; default \c false.}
     * @config{&nbsp;&nbsp;&nbsp;&nbsp;stress_skiplist, Configure various internal parameters to
     * encourage race conditions and other issues with internal skip lists\, e.g.  using a more
     * dense representation., a boolean flag; default \c false.}
     * @config{&nbsp;&nbsp;&nbsp;&nbsp;
     * table_logging, if true\, write transaction related information to the log for all
     * operations\, even operations for tables with logging turned off.  This additional logging
     * information is intended for debugging and is informational only\, that is\, it is ignored
     * during recovery., a boolean flag; default \c false.}
     * @config{&nbsp;&nbsp;&nbsp;&nbsp;
     * update_restore_evict, if true\, control all dirty page evictions through forcing update
     * restore eviction., a boolean flag; default \c false.}
     * @config{ ),,}
     * @config{error_prefix, prefix string for error messages., a string; default empty.}
     * @config{eviction = (, eviction configuration options., a set of related configuration options
     * defined as follows.}
     * @config{&nbsp;&nbsp;&nbsp;&nbsp;threads_max, maximum number of threads
     * WiredTiger will start to help evict pages from cache.  The number of threads started will
     * vary depending on the current eviction load.  Each eviction worker thread uses a session from
     * the configured session_max., an integer between \c 1 and \c 20; default \c 8.}
     * @config{&nbsp;&nbsp;&nbsp;&nbsp;threads_min, minimum number of threads WiredTiger will start
     * to help evict pages from cache.  The number of threads currently running will vary depending
     * on the current eviction load., an integer between \c 1 and \c 20; default \c 1.}
     * @config{
     * ),,}
     * @config{eviction_checkpoint_target, perform eviction at the beginning of checkpoints to bring
     * the dirty content in cache to this level.  It is a percentage of the cache size if the value
     * is within the range of 0 to 100 or an absolute size when greater than 100. The value is not
     * allowed to exceed the \c cache_size.  Ignored if set to zero., an integer between \c 0 and \c
     * 10TB; default \c 1.}
     * @config{eviction_dirty_target, perform eviction in worker threads when the cache contains at
     * least this much dirty content.  It is a percentage of the cache size if the value is within
     * the range of 1 to 100 or an absolute size when greater than 100. The value is not allowed to
     * exceed the \c cache_size and has to be lower than its counterpart \c eviction_dirty_trigger.,
     * an integer between \c 1 and \c 10TB; default \c 5.}
     * @config{eviction_dirty_trigger, trigger application threads to perform eviction when the
     * cache contains at least this much dirty content.  It is a percentage of the cache size if the
     * value is within the range of 1 to 100 or an absolute size when greater than 100. The value is
     * not allowed to exceed the \c cache_size and has to be greater than its counterpart \c
     * eviction_dirty_target.  This setting only alters behavior if it is lower than
     * eviction_trigger., an integer between \c 1 and \c 10TB; default \c 20.}
     * @config{eviction_target, perform eviction in worker threads when the cache contains at least
     * this much content.  It is a percentage of the cache size if the value is within the range of
     * 10 to 100 or an absolute size when greater than 100. The value is not allowed to exceed the
     * \c cache_size and has to be lower than its counterpart \c eviction_trigger., an integer
     * between \c 10 and \c 10TB; default \c 80.}
     * @config{eviction_trigger, trigger application threads to perform eviction when the cache
     * contains at least this much content.  It is a percentage of the cache size if the value is
     * within the range of 10 to 100 or an absolute size when greater than 100. The value is not
     * allowed to exceed the \c cache_size and has to be greater than its counterpart \c
     * eviction_target., an integer between \c 10 and \c 10TB; default \c 95.}
     * @config{eviction_updates_target, perform eviction in worker threads when the cache contains
     * at least this many bytes of updates.  It is a percentage of the cache size if the value is
     * within the range of 0 to 100 or an absolute size when greater than 100. Calculated as half of
     * \c eviction_dirty_target by default.  The value is not allowed to exceed the \c cache_size
     * and has to be lower than its counterpart \c eviction_updates_trigger., an integer between \c
     * 0 and \c 10TB; default \c 0.}
     * @config{eviction_updates_trigger, trigger application threads to perform eviction when the
     * cache contains at least this many bytes of updates.  It is a percentage of the cache size if
     * the value is within the range of 1 to 100 or an absolute size when greater than 100\.
     * Calculated as half of \c eviction_dirty_trigger by default.  The value is not allowed to
     * exceed the \c cache_size and has to be greater than its counterpart \c
     * eviction_updates_target.  This setting only alters behavior if it is lower than \c
     * eviction_trigger., an integer between \c 0 and \c 10TB; default \c 0.}
     * @config{extra_diagnostics, enable additional diagnostics in WiredTiger.  These additional
     * diagnostics include diagnostic assertions that can cause WiredTiger to abort when an invalid
     * state is detected.  Options are given as a list\, such as
     * <code>"extra_diagnostics=[out_of_order\,visibility]"</code>. Choosing \c all enables all
     * assertions.  When WiredTiger is compiled with \c HAVE_DIAGNOSTIC=1 all assertions are enabled
     * and cannot be reconfigured., a list\, with values chosen from the following options: \c
     * "all"\, \c "checkpoint_validate"\, \c "cursor_check"\, \c "disk_validate"\, \c
     * "eviction_check"\, \c "generation_check"\, \c "hs_validate"\, \c "key_out_of_order"\, \c
     * "log_validate"\, \c "prepared"\, \c "slow_operation"\, \c "txn_visibility"; default \c [].}
     * @config{file_manager = (, control how file handles are managed., a set of related
     * configuration options defined as follows.}
     * @config{&nbsp;&nbsp;&nbsp;&nbsp;
     * close_handle_minimum, number of handles open before the file manager will look for handles to
     * close., an integer greater than or equal to \c 0; default \c 250.}
     * @config{&nbsp;&nbsp;&nbsp;&nbsp;close_idle_time, amount of time in seconds a file handle
     * needs to be idle before attempting to close it.  A setting of 0 means that idle handles are
     * not closed., an integer between \c 0 and \c 100000; default \c 30.}
     * @config{&nbsp;&nbsp;&nbsp;&nbsp;close_scan_interval, interval in seconds at which to check
     * for files that are inactive and close them., an integer between \c 1 and \c 100000; default
     * \c 10.}
     * @config{ ),,}
     * @config{history_store = (, history store configuration options., a set of related
     * configuration options defined as follows.}
     * @config{&nbsp;&nbsp;&nbsp;&nbsp;file_max, the
     * maximum number of bytes that WiredTiger is allowed to use for its history store mechanism.
     * If the history store file exceeds this size\, a panic will be triggered.  The default value
     * means that the history store file is unbounded and may use as much space as the filesystem
     * will accommodate.  The minimum non-zero setting is 100MB., an integer greater than or equal
     * to \c 0; default \c 0.}
     * @config{ ),,}
     * @config{io_capacity = (, control how many bytes per second are written and read.  Exceeding
     * the capacity results in throttling., a set of related configuration options defined as
     * follows.}
     * @config{&nbsp;&nbsp;&nbsp;&nbsp;total, number of bytes per second available to all
     * subsystems in total.  When set\, decisions about what subsystems are throttled\, and in what
     * proportion\, are made internally.  The minimum non-zero setting is 1MB., an integer between
     * \c 0 and \c 1TB; default \c 0.}
     * @config{ ),,}
     * @config{json_output, enable JSON formatted messages on the event handler interface.  Options
     * are given as a list\, where each option specifies an event handler category e.g.  'error'
     * represents the messages from the WT_EVENT_HANDLER::handle_error method., a list\, with values
     * chosen from the following options: \c "error"\, \c "message"; default \c [].}
     * @config{log = (, enable logging.  Enabling logging uses three sessions from the configured
     * session_max., a set of related configuration options defined as follows.}
     * @config{&nbsp;&nbsp;&nbsp;&nbsp;os_cache_dirty_pct, maximum dirty system buffer cache usage\,
     * as a percentage of the log's \c file_max.  If non-zero\, schedule writes for dirty blocks
     * belonging to the log in the system buffer cache after that percentage of the log has been
     * written into the buffer cache without an intervening file sync., an integer between \c 0 and
     * \c 100; default \c 0.}
     * @config{&nbsp;&nbsp;&nbsp;&nbsp;prealloc, pre-allocate log files., a
     * boolean flag; default \c true.}
     * @config{&nbsp;&nbsp;&nbsp;&nbsp;remove, automatically remove
     * unneeded log files., a boolean flag; default \c true.}
     * @config{&nbsp;&nbsp;&nbsp;&nbsp;
     * zero_fill, manually write zeroes into log files., a boolean flag; default \c false.}
     * @config{
     * ),,}
     * @config{lsm_manager = (, configure database wide options for LSM tree management.  The LSM
     * manager is started automatically the first time an LSM tree is opened.  The LSM manager uses
     * a session from the configured session_max., a set of related configuration options defined as
     * follows.}
     * @config{&nbsp;&nbsp;&nbsp;&nbsp;merge, merge LSM chunks where possible., a boolean
     * flag; default \c true.}
     * @config{&nbsp;&nbsp;&nbsp;&nbsp;worker_thread_max, Configure a set of
     * threads to manage merging LSM trees in the database.  Each worker thread uses a session
     * handle from the configured session_max., an integer between \c 3 and \c 20; default \c 4.}
     * @config{ ),,}
     * @config{operation_timeout_ms, if non-zero\, a requested limit on the number of elapsed real
     * time milliseconds application threads will take to complete database operations.  Time is
     * measured from the start of each WiredTiger API call.  There is no guarantee any operation
     * will not take longer than this amount of time.  If WiredTiger notices the limit has been
     * exceeded\, an operation may return a WT_ROLLBACK error.  The default of 0 is to have no
     * limit., an integer greater than or equal to \c 0; default \c 0.}
     * @config{operation_tracking = (, enable tracking of performance-critical functions.  See @ref
     * operation_tracking for more information., a set of related configuration options defined as
     * follows.}
     * @config{&nbsp;&nbsp;&nbsp;&nbsp;enabled, enable operation tracking subsystem., a
     * boolean flag; default \c false.}
     * @config{&nbsp;&nbsp;&nbsp;&nbsp;path, the name of a
     * directory into which operation tracking files are written.  The directory must already exist.
     * If the value is not an absolute path\, the path is relative to the database home (see @ref
     * absolute_path for more information)., a string; default \c ".".}
     * @config{ ),,}
     * @config{shared_cache = (, shared cache configuration options.  A database should configure
     * either a cache_size or a shared_cache not both.  Enabling a shared cache uses a session from
     * the configured session_max.  A shared cache can not have absolute values configured for cache
     * eviction settings., a set of related configuration options defined as follows.}
     * @config{&nbsp;&nbsp;&nbsp;&nbsp;chunk, the granularity that a shared cache is redistributed.,
     * an integer between \c 1MB and \c 10TB; default \c 10MB.}
     * @config{&nbsp;&nbsp;&nbsp;&nbsp;
     * name, the name of a cache that is shared between databases or \c "none" when no shared cache
     * is configured., a string; default \c none.}
     * @config{&nbsp;&nbsp;&nbsp;&nbsp;quota, maximum
     * size of cache this database can be allocated from the shared cache.  Defaults to the entire
     * shared cache size., an integer; default \c 0.}
     * @config{&nbsp;&nbsp;&nbsp;&nbsp;reserve,
     * amount of cache this database is guaranteed to have available from the shared cache.  This
     * setting is per database.  Defaults to the chunk size., an integer; default \c 0.}
     * @config{&nbsp;&nbsp;&nbsp;&nbsp;size, maximum memory to allocate for the shared cache.
     * Setting this will update the value if one is already set., an integer between \c 1MB and \c
     * 10TB; default \c 500MB.}
     * @config{ ),,}
     * @config{statistics, Maintain database statistics\, which may impact performance.  Choosing
     * "all" maintains all statistics regardless of cost\, "fast" maintains a subset of statistics
     * that are relatively inexpensive\, "none" turns off all statistics.  The "clear" configuration
     * resets statistics after they are gathered\, where appropriate (for example\, a cache size
     * statistic is not cleared\, while the count of cursor insert operations will be cleared). When
     * "clear" is configured for the database\, gathered statistics are reset each time a statistics
     * cursor is used to gather statistics\, as well as each time statistics are logged using the \c
     * statistics_log configuration.  See @ref statistics for more information., a list\, with
     * values chosen from the following options: \c "all"\, \c "cache_walk"\, \c "fast"\, \c
     * "none"\, \c "clear"\, \c "tree_walk"; default \c none.}
     * @config{statistics_log = (, log any statistics the database is configured to maintain\, to a
     * file.  See @ref statistics for more information.  Enabling the statistics log server uses a
     * session from the configured session_max., a set of related configuration options defined as
     * follows.}
     * @config{&nbsp;&nbsp;&nbsp;&nbsp;json, encode statistics in JSON format., a boolean
     * flag; default \c false.}
     * @config{&nbsp;&nbsp;&nbsp;&nbsp;on_close, log statistics on database
     * close., a boolean flag; default \c false.}
     * @config{&nbsp;&nbsp;&nbsp;&nbsp;sources, if
     * non-empty\, include statistics for the list of data source URIs\, if they are open at the
     * time of the statistics logging.  The list may include URIs matching a single data source
     * ("table:mytable")\, or a URI matching all data sources of a particular type ("table:")., a
     * list of strings; default empty.}
     * @config{&nbsp;&nbsp;&nbsp;&nbsp;timestamp, a timestamp
     * prepended to each log record.  May contain \c strftime conversion specifications.  When \c
     * json is configured\, defaults to \c "%Y-%m-%dT%H:%M:%S.000Z"., a string; default \c "%b %d
     * %H:%M:%S".}
     * @config{&nbsp;&nbsp;&nbsp;&nbsp;wait, seconds to wait between each write of the
     * log records; setting this value above 0 configures statistics logging., an integer between \c
     * 0 and \c 100000; default \c 0.}
     * @config{ ),,}
     * @config{tiered_storage = (, enable tiered storage.  Enabling tiered storage may use one
     * session from the configured session_max., a set of related configuration options defined as
     * follows.}
     * @config{&nbsp;&nbsp;&nbsp;&nbsp;local_retention, time in seconds to retain data on
     * tiered storage on the local tier for faster read access., an integer between \c 0 and \c
     * 10000; default \c 300.}
     * @config{ ),,}
     * @config{verbose, enable messages for various subsystems and operations.  Options are given as
     * a list\, where each message type can optionally define an associated verbosity level\, such
     * as <code>"verbose=[evictserver\,read:1\,rts:0]"</code>. Verbosity levels that can be provided
     * include <code>0</code> (INFO) and <code>1</code> through <code>5</code>\, corresponding to
     * (DEBUG_1) to (DEBUG_5)., a list\, with values chosen from the following options: \c "api"\,
     * \c "backup"\, \c "block"\, \c "block_cache"\, \c "checkpoint"\, \c "checkpoint_cleanup"\, \c
     * "checkpoint_progress"\, \c "chunkcache"\, \c "compact"\, \c "compact_progress"\, \c
     * "error_returns"\, \c "evict"\, \c "evict_stuck"\, \c "evictserver"\, \c "fileops"\, \c
     * "generation"\, \c "handleops"\, \c "history_store"\, \c "history_store_activity"\, \c "log"\,
     * \c "lsm"\, \c "lsm_manager"\, \c "metadata"\, \c "mutex"\, \c "out_of_order"\, \c
     * "overflow"\, \c "read"\, \c "reconcile"\, \c "recovery"\, \c "recovery_progress"\, \c "rts"\,
     * \c "salvage"\, \c "shared_cache"\, \c "split"\, \c "temporary"\, \c "thread_group"\, \c
     * "tiered"\, \c "timestamp"\, \c "transaction"\, \c "verify"\, \c "version"\, \c "write";
     * default \c [].}
     * @configend
     * @errors
     */
    int __F(reconfigure)(WT_CONNECTION *connection, const char *config);

    /*!
     * The home directory of the connection.
     *
     * @snippet ex_all.c Get the database home directory
     *
     * @param connection the connection handle
     * @returns a pointer to a string naming the home directory
     */
    const char *__F(get_home)(WT_CONNECTION *connection);

    /*!
     * Add configuration options for a method.  See
     * @ref custom_ds_config_add for more information.
     *
     * @snippet ex_all.c Configure method configuration
     *
     * @param connection the connection handle
     * @param method the method being configured
     * @param uri the object type or NULL for all object types
     * @param config the additional configuration's name and default value
     * @param type the additional configuration's type (must be one of
     * \c "boolean"\, \c "int", \c "list" or \c "string")
     * @param check the additional configuration check string, or NULL if
     * none
     * @errors
     */
    int __F(configure_method)(WT_CONNECTION *connection,
        const char *method, const char *uri,
        const char *config, const char *type, const char *check);

    /*!
     * Return if opening this handle created the database.
     *
     * @snippet ex_all.c Check if the database is newly created
     *
     * @param connection the connection handle
     * @returns false (zero) if the connection existed before the call to
     * ::wiredtiger_open, true (non-zero) if it was created by opening this
     * handle.
     */
    int __F(is_new)(WT_CONNECTION *connection);

    /*!
     * @name Session handles
     * @{
     */
    /*!
     * Open a session.
     *
     * @snippet ex_all.c Open a session
     *
     * @param connection the connection handle
     * @param event_handler An event handler. If <code>NULL</code>, the
     * connection's event handler is used. See @ref event_message_handling
     * for more information.
     * @configstart{WT_CONNECTION.open_session, see dist/api_data.py}
     * @config{cache_cursors, enable caching of cursors for reuse.  Any calls to WT_CURSOR::close
     * for a cursor created in this session will mark the cursor as cached and keep it available to
     * be reused for later calls to WT_SESSION::open_cursor.  Cached cursors may be eventually
     * closed.  This value is inherited from ::wiredtiger_open \c cache_cursors., a boolean flag;
     * default \c true.}
     * @config{cache_max_wait_ms, the maximum number of milliseconds an application thread will wait
     * for space to be available in cache before giving up.  Default value will be the global
     * setting of the connection config., an integer greater than or equal to \c 0; default \c 0.}
     * @config{debug = (, configure debug specific behavior on a session.  Generally only used for
     * internal testing purposes., a set of related configuration options defined as follows.}
     * @config{&nbsp;&nbsp;&nbsp;&nbsp;release_evict_page, Configure the session to evict the page
     * when it is released and no longer needed., a boolean flag; default \c false.}
     * @config{ ),,}
     * @config{ignore_cache_size, when set\, operations performed by this session ignore the cache
     * size and are not blocked when the cache is full.  Note that use of this option for operations
     * that create cache pressure can starve ordinary sessions that obey the cache size., a boolean
     * flag; default \c false.}
     * @config{isolation, the default isolation level for operations in this session., a string\,
     * chosen from the following options: \c "read-uncommitted"\, \c "read-committed"\, \c
     * "snapshot"; default \c snapshot.}
     * @configend
     * @param[out] sessionp the new session handle
     * @errors
     */
    int __F(open_session)(WT_CONNECTION *connection,
        WT_EVENT_HANDLER *event_handler, const char *config,
        WT_SESSION **sessionp);
    /*! @} */

    /*!
     * @name Transactions
     * @{
     */
    /*!
     * Query the global transaction timestamp state.
     *
     * @snippet ex_all.c query timestamp
     *
     * @param connection the connection handle
     * @param[out] hex_timestamp a buffer that will be set to the
     * hexadecimal encoding of the timestamp being queried.  Must be large
     * enough to hold a NUL terminated, hex-encoded 8B timestamp (17 bytes).
     * @configstart{WT_CONNECTION.query_timestamp, see dist/api_data.py}
     * @config{get, specify which timestamp to query: \c all_durable returns the largest timestamp
     * such that all timestamps up to and including that value have been committed (possibly bounded
     * by the application-set \c durable timestamp); \c last_checkpoint returns the timestamp of the
     * most recent stable checkpoint; \c oldest_timestamp returns the most recent \c
     * oldest_timestamp set with WT_CONNECTION::set_timestamp; \c oldest_reader returns the minimum
     * of the read timestamps of all active readers; \c pinned returns the minimum of the \c
     * oldest_timestamp and the read timestamps of all active readers; \c recovery returns the
     * timestamp of the most recent stable checkpoint taken prior to a shutdown; \c stable_timestamp
     * returns the most recent \c stable_timestamp set with WT_CONNECTION::set_timestamp.  (The \c
     * oldest and \c stable arguments are deprecated short-hand for \c oldest_timestamp and \c
     * stable_timestamp\, respectively.) See @ref timestamp_global_api., a string\, chosen from the
     * following options: \c "all_durable"\, \c "last_checkpoint"\, \c "oldest"\, \c
     * "oldest_reader"\, \c "oldest_timestamp"\, \c "pinned"\, \c "recovery"\, \c "stable"\, \c
     * "stable_timestamp"; default \c all_durable.}
     * @configend
     *
     * A timestamp of 0 is returned if the timestamp is not available or has not been set.
     * @errors
     */
    int __F(query_timestamp)(
        WT_CONNECTION *connection, char *hex_timestamp, const char *config);

    /*!
     * Set a global transaction timestamp.
     *
     * @snippet ex_all.c set durable timestamp
     *
     * @snippet ex_all.c set oldest timestamp
     *
     * @snippet ex_all.c set stable timestamp
     *
     * @param connection the connection handle
     * @configstart{WT_CONNECTION.set_timestamp, see dist/api_data.py}
     * @config{durable_timestamp, temporarily set the system's maximum durable timestamp\, bounding
     * the timestamp returned by WT_CONNECTION::query_timestamp with the \c all_durable
     * configuration.  Calls to WT_CONNECTION::query_timestamp will ignore durable timestamps
     * greater than the specified value until a subsequent transaction commit advances the maximum
     * durable timestamp\, or rollback-to-stable resets the value.  See @ref timestamp_global_api.,
     * a string; default empty.}
     * @config{oldest_timestamp, future commits and queries will be no earlier than the specified
     * timestamp.  Values must be monotonically increasing; any attempt to set the value to older
     * than the current is silently ignored.  The value must not be newer than the current stable
     * timestamp.  See @ref timestamp_global_api., a string; default empty.}
     * @config{stable_timestamp, checkpoints will not include commits that are newer than the
     * specified timestamp in tables configured with \c "log=(enabled=false)". Values must be
     * monotonically increasing; any attempt to set the value to older than the current is silently
     * ignored.  The value must not be older than the current oldest timestamp.  See @ref
     * timestamp_global_api., a string; default empty.}
     * @configend
     * @errors
     */
    int __F(set_timestamp)(
        WT_CONNECTION *connection, const char *config);

    /*!
     * Rollback tables to an earlier point in time, discarding all updates to checkpoint durable
     * tables that have commit times more recent than the current global stable timestamp.
     *
     * No updates made to logged tables or updates made without an associated commit timestamp
     * will be discarded. See @ref timestamp_misc.
     *
     * Applications must resolve all running transactions and close or reset all open cursors
     * before the call, and no other API calls should be made for the duration of the call.
     *
     * @snippet ex_all.c rollback to stable
     *
     * @param connection the connection handle
     * @configstart{WT_CONNECTION.rollback_to_stable, see dist/api_data.py}
     * @config{dryrun, perform the checks associated with RTS\, but don't modify any data., a
     * boolean flag; default \c false.}
     * @configend
     * @errors
     * An error should occur only in the case of a system problem, and an application typically
     * will retry WT_CONNECTION::rollback_to_stable on error, or fail outright.
     */
    int __F(rollback_to_stable)(
        WT_CONNECTION *connection, const char *config);

    /*! @} */

    /*!
     * @name Extensions
     * @{
     */
    /*!
     * Load an extension.
     *
     * @snippet ex_all.c Load an extension
     *
     * @param connection the connection handle
     * @param path the filename of the extension module, or \c "local" to
     * search the current application binary for the initialization
     * function, see @ref extensions for more details.
     * @configstart{WT_CONNECTION.load_extension, see dist/api_data.py}
     * @config{config, configuration string passed to the entry point of the extension as its
     * WT_CONFIG_ARG argument., a string; default empty.}
     * @config{early_load, whether this extension should be loaded at the beginning of
     * ::wiredtiger_open.  Only applicable to extensions loaded via the wiredtiger_open
     * configurations string., a boolean flag; default \c false.}
     * @config{entry, the entry point of the extension\, called to initialize the extension when it
     * is loaded.  The signature of the function must match ::wiredtiger_extension_init., a string;
     * default \c wiredtiger_extension_init.}
     * @config{terminate, an optional function in the extension that is called before the extension
     * is unloaded during WT_CONNECTION::close.  The signature of the function must match
     * ::wiredtiger_extension_terminate., a string; default \c wiredtiger_extension_terminate.}
     * @configend
     * @errors
     */
    int __F(load_extension)(WT_CONNECTION *connection,
        const char *path, const char *config);

    /*!
     * Add a custom data source.  See @ref custom_data_sources for more
     * information.
     *
     * The application must first implement the WT_DATA_SOURCE interface
     * and then register the implementation with WiredTiger:
     *
     * @snippet ex_data_source.c WT_DATA_SOURCE register
     *
     * @param connection the connection handle
     * @param prefix the URI prefix for this data source, e.g., "file:"
     * @param data_source the application-supplied implementation of
     *  WT_DATA_SOURCE to manage this data source.
     * @configempty{WT_CONNECTION.add_data_source, see dist/api_data.py}
     * @errors
     */
    int __F(add_data_source)(WT_CONNECTION *connection, const char *prefix,
        WT_DATA_SOURCE *data_source, const char *config);

    /*!
     * Add a custom collation function.
     *
     * The application must first implement the WT_COLLATOR interface and
     * then register the implementation with WiredTiger:
     *
     * @snippet ex_all.c WT_COLLATOR register
     *
     * @param connection the connection handle
     * @param name the name of the collation to be used in calls to
     *  WT_SESSION::create, may not be \c "none"
     * @param collator the application-supplied collation handler
     * @configempty{WT_CONNECTION.add_collator, see dist/api_data.py}
     * @errors
     */
    int __F(add_collator)(WT_CONNECTION *connection,
        const char *name, WT_COLLATOR *collator, const char *config);

    /*!
     * Add a compression function.
     *
     * The application must first implement the WT_COMPRESSOR interface
     * and then register the implementation with WiredTiger:
     *
     * @snippet nop_compress.c WT_COMPRESSOR initialization structure
     *
     * @snippet nop_compress.c WT_COMPRESSOR initialization function
     *
     * @param connection the connection handle
     * @param name the name of the compression function to be used in calls
     *  to WT_SESSION::create, may not be \c "none"
     * @param compressor the application-supplied compression handler
     * @configempty{WT_CONNECTION.add_compressor, see dist/api_data.py}
     * @errors
     */
    int __F(add_compressor)(WT_CONNECTION *connection,
        const char *name, WT_COMPRESSOR *compressor, const char *config);

    /*!
     * Add an encryption function.
     *
     * The application must first implement the WT_ENCRYPTOR interface
     * and then register the implementation with WiredTiger:
     *
     * @snippet nop_encrypt.c WT_ENCRYPTOR initialization structure
     *
     * @snippet nop_encrypt.c WT_ENCRYPTOR initialization function
     *
     * @param connection the connection handle
     * @param name the name of the encryption function to be used in calls
     *  to WT_SESSION::create, may not be \c "none"
     * @param encryptor the application-supplied encryption handler
     * @configempty{WT_CONNECTION.add_encryptor, see dist/api_data.py}
     * @errors
     */
    int __F(add_encryptor)(WT_CONNECTION *connection,
        const char *name, WT_ENCRYPTOR *encryptor, const char *config);

    /*!
     * Add a custom extractor for index keys or column groups.
     *
     * The application must first implement the WT_EXTRACTOR interface and
     * then register the implementation with WiredTiger:
     *
     * @snippet ex_all.c WT_EXTRACTOR register
     *
     * @param connection the connection handle
     * @param name the name of the extractor to be used in calls to
     *  WT_SESSION::create, may not be \c "none"
     * @param extractor the application-supplied extractor
     * @configempty{WT_CONNECTION.add_extractor, see dist/api_data.py}
     * @errors
     */
    int __F(add_extractor)(WT_CONNECTION *connection, const char *name,
        WT_EXTRACTOR *extractor, const char *config);

    /*!
     * Configure a custom file system.
     *
     * This method can only be called from an early loaded extension
     * module. The application must first implement the WT_FILE_SYSTEM
     * interface and then register the implementation with WiredTiger:
     *
     * @snippet ex_file_system.c WT_FILE_SYSTEM register
     *
     * @param connection the connection handle
     * @param fs the populated file system structure
     * @configempty{WT_CONNECTION.set_file_system, see dist/api_data.py}
     * @errors
     */
    int __F(set_file_system)(
        WT_CONNECTION *connection, WT_FILE_SYSTEM *fs, const char *config);

#if !defined(DOXYGEN)
#if !defined(SWIG)
    /*!
     * Add a storage source implementation.
     *
     * The application must first implement the WT_STORAGE_SOURCE
     * interface and then register the implementation with WiredTiger:
     *
     * @snippet ex_storage_source.c WT_STORAGE_SOURCE register
     *
     * @param connection the connection handle
     * @param name the name of the storage source implementation
     * @param storage_source the populated storage source structure
     * @configempty{WT_CONNECTION.add_storage_source, see dist/api_data.py}
     * @errors
     */
    int __F(add_storage_source)(WT_CONNECTION *connection, const char *name,
        WT_STORAGE_SOURCE *storage_source, const char *config);
#endif

    /*!
     * Get a storage source implementation.
     *
     * Look up a storage source by name and return it. The returned storage source
     * must be released by calling WT_STORAGE_SOURCE::terminate.
     *
     * @snippet ex_storage_source.c WT_STORAGE_SOURCE register
     *
     * @param connection the connection handle
     * @param name the name of the storage source implementation
     * @param storage_source the storage source structure
     * @errors
     */
    int __F(get_storage_source)(WT_CONNECTION *connection, const char *name,
        WT_STORAGE_SOURCE **storage_sourcep);
#endif

    /*!
     * Return a reference to the WiredTiger extension functions.
     *
     * @snippet ex_data_source.c WT_EXTENSION_API declaration
     *
     * @param wt_conn the WT_CONNECTION handle
     * @returns a reference to a WT_EXTENSION_API structure.
     */
    WT_EXTENSION_API *__F(get_extension_api)(WT_CONNECTION *wt_conn);
    /*! @} */
};

/*!
 * Open a connection to a database.
 *
 * @snippet ex_all.c Open a connection
 *
 * @param home The path to the database home directory.  See @ref home
 * for more information.
 * @param event_handler An event handler. If <code>NULL</code>, a default
 * event handler is installed that writes error messages to stderr. See
 * @ref event_message_handling for more information.
 * @configstart{wiredtiger_open, see dist/api_data.py}
 * @config{backup_restore_target, If non-empty and restoring from a backup\, restore only the table
 * object targets listed.  WiredTiger will remove all the metadata entries for the tables that are
 * not listed in the list from the reconstructed metadata.  The target list must include URIs of
 * type \c table:., a list of strings; default empty.}
 * @config{block_cache = (, block cache configuration options., a set of related configuration
 * options defined as follows.}
 * @config{&nbsp;&nbsp;&nbsp;&nbsp;blkcache_eviction_aggression,
 * seconds an unused block remains in the cache before it is evicted., an integer between \c 1 and
 * \c 7200; default \c 1800.}
 * @config{&nbsp;&nbsp;&nbsp;&nbsp;cache_on_checkpoint, cache blocks
 * written by a checkpoint., a boolean flag; default \c true.}
 * @config{&nbsp;&nbsp;&nbsp;&nbsp;
 * cache_on_writes, cache blocks as they are written (other than checkpoint blocks)., a boolean
 * flag; default \c true.}
 * @config{&nbsp;&nbsp;&nbsp;&nbsp;enabled, enable block cache., a boolean
 * flag; default \c false.}
 * @config{&nbsp;&nbsp;&nbsp;&nbsp;full_target, the fraction of the block
 * cache that must be full before eviction will remove unused blocks., an integer between \c 30 and
 * \c 100; default \c 95.}
 * @config{&nbsp;&nbsp;&nbsp;&nbsp;hashsize, number of buckets in the
 * hashtable that keeps track of blocks., an integer between \c 512 and \c 256K; default \c 32768.}
 * @config{&nbsp;&nbsp;&nbsp;&nbsp;max_percent_overhead, maximum tolerated overhead expressed as the
 * number of blocks added and removed as percent of blocks looked up; cache population and eviction
 * will be suppressed if the overhead exceeds the threshold., an integer between \c 1 and \c 500;
 * default \c 10.}
 * @config{&nbsp;&nbsp;&nbsp;&nbsp;nvram_path, the absolute path to the file system
 * mounted on the NVRAM device., a string; default empty.}
 * @config{&nbsp;&nbsp;&nbsp;&nbsp;
 * percent_file_in_dram, bypass cache for a file if the set percentage of the file fits in system
 * DRAM (as specified by block_cache.system_ram)., an integer between \c 0 and \c 100; default \c
 * 50.}
 * @config{&nbsp;&nbsp;&nbsp;&nbsp;size, maximum memory to allocate for the block cache., an
 * integer between \c 0 and \c 10TB; default \c 0.}
 * @config{&nbsp;&nbsp;&nbsp;&nbsp;system_ram, the
 * bytes of system DRAM available for caching filesystem blocks., an integer between \c 0 and \c
 * 1024GB; default \c 0.}
 * @config{&nbsp;&nbsp;&nbsp;&nbsp;type, cache location: DRAM or NVRAM., a
 * string; default empty.}
 * @config{ ),,}
 * @config{buffer_alignment, in-memory alignment (in bytes) for buffers used for I/O. The default
 * value of -1 indicates a platform-specific alignment value should be used (4KB on Linux systems
 * when direct I/O is configured\, zero elsewhere). If the configured alignment is larger than
 * default or configured object page sizes\, file allocation and page sizes are silently increased
 * to the buffer alignment size.  Requires the \c posix_memalign API. See @ref
 * tuning_system_buffer_cache_direct_io., an integer between \c -1 and \c 1MB; default \c -1.}
 * @config{builtin_extension_config, A structure where the keys are the names of builtin extensions
 * and the values are passed to WT_CONNECTION::load_extension as the \c config parameter (for
 * example\, <code>builtin_extension_config={zlib={compression_level=3}}</code>)., a string; default
 * empty.}
 * @config{cache_cursors, enable caching of cursors for reuse.  This is the default value for any
 * sessions created\, and can be overridden in configuring \c cache_cursors in
 * WT_CONNECTION.open_session., a boolean flag; default \c true.}
 * @config{cache_max_wait_ms, the maximum number of milliseconds an application thread will wait for
 * space to be available in cache before giving up.  Default will wait forever., an integer greater
 * than or equal to \c 0; default \c 0.}
 * @config{cache_overhead, assume the heap allocator overhead is the specified percentage\, and
 * adjust the cache usage by that amount (for example\, if there is 10GB of data in cache\, a
 * percentage of 10 means WiredTiger treats this as 11GB). This value is configurable because
 * different heap allocators have different overhead and different workloads will have different
 * heap allocation sizes and patterns\, therefore applications may need to adjust this value based
 * on allocator choice and behavior in measured workloads., an integer between \c 0 and \c 30;
 * default \c 8.}
 * @config{cache_size, maximum heap memory to allocate for the cache.  A database should configure
 * either \c cache_size or \c shared_cache but not both., an integer between \c 1MB and \c 10TB;
 * default \c 100MB.}
 * @config{checkpoint = (, periodically checkpoint the database.  Enabling the checkpoint server
 * uses a session from the configured \c session_max., a set of related configuration options
 * defined as follows.}
 * @config{&nbsp;&nbsp;&nbsp;&nbsp;log_size, wait for this amount of log record
 * bytes to be written to the log between each checkpoint.  If non-zero\, this value will use a
 * minimum of the log file size.  A database can configure both log_size and wait to set an upper
 * bound for checkpoints; setting this value above 0 configures periodic checkpoints., an integer
 * between \c 0 and \c 2GB; default \c 0.}
 * @config{&nbsp;&nbsp;&nbsp;&nbsp;wait, seconds to wait
 * between each checkpoint; setting this value above 0 configures periodic checkpoints., an integer
 * between \c 0 and \c 100000; default \c 0.}
 * @config{ ),,}
 * @config{checkpoint_sync, flush files to stable storage when closing or writing checkpoints., a
 * boolean flag; default \c true.}
 * @config{chunk_cache = (, chunk cache configuration options., a set of related configuration
 * options defined as follows.}
 * @config{&nbsp;&nbsp;&nbsp;&nbsp;capacity, maximum memory or storage
 * to use for the chunk cache., an integer between \c 0 and \c 100TB; default \c 10GB.}
 * @config{&nbsp;&nbsp;&nbsp;&nbsp;chunk_cache_evict_trigger, chunk cache percent full that triggers
 * eviction., an integer between \c 0 and \c 100; default \c 90.}
 * @config{&nbsp;&nbsp;&nbsp;&nbsp;
 * chunk_size, size of cached chunks., an integer between \c 512KB and \c 100GB; default \c 1MB.}
 * @config{&nbsp;&nbsp;&nbsp;&nbsp;device_path, the absolute path to the file system or a block
 * device used as cache location., a string; default empty.}
 * @config{&nbsp;&nbsp;&nbsp;&nbsp;
 * enabled, enable chunk cache., a boolean flag; default \c false.}
 * @config{&nbsp;&nbsp;&nbsp;&nbsp;
 * hashsize, number of buckets in the hashtable that keeps track of objects., an integer between \c
 * 64 and \c 1048576; default \c 1024.}
 * @config{&nbsp;&nbsp;&nbsp;&nbsp;type, cache location: DRAM
 * or FILE (file system or block device)., a string; default empty.}
 * @config{ ),,}
 * @config{compatibility = (, set compatibility version of database.  Changing the compatibility
 * version requires that there are no active operations for the duration of the call., a set of
 * related configuration options defined as follows.}
 * @config{&nbsp;&nbsp;&nbsp;&nbsp;release,
 * compatibility release version string., a string; default empty.}
 * @config{&nbsp;&nbsp;&nbsp;&nbsp;
 * require_max, required maximum compatibility version of existing data files.  Must be greater than
 * or equal to any release version set in the \c release setting.  Has no effect if creating the
 * database., a string; default empty.}
 * @config{&nbsp;&nbsp;&nbsp;&nbsp;require_min, required
 * minimum compatibility version of existing data files.  Must be less than or equal to any release
 * version set in the \c release setting.  Has no effect if creating the database., a string;
 * default empty.}
 * @config{ ),,}
 * @config{config_base, write the base configuration file if creating the database.  If \c false in
 * the config passed directly to ::wiredtiger_open\, will ignore any existing base configuration
 * file in addition to not creating one.  See @ref config_base for more information., a boolean
 * flag; default \c true.}
 * @config{create, create the database if it does not exist., a boolean flag; default \c false.}
 * @config{debug_mode = (, control the settings of various extended debugging features., a set of
 * related configuration options defined as follows.}
 * @config{&nbsp;&nbsp;&nbsp;&nbsp;
 * checkpoint_retention, adjust log removal to retain the log records of this number of checkpoints.
 * Zero or one means perform normal removal., an integer between \c 0 and \c 1024; default \c 0.}
 * @config{&nbsp;&nbsp;&nbsp;&nbsp;corruption_abort, if true and built in diagnostic mode\, dump
 * core in the case of data corruption., a boolean flag; default \c true.}
 * @config{&nbsp;&nbsp;&nbsp;&nbsp;cursor_copy, if true\, use the system allocator to make a copy of
 * any data returned by a cursor operation and return the copy instead.  The copy is freed on the
 * next cursor operation.  This allows memory sanitizers to detect inappropriate references to
 * memory owned by cursors., a boolean flag; default \c false.}
 * @config{&nbsp;&nbsp;&nbsp;&nbsp;
 * cursor_reposition, if true\, for operations with snapshot isolation the cursor temporarily
 * releases any page that requires force eviction\, then repositions back to the page for further
 * operations.  A page release encourages eviction of hot or large pages\, which is more likely to
 * succeed without a cursor keeping the page pinned., a boolean flag; default \c false.}
 * @config{&nbsp;&nbsp;&nbsp;&nbsp;eviction, if true\, modify internal algorithms to change skew to
 * force history store eviction to happen more aggressively.  This includes but is not limited to
 * not skewing newest\, not favoring leaf pages\, and modifying the eviction score mechanism., a
 * boolean flag; default \c false.}
 * @config{&nbsp;&nbsp;&nbsp;&nbsp;log_retention, adjust log
 * removal to retain at least this number of log files.  (Warning: this option can remove log files
 * required for recovery if no checkpoints have yet been done and the number of log files exceeds
 * the configured value.  As WiredTiger cannot detect the difference between a system that has not
 * yet checkpointed and one that will never checkpoint\, it might discard log files before any
 * checkpoint is done.) Ignored if set to 0., an integer between \c 0 and \c 1024; default \c 0.}
 * @config{&nbsp;&nbsp;&nbsp;&nbsp;realloc_exact, if true\, reallocation of memory will only provide
 * the exact amount requested.  This will help with spotting memory allocation issues more easily.,
 * a boolean flag; default \c false.}
 * @config{&nbsp;&nbsp;&nbsp;&nbsp;realloc_malloc, if true\,
 * every realloc call will force a new memory allocation by using malloc., a boolean flag; default
 * \c false.}
 * @config{&nbsp;&nbsp;&nbsp;&nbsp;rollback_error, return a WT_ROLLBACK error from a
 * transaction operation about every Nth operation to simulate a collision., an integer between \c 0
 * and \c 10M; default \c 0.}
 * @config{&nbsp;&nbsp;&nbsp;&nbsp;slow_checkpoint, if true\, slow down
 * checkpoint creation by slowing down internal page processing., a boolean flag; default \c false.}
 * @config{&nbsp;&nbsp;&nbsp;&nbsp;stress_skiplist, Configure various internal parameters to
 * encourage race conditions and other issues with internal skip lists\, e.g.  using a more dense
 * representation., a boolean flag; default \c false.}
 * @config{&nbsp;&nbsp;&nbsp;&nbsp;
 * table_logging, if true\, write transaction related information to the log for all operations\,
 * even operations for tables with logging turned off.  This additional logging information is
 * intended for debugging and is informational only\, that is\, it is ignored during recovery., a
 * boolean flag; default \c false.}
 * @config{&nbsp;&nbsp;&nbsp;&nbsp;update_restore_evict, if true\,
 * control all dirty page evictions through forcing update restore eviction., a boolean flag;
 * default \c false.}
 * @config{ ),,}
 * @config{direct_io, Use \c O_DIRECT on POSIX systems\, and \c FILE_FLAG_NO_BUFFERING on Windows to
 * access files.  Options are given as a list\, such as <code>"direct_io=[data]"</code>. Configuring
 * \c direct_io requires care; see @ref tuning_system_buffer_cache_direct_io for important warnings.
 * Including \c "data" will cause WiredTiger data files\, including WiredTiger internal data files\,
 * to use direct I/O; including \c "log" will cause WiredTiger log files to use direct I/O;
 * including \c "checkpoint" will cause WiredTiger data files opened using a (read-only) checkpoint
 * cursor to use direct I/O. \c direct_io should be combined with \c write_through to get the
 * equivalent of \c O_DIRECT on Windows., a list\, with values chosen from the following options: \c
 * "checkpoint"\, \c "data"\, \c "log"; default empty.}
 * @config{encryption = (, configure an encryptor for system wide metadata and logs.  If a system
 * wide encryptor is set\, it is also used for encrypting data files and tables\, unless encryption
 * configuration is explicitly set for them when they are created with WT_SESSION::create., a set of
 * related configuration options defined as follows.}
 * @config{&nbsp;&nbsp;&nbsp;&nbsp;keyid, An
 * identifier that identifies a unique instance of the encryptor.  It is stored in clear text\, and
 * thus is available when the WiredTiger database is reopened.  On the first use of a (name\, keyid)
 * combination\, the WT_ENCRYPTOR::customize function is called with the keyid as an argument., a
 * string; default empty.}
 * @config{&nbsp;&nbsp;&nbsp;&nbsp;name, Permitted values are \c "none" or a
 * custom encryption engine name created with WT_CONNECTION::add_encryptor.  See @ref encryption for
 * more information., a string; default \c none.}
 * @config{&nbsp;&nbsp;&nbsp;&nbsp;secretkey, A
 * string that is passed to the WT_ENCRYPTOR::customize function.  It is never stored in clear
 * text\, so must be given to any subsequent ::wiredtiger_open calls to reopen the database.  It
 * must also be provided to any "wt" commands used with this database., a string; default empty.}
 * @config{ ),,}
 * @config{error_prefix, prefix string for error messages., a string; default empty.}
 * @config{eviction = (, eviction configuration options., a set of related configuration options
 * defined as follows.}
 * @config{&nbsp;&nbsp;&nbsp;&nbsp;threads_max, maximum number of threads
 * WiredTiger will start to help evict pages from cache.  The number of threads started will vary
 * depending on the current eviction load.  Each eviction worker thread uses a session from the
 * configured session_max., an integer between \c 1 and \c 20; default \c 8.}
 * @config{&nbsp;&nbsp;&nbsp;&nbsp;threads_min, minimum number of threads WiredTiger will start to
 * help evict pages from cache.  The number of threads currently running will vary depending on the
 * current eviction load., an integer between \c 1 and \c 20; default \c 1.}
 * @config{ ),,}
 * @config{eviction_checkpoint_target, perform eviction at the beginning of checkpoints to bring the
 * dirty content in cache to this level.  It is a percentage of the cache size if the value is
 * within the range of 0 to 100 or an absolute size when greater than 100. The value is not allowed
 * to exceed the \c cache_size.  Ignored if set to zero., an integer between \c 0 and \c 10TB;
 * default \c 1.}
 * @config{eviction_dirty_target, perform eviction in worker threads when the cache contains at
 * least this much dirty content.  It is a percentage of the cache size if the value is within the
 * range of 1 to 100 or an absolute size when greater than 100. The value is not allowed to exceed
 * the \c cache_size and has to be lower than its counterpart \c eviction_dirty_trigger., an integer
 * between \c 1 and \c 10TB; default \c 5.}
 * @config{eviction_dirty_trigger, trigger application threads to perform eviction when the cache
 * contains at least this much dirty content.  It is a percentage of the cache size if the value is
 * within the range of 1 to 100 or an absolute size when greater than 100. The value is not allowed
 * to exceed the \c cache_size and has to be greater than its counterpart \c eviction_dirty_target.
 * This setting only alters behavior if it is lower than eviction_trigger., an integer between \c 1
 * and \c 10TB; default \c 20.}
 * @config{eviction_target, perform eviction in worker threads when the cache contains at least this
 * much content.  It is a percentage of the cache size if the value is within the range of 10 to 100
 * or an absolute size when greater than 100. The value is not allowed to exceed the \c cache_size
 * and has to be lower than its counterpart \c eviction_trigger., an integer between \c 10 and \c
 * 10TB; default \c 80.}
 * @config{eviction_trigger, trigger application threads to perform eviction when the cache contains
 * at least this much content.  It is a percentage of the cache size if the value is within the
 * range of 10 to 100 or an absolute size when greater than 100. The value is not allowed to exceed
 * the \c cache_size and has to be greater than its counterpart \c eviction_target., an integer
 * between \c 10 and \c 10TB; default \c 95.}
 * @config{eviction_updates_target, perform eviction in worker threads when the cache contains at
 * least this many bytes of updates.  It is a percentage of the cache size if the value is within
 * the range of 0 to 100 or an absolute size when greater than 100. Calculated as half of \c
 * eviction_dirty_target by default.  The value is not allowed to exceed the \c cache_size and has
 * to be lower than its counterpart \c eviction_updates_trigger., an integer between \c 0 and \c
 * 10TB; default \c 0.}
 * @config{eviction_updates_trigger, trigger application threads to perform eviction when the cache
 * contains at least this many bytes of updates.  It is a percentage of the cache size if the value
 * is within the range of 1 to 100 or an absolute size when greater than 100\. Calculated as half of
 * \c eviction_dirty_trigger by default.  The value is not allowed to exceed the \c cache_size and
 * has to be greater than its counterpart \c eviction_updates_target.  This setting only alters
 * behavior if it is lower than \c eviction_trigger., an integer between \c 0 and \c 10TB; default
 * \c 0.}
 * @config{exclusive, fail if the database already exists\, generally used with the \c create
 * option., a boolean flag; default \c false.}
 * @config{extensions, list of shared library extensions to load (using dlopen). Any values
 * specified to a library extension are passed to WT_CONNECTION::load_extension as the \c config
 * parameter (for example\, <code>extensions=(/path/ext.so={entry=my_entry})</code>)., a list of
 * strings; default empty.}
 * @config{extra_diagnostics, enable additional diagnostics in WiredTiger.  These additional
 * diagnostics include diagnostic assertions that can cause WiredTiger to abort when an invalid
 * state is detected.  Options are given as a list\, such as
 * <code>"extra_diagnostics=[out_of_order\,visibility]"</code>. Choosing \c all enables all
 * assertions.  When WiredTiger is compiled with \c HAVE_DIAGNOSTIC=1 all assertions are enabled and
 * cannot be reconfigured., a list\, with values chosen from the following options: \c "all"\, \c
 * "checkpoint_validate"\, \c "cursor_check"\, \c "disk_validate"\, \c "eviction_check"\, \c
 * "generation_check"\, \c "hs_validate"\, \c "key_out_of_order"\, \c "log_validate"\, \c
 * "prepared"\, \c "slow_operation"\, \c "txn_visibility"; default \c [].}
 * @config{file_extend, file size extension configuration.  If set\, extend files of the given type
 * in allocations of the given size\, instead of a block at a time as each new block is written.
 * For example\, <code>file_extend=(data=16MB)</code>. If set to 0\, disable file size extension for
 * the given type.  For log files\, the allowed range is between 100KB and 2GB; values larger than
 * the configured maximum log size and the default config would extend log files in allocations of
 * the maximum log file size., a list\, with values chosen from the following options: \c "data"\,
 * \c "log"; default empty.}
 * @config{file_manager = (, control how file handles are managed., a set of related configuration
 * options defined as follows.}
 * @config{&nbsp;&nbsp;&nbsp;&nbsp;close_handle_minimum, number of
 * handles open before the file manager will look for handles to close., an integer greater than or
 * equal to \c 0; default \c 250.}
 * @config{&nbsp;&nbsp;&nbsp;&nbsp;close_idle_time, amount of time
 * in seconds a file handle needs to be idle before attempting to close it.  A setting of 0 means
 * that idle handles are not closed., an integer between \c 0 and \c 100000; default \c 30.}
 * @config{&nbsp;&nbsp;&nbsp;&nbsp;close_scan_interval, interval in seconds at which to check for
 * files that are inactive and close them., an integer between \c 1 and \c 100000; default \c 10.}
 * @config{ ),,}
 * @config{hash = (, manage resources used by hash bucket arrays.  All values must be a power of
 * two.  Note that setting large values can significantly increase memory usage inside WiredTiger.,
 * a set of related configuration options defined as follows.}
 * @config{&nbsp;&nbsp;&nbsp;&nbsp;
 * buckets, configure the number of hash buckets for most system hash arrays., an integer between \c
 * 64 and \c 65536; default \c 512.}
 * @config{&nbsp;&nbsp;&nbsp;&nbsp;dhandle_buckets, configure the
 * number of hash buckets for hash arrays relating to data handles., an integer between \c 64 and \c
 * 65536; default \c 512.}
 * @config{ ),,}
 * @config{history_store = (, history store configuration options., a set of related configuration
 * options defined as follows.}
 * @config{&nbsp;&nbsp;&nbsp;&nbsp;file_max, the maximum number of
 * bytes that WiredTiger is allowed to use for its history store mechanism.  If the history store
 * file exceeds this size\, a panic will be triggered.  The default value means that the history
 * store file is unbounded and may use as much space as the filesystem will accommodate.  The
 * minimum non-zero setting is 100MB., an integer greater than or equal to \c 0; default \c 0.}
 * @config{ ),,}
 * @config{in_memory, keep data in memory only.  See @ref in_memory for more information., a boolean
 * flag; default \c false.}
 * @config{io_capacity = (, control how many bytes per second are written and read.  Exceeding the
 * capacity results in throttling., a set of related configuration options defined as follows.}
 * @config{&nbsp;&nbsp;&nbsp;&nbsp;total, number of bytes per second available to all subsystems in
 * total.  When set\, decisions about what subsystems are throttled\, and in what proportion\, are
 * made internally.  The minimum non-zero setting is 1MB., an integer between \c 0 and \c 1TB;
 * default \c 0.}
 * @config{ ),,}
 * @config{json_output, enable JSON formatted messages on the event handler interface.  Options are
 * given as a list\, where each option specifies an event handler category e.g.  'error' represents
 * the messages from the WT_EVENT_HANDLER::handle_error method., a list\, with values chosen from
 * the following options: \c "error"\, \c "message"; default \c [].}
 * @config{log = (, enable logging.  Enabling logging uses three sessions from the configured
 * session_max., a set of related configuration options defined as follows.}
 * @config{&nbsp;&nbsp;&nbsp;&nbsp;compressor, configure a compressor for log records.  Permitted
 * values are \c "none" or a custom compression engine name created with
 * WT_CONNECTION::add_compressor.  If WiredTiger has builtin support for \c "lz4"\, \c "snappy"\, \c
 * "zlib" or \c "zstd" compression\, these names are also available.  See @ref compression for more
 * information., a string; default \c none.}
 * @config{&nbsp;&nbsp;&nbsp;&nbsp;enabled, enable logging
 * subsystem., a boolean flag; default \c false.}
 * @config{&nbsp;&nbsp;&nbsp;&nbsp;file_max, the
 * maximum size of log files., an integer between \c 100KB and \c 2GB; default \c 100MB.}
 * @config{&nbsp;&nbsp;&nbsp;&nbsp;os_cache_dirty_pct, maximum dirty system buffer cache usage\, as
 * a percentage of the log's \c file_max.  If non-zero\, schedule writes for dirty blocks belonging
 * to the log in the system buffer cache after that percentage of the log has been written into the
 * buffer cache without an intervening file sync., an integer between \c 0 and \c 100; default \c
 * 0.}
 * @config{&nbsp;&nbsp;&nbsp;&nbsp;path, the name of a directory into which log files are
 * written.  The directory must already exist.  If the value is not an absolute path\, the path is
 * relative to the database home (see @ref absolute_path for more information)., a string; default
 * \c ".".}
 * @config{&nbsp;&nbsp;&nbsp;&nbsp;prealloc, pre-allocate log files., a boolean flag;
 * default \c true.}
 * @config{&nbsp;&nbsp;&nbsp;&nbsp;recover, run recovery or fail with an error if
 * recovery needs to run after an unclean shutdown., a string\, chosen from the following options:
 * \c "error"\, \c "on"; default \c on.}
 * @config{&nbsp;&nbsp;&nbsp;&nbsp;remove, automatically
 * remove unneeded log files., a boolean flag; default \c true.}
 * @config{&nbsp;&nbsp;&nbsp;&nbsp;
 * zero_fill, manually write zeroes into log files., a boolean flag; default \c false.}
 * @config{
 * ),,}
 * @config{lsm_manager = (, configure database wide options for LSM tree management.  The LSM
 * manager is started automatically the first time an LSM tree is opened.  The LSM manager uses a
 * session from the configured session_max., a set of related configuration options defined as
 * follows.}
 * @config{&nbsp;&nbsp;&nbsp;&nbsp;merge, merge LSM chunks where possible., a boolean
 * flag; default \c true.}
 * @config{&nbsp;&nbsp;&nbsp;&nbsp;worker_thread_max, Configure a set of
 * threads to manage merging LSM trees in the database.  Each worker thread uses a session handle
 * from the configured session_max., an integer between \c 3 and \c 20; default \c 4.}
 * @config{ ),,}
 * @config{mmap, Use memory mapping when accessing files in a read-only mode., a boolean flag;
 * default \c true.}
 * @config{mmap_all, Use memory mapping to read and write all data files.  May not be configured
 * with direct I/O., a boolean flag; default \c false.}
 * @config{multiprocess, permit sharing between processes (will automatically start an RPC server
 * for primary processes and use RPC for secondary processes). <b>Not yet supported in
 * WiredTiger</b>., a boolean flag; default \c false.}
 * @config{operation_timeout_ms, if non-zero\, a requested limit on the number of elapsed real time
 * milliseconds application threads will take to complete database operations.  Time is measured
 * from the start of each WiredTiger API call.  There is no guarantee any operation will not take
 * longer than this amount of time.  If WiredTiger notices the limit has been exceeded\, an
 * operation may return a WT_ROLLBACK error.  The default of 0 is to have no limit., an integer
 * greater than or equal to \c 0; default \c 0.}
 * @config{operation_tracking = (, enable tracking of performance-critical functions.  See @ref
 * operation_tracking for more information., a set of related configuration options defined as
 * follows.}
 * @config{&nbsp;&nbsp;&nbsp;&nbsp;enabled, enable operation tracking subsystem., a
 * boolean flag; default \c false.}
 * @config{&nbsp;&nbsp;&nbsp;&nbsp;path, the name of a directory
 * into which operation tracking files are written.  The directory must already exist.  If the value
 * is not an absolute path\, the path is relative to the database home (see @ref absolute_path for
 * more information)., a string; default \c ".".}
 * @config{ ),,}
 * @config{readonly, open connection in read-only mode.  The database must exist.  All methods that
 * may modify a database are disabled.  See @ref readonly for more information., a boolean flag;
 * default \c false.}
 * @config{salvage, open connection and salvage any WiredTiger-owned database and log files that it
 * detects as corrupted.  This call should only be used after getting an error return of
 * WT_TRY_SALVAGE. Salvage rebuilds files in place\, overwriting existing files.  We recommend
 * making a backup copy of all files with the WiredTiger prefix prior to passing this flag., a
 * boolean flag; default \c false.}
 * @config{session_max, maximum expected number of sessions (including server threads)., an integer
 * greater than or equal to \c 1; default \c 100.}
 * @config{shared_cache = (, shared cache configuration options.  A database should configure either
 * a cache_size or a shared_cache not both.  Enabling a shared cache uses a session from the
 * configured session_max.  A shared cache can not have absolute values configured for cache
 * eviction settings., a set of related configuration options defined as follows.}
 * @config{&nbsp;&nbsp;&nbsp;&nbsp;chunk, the granularity that a shared cache is redistributed., an
 * integer between \c 1MB and \c 10TB; default \c 10MB.}
 * @config{&nbsp;&nbsp;&nbsp;&nbsp;name, the
 * name of a cache that is shared between databases or \c "none" when no shared cache is
 * configured., a string; default \c none.}
 * @config{&nbsp;&nbsp;&nbsp;&nbsp;quota, maximum size of
 * cache this database can be allocated from the shared cache.  Defaults to the entire shared cache
 * size., an integer; default \c 0.}
 * @config{&nbsp;&nbsp;&nbsp;&nbsp;reserve, amount of cache this
 * database is guaranteed to have available from the shared cache.  This setting is per database.
 * Defaults to the chunk size., an integer; default \c 0.}
 * @config{&nbsp;&nbsp;&nbsp;&nbsp;size,
 * maximum memory to allocate for the shared cache.  Setting this will update the value if one is
 * already set., an integer between \c 1MB and \c 10TB; default \c 500MB.}
 * @config{ ),,}
 * @config{statistics, Maintain database statistics\, which may impact performance.  Choosing "all"
 * maintains all statistics regardless of cost\, "fast" maintains a subset of statistics that are
 * relatively inexpensive\, "none" turns off all statistics.  The "clear" configuration resets
 * statistics after they are gathered\, where appropriate (for example\, a cache size statistic is
 * not cleared\, while the count of cursor insert operations will be cleared). When "clear" is
 * configured for the database\, gathered statistics are reset each time a statistics cursor is used
 * to gather statistics\, as well as each time statistics are logged using the \c statistics_log
 * configuration.  See @ref statistics for more information., a list\, with values chosen from the
 * following options: \c "all"\, \c "cache_walk"\, \c "fast"\, \c "none"\, \c "clear"\, \c
 * "tree_walk"; default \c none.}
 * @config{statistics_log = (, log any statistics the database is configured to maintain\, to a
 * file.  See @ref statistics for more information.  Enabling the statistics log server uses a
 * session from the configured session_max., a set of related configuration options defined as
 * follows.}
 * @config{&nbsp;&nbsp;&nbsp;&nbsp;json, encode statistics in JSON format., a boolean
 * flag; default \c false.}
 * @config{&nbsp;&nbsp;&nbsp;&nbsp;on_close, log statistics on database
 * close., a boolean flag; default \c false.}
 * @config{&nbsp;&nbsp;&nbsp;&nbsp;path, the name of a
 * directory into which statistics files are written.  The directory must already exist.  If the
 * value is not an absolute path\, the path is relative to the database home (see @ref absolute_path
 * for more information)., a string; default \c ".".}
 * @config{&nbsp;&nbsp;&nbsp;&nbsp;sources, if
 * non-empty\, include statistics for the list of data source URIs\, if they are open at the time of
 * the statistics logging.  The list may include URIs matching a single data source
 * ("table:mytable")\, or a URI matching all data sources of a particular type ("table:")., a list
 * of strings; default empty.}
 * @config{&nbsp;&nbsp;&nbsp;&nbsp;timestamp, a timestamp prepended to
 * each log record.  May contain \c strftime conversion specifications.  When \c json is
 * configured\, defaults to \c "%Y-%m-%dT%H:%M:%S.000Z"., a string; default \c "%b %d %H:%M:%S".}
 * @config{&nbsp;&nbsp;&nbsp;&nbsp;wait, seconds to wait between each write of the log records;
 * setting this value above 0 configures statistics logging., an integer between \c 0 and \c 100000;
 * default \c 0.}
 * @config{ ),,}
 * @config{transaction_sync = (, how to sync log records when the transaction commits., a set of
 * related configuration options defined as follows.}
 * @config{&nbsp;&nbsp;&nbsp;&nbsp;enabled,
 * whether to sync the log on every commit by default\, can be overridden by the \c sync setting to
 * WT_SESSION::commit_transaction., a boolean flag; default \c false.}
 * @config{&nbsp;&nbsp;&nbsp;&nbsp;method, the method used to ensure log records are stable on
 * disk\, see @ref tune_durability for more information., a string\, chosen from the following
 * options: \c "dsync"\, \c "fsync"\, \c "none"; default \c fsync.}
 * @config{ ),,}
 * @config{use_environment, use the \c WIREDTIGER_CONFIG and \c WIREDTIGER_HOME environment
 * variables if the process is not running with special privileges.  See @ref home for more
 * information., a boolean flag; default \c true.}
 * @config{use_environment_priv, use the \c WIREDTIGER_CONFIG and \c WIREDTIGER_HOME environment
 * variables even if the process is running with special privileges.  See @ref home for more
 * information., a boolean flag; default \c false.}
 * @config{verbose, enable messages for various subsystems and operations.  Options are given as a
 * list\, where each message type can optionally define an associated verbosity level\, such as
 * <code>"verbose=[evictserver\,read:1\,rts:0]"</code>. Verbosity levels that can be provided
 * include <code>0</code> (INFO) and <code>1</code> through <code>5</code>\, corresponding to
 * (DEBUG_1) to (DEBUG_5)., a list\, with values chosen from the following options: \c "api"\, \c
 * "backup"\, \c "block"\, \c "block_cache"\, \c "checkpoint"\, \c "checkpoint_cleanup"\, \c
 * "checkpoint_progress"\, \c "chunkcache"\, \c "compact"\, \c "compact_progress"\, \c
 * "error_returns"\, \c "evict"\, \c "evict_stuck"\, \c "evictserver"\, \c "fileops"\, \c
 * "generation"\, \c "handleops"\, \c "history_store"\, \c "history_store_activity"\, \c "log"\, \c
 * "lsm"\, \c "lsm_manager"\, \c "metadata"\, \c "mutex"\, \c "out_of_order"\, \c "overflow"\, \c
 * "read"\, \c "reconcile"\, \c "recovery"\, \c "recovery_progress"\, \c "rts"\, \c "salvage"\, \c
 * "shared_cache"\, \c "split"\, \c "temporary"\, \c "thread_group"\, \c "tiered"\, \c "timestamp"\,
 * \c "transaction"\, \c "verify"\, \c "version"\, \c "write"; default \c [].}
 * @config{verify_metadata, open connection and verify any WiredTiger metadata.  Not supported when
 * opening a connection from a backup.  This API allows verification and detection of corruption in
 * WiredTiger metadata., a boolean flag; default \c false.}
 * @config{write_through, Use \c FILE_FLAG_WRITE_THROUGH on Windows to write to files.  Ignored on
 * non-Windows systems.  Options are given as a list\, such as <code>"write_through=[data]"</code>.
 * Configuring \c write_through requires care; see @ref tuning_system_buffer_cache_direct_io for
 * important warnings.  Including \c "data" will cause WiredTiger data files to write through
 * cache\, including \c "log" will cause WiredTiger log files to write through cache.  \c
 * write_through should be combined with \c direct_io to get the equivalent of POSIX \c O_DIRECT on
 * Windows., a list\, with values chosen from the following options: \c "data"\, \c "log"; default
 * empty.}
 * @configend
 * Additionally, if files named \c WiredTiger.config or \c WiredTiger.basecfg
 * appear in the WiredTiger home directory, they are read for configuration
 * values (see @ref config_file and @ref config_base for details).
 * See @ref config_order for ordering of the configuration mechanisms.
 * @param[out] connectionp A pointer to the newly opened connection handle
 * @errors
 */
int wiredtiger_open(const char *home,
    WT_EVENT_HANDLER *event_handler, const char *config,
    WT_CONNECTION **connectionp) WT_ATTRIBUTE_LIBRARY_VISIBLE;

/*!
 * Return information about a WiredTiger error as a string (see
 * WT_SESSION::strerror for a thread-safe API).
 *
 * @snippet ex_all.c Display an error
 *
 * @param error a return value from a WiredTiger, ISO C, or POSIX standard API call
 * @returns a string representation of the error
 */
const char *wiredtiger_strerror(int error) WT_ATTRIBUTE_LIBRARY_VISIBLE;

/*! WT_EVENT_HANDLER::special event types */
typedef enum {
    WT_EVENT_COMPACT_CHECK, /*!< Compact check iteration. */
    WT_EVENT_CONN_CLOSE, /*!< Connection closing. */
    WT_EVENT_CONN_READY /*!< Connection is ready. */
} WT_EVENT_TYPE;

/*!
 * The interface implemented by applications to handle error, informational and
 * progress messages.  Entries set to NULL are ignored and the default handlers
 * will continue to be used.
 */
struct __wt_event_handler {
    /*!
     * Callback to handle error messages; by default, error messages are
     * written to the stderr stream. See @ref event_message_handling for
     * more information.
     *
     * Errors that require the application to exit and restart will have
     * their \c error value set to \c WT_PANIC. The application can exit
     * immediately when \c WT_PANIC is passed to an event handler; there
     * is no reason to return into WiredTiger.
     *
     * Event handler returns are not ignored: if the handler returns
     * non-zero, the error may cause the WiredTiger function posting the
     * event to fail, and may even cause operation or library failure.
     *
     * @param session the WiredTiger session handle in use when the error
     * was generated. The handle may have been created by the application
     * or automatically by WiredTiger.
     * @param error a return value from a WiredTiger, ISO C, or
     * POSIX standard API call, which can be converted to a string using
     * WT_SESSION::strerror
     * @param message an error string
     */
    int (*handle_error)(WT_EVENT_HANDLER *handler,
        WT_SESSION *session, int error, const char *message);

    /*!
     * Callback to handle informational messages; by default, informational
     * messages are written to the stdout stream. See
     * @ref event_message_handling for more information.
     *
     * Message handler returns are not ignored: if the handler returns
     * non-zero, the error may cause the WiredTiger function posting the
     * event to fail, and may even cause operation or library failure.
     *
     * @param session the WiredTiger session handle in use when the message
     * was generated. The handle may have been created by the application
     * or automatically by WiredTiger.
     * @param message an informational string
     */
    int (*handle_message)(WT_EVENT_HANDLER *handler,
        WT_SESSION *session, const char *message);

    /*!
     * Callback to handle progress messages; by default, progress messages
     * are not written. See @ref event_message_handling for more
     * information.
     *
     * Progress handler returns are not ignored: if the handler returns
     * non-zero, the error may cause the WiredTiger function posting the
     * event to fail, and may even cause operation or library failure.
     *
     * @param session the WiredTiger session handle in use when the
     * progress message was generated. The handle may have been created by
     * the application or automatically by WiredTiger.
     * @param operation a string representation of the operation
     * @param progress a counter
     */
    int (*handle_progress)(WT_EVENT_HANDLER *handler,
        WT_SESSION *session, const char *operation, uint64_t progress);

    /*!
     * Callback to handle automatic close of a WiredTiger handle.
     *
     * Close handler returns are not ignored: if the handler returns
     * non-zero, the error may cause the WiredTiger function posting the
     * event to fail, and may even cause operation or library failure.
     *
     * @param session The session handle that is being closed if the
     * cursor parameter is NULL.
     * @param cursor The cursor handle that is being closed, or NULL if
     * it is a session handle being closed.
     */
    int (*handle_close)(WT_EVENT_HANDLER *handler,
        WT_SESSION *session, WT_CURSOR *cursor);

    /*!
     * Callback to handle general events. The application may choose to handle
     * only some types of events. An unhandled event should return 0.
     *
     * General event returns are not ignored in most cases. If the handler
     * returns non-zero, the error may cause the WiredTiger function posting
     * the event to fail.
     *
     * @param wt_conn The connection handle for the database.
     * @param session the WiredTiger session handle in use when the
     * progress message was generated. The handle may have been created by
     * the application or automatically by WiredTiger or may be NULL.
     * @param type A type indicator for what special event occurred.
         * @param arg A generic argument that has a specific meaning
         * depending on the event type.
     * (see ::WT_EVENT_TYPE for available options.)
     */
        int (*handle_general)(WT_EVENT_HANDLER *handler,
            WT_CONNECTION *wt_conn, WT_SESSION *session, WT_EVENT_TYPE type, void *arg);
};

/*!
 * @name Data packing and unpacking
 * @{
 */

/*!
 * Pack a structure into a buffer.
 *
 * See @ref packing for a description of the permitted format strings.
 *
 * @section pack_examples Packing Examples
 *
 * For example, the string <code>"iSh"</code> will pack a 32-bit integer
 * followed by a NUL-terminated string, followed by a 16-bit integer.  The
 * default, big-endian encoding will be used, with no alignment.  This could be
 * used in C as follows:
 *
 * @snippet ex_all.c Pack fields into a buffer
 *
 * Then later, the values can be unpacked as follows:
 *
 * @snippet ex_all.c Unpack fields from a buffer
 *
 * @param session the session handle
 * @param buffer a pointer to a packed byte array
 * @param len the number of valid bytes in the buffer
 * @param format the data format, see @ref packing
 * @errors
 */
int wiredtiger_struct_pack(WT_SESSION *session,
    void *buffer, size_t len, const char *format, ...)
    WT_ATTRIBUTE_LIBRARY_VISIBLE;

/*!
 * Calculate the size required to pack a structure.
 *
 * Note that for variable-sized fields including variable-sized strings and
 * integers, the calculated sized merely reflects the expected sizes specified
 * in the format string itself.
 *
 * @snippet ex_all.c Get the packed size
 *
 * @param session the session handle
 * @param lenp a location where the number of bytes needed for the
 * matching call to ::wiredtiger_struct_pack is returned
 * @param format the data format, see @ref packing
 * @errors
 */
int wiredtiger_struct_size(WT_SESSION *session,
    size_t *lenp, const char *format, ...) WT_ATTRIBUTE_LIBRARY_VISIBLE;

/*!
 * Unpack a structure from a buffer.
 *
 * Reverse of ::wiredtiger_struct_pack: gets values out of a
 * packed byte string.
 *
 * @snippet ex_all.c Unpack fields from a buffer
 *
 * @param session the session handle
 * @param buffer a pointer to a packed byte array
 * @param len the number of valid bytes in the buffer
 * @param format the data format, see @ref packing
 * @errors
 */
int wiredtiger_struct_unpack(WT_SESSION *session,
    const void *buffer, size_t len, const char *format, ...)
    WT_ATTRIBUTE_LIBRARY_VISIBLE;

#if !defined(SWIG)

/*!
 * Streaming interface to packing.
 *
 * This allows applications to pack or unpack records one field at a time.
 * This is an opaque handle returned by ::wiredtiger_pack_start or
 * ::wiredtiger_unpack_start.  It must be closed with ::wiredtiger_pack_close.
 */
typedef struct __wt_pack_stream WT_PACK_STREAM;

/*!
 * Start a packing operation into a buffer with the given format string.  This
 * should be followed by a series of calls to ::wiredtiger_pack_item,
 * ::wiredtiger_pack_int, ::wiredtiger_pack_str or ::wiredtiger_pack_uint
 * to fill in the values.
 *
 * @param session the session handle
 * @param format the data format, see @ref packing
 * @param buffer a pointer to memory to hold the packed data
 * @param size the size of the buffer
 * @param[out] psp the new packing stream handle
 * @errors
 */
int wiredtiger_pack_start(WT_SESSION *session,
    const char *format, void *buffer, size_t size, WT_PACK_STREAM **psp)
    WT_ATTRIBUTE_LIBRARY_VISIBLE;

/*!
 * Start an unpacking operation from a buffer with the given format string.
 * This should be followed by a series of calls to ::wiredtiger_unpack_item,
 * ::wiredtiger_unpack_int, ::wiredtiger_unpack_str or ::wiredtiger_unpack_uint
 * to retrieve the packed values.
 *
 * @param session the session handle
 * @param format the data format, see @ref packing
 * @param buffer a pointer to memory holding the packed data
 * @param size the size of the buffer
 * @param[out] psp the new packing stream handle
 * @errors
 */
int wiredtiger_unpack_start(WT_SESSION *session,
    const char *format, const void *buffer, size_t size, WT_PACK_STREAM **psp)
    WT_ATTRIBUTE_LIBRARY_VISIBLE;

/*!
 * Close a packing stream.
 *
 * @param ps the packing stream handle
 * @param[out] usedp the number of bytes in the buffer used by the stream
 * @errors
 */
int wiredtiger_pack_close(WT_PACK_STREAM *ps, size_t *usedp)
    WT_ATTRIBUTE_LIBRARY_VISIBLE;

/*!
 * Pack an item into a packing stream.
 *
 * @param ps the packing stream handle
 * @param item an item to pack
 * @errors
 */
int wiredtiger_pack_item(WT_PACK_STREAM *ps, WT_ITEM *item)
    WT_ATTRIBUTE_LIBRARY_VISIBLE;

/*!
 * Pack a signed integer into a packing stream.
 *
 * @param ps the packing stream handle
 * @param i a signed integer to pack
 * @errors
 */
int wiredtiger_pack_int(WT_PACK_STREAM *ps, int64_t i)
    WT_ATTRIBUTE_LIBRARY_VISIBLE;

/*!
 * Pack a string into a packing stream.
 *
 * @param ps the packing stream handle
 * @param s a string to pack
 * @errors
 */
int wiredtiger_pack_str(WT_PACK_STREAM *ps, const char *s)
    WT_ATTRIBUTE_LIBRARY_VISIBLE;

/*!
 * Pack an unsigned integer into a packing stream.
 *
 * @param ps the packing stream handle
 * @param u an unsigned integer to pack
 * @errors
 */
int wiredtiger_pack_uint(WT_PACK_STREAM *ps, uint64_t u)
    WT_ATTRIBUTE_LIBRARY_VISIBLE;

/*!
 * Unpack an item from a packing stream.
 *
 * @param ps the packing stream handle
 * @param item an item to unpack
 * @errors
 */
int wiredtiger_unpack_item(WT_PACK_STREAM *ps, WT_ITEM *item)
    WT_ATTRIBUTE_LIBRARY_VISIBLE;

/*!
 * Unpack a signed integer from a packing stream.
 *
 * @param ps the packing stream handle
 * @param[out] ip the unpacked signed integer
 * @errors
 */
int wiredtiger_unpack_int(WT_PACK_STREAM *ps, int64_t *ip)
    WT_ATTRIBUTE_LIBRARY_VISIBLE;

/*!
 * Unpack a string from a packing stream.
 *
 * @param ps the packing stream handle
 * @param[out] sp the unpacked string
 * @errors
 */
int wiredtiger_unpack_str(WT_PACK_STREAM *ps, const char **sp)
    WT_ATTRIBUTE_LIBRARY_VISIBLE;

/*!
 * Unpack an unsigned integer from a packing stream.
 *
 * @param ps the packing stream handle
 * @param[out] up the unpacked unsigned integer
 * @errors
 */
int wiredtiger_unpack_uint(WT_PACK_STREAM *ps, uint64_t *up)
    WT_ATTRIBUTE_LIBRARY_VISIBLE;
/*! @} */

/*!
 * @name Configuration strings
 * @{
 */

/*!
 * The configuration information returned by the WiredTiger configuration
 * parsing functions in the WT_EXTENSION_API and the public API.
 */
struct __wt_config_item {
    /*!
     * The value of a configuration string.
     *
     * Regardless of the type of the configuration string (boolean, int,
     * list or string), the \c str field will reference the value of the
     * configuration string.
     *
     * The bytes referenced by \c str are <b>not</b> nul-terminated.
     * Use the \c len field instead of a terminating nul byte.
     */
    const char *str;

    /*! The number of bytes in the value referenced by \c str. */
    size_t len;

    /*!
     * The numeric value of a configuration boolean or integer.
     *
     * If the configuration string's value is "true" or "false", the
     * \c val field will be set to 1 (true), or 0 (false).
     *
     * If the configuration string can be legally interpreted as an integer,
     * using the \c strtoll function rules as specified in ISO/IEC 9899:1990
     * ("ISO C90"), that integer will be stored in the \c val field.
     */
    int64_t val;

    /*! Permitted values of the \c type field. */
    enum {
        /*! A string value with quotes stripped. */
        WT_CONFIG_ITEM_STRING,
        /*! A boolean literal ("true" or "false"). */
        WT_CONFIG_ITEM_BOOL,
        /*! An unquoted identifier: a string value without quotes. */
        WT_CONFIG_ITEM_ID,
        /*! A numeric value. */
        WT_CONFIG_ITEM_NUM,
        /*! A nested structure or list, including brackets. */
        WT_CONFIG_ITEM_STRUCT
    }
    /*!
     * The type of value determined by the parser.  In all cases,
     * the \c str and \c len fields are set.
     */
    type;
};

#if !defined(SWIG) && !defined(DOXYGEN)
/*!
 * Validate a configuration string for a WiredTiger API call.
 * This call is outside the scope of a WiredTiger connection handle, since
 * applications may need to validate configuration strings prior to calling
 * ::wiredtiger_open.
 * @param session the session handle (may be \c NULL if the database not yet
 * opened).
 * @param event_handler An event handler (used if \c session is \c NULL; if both
 * \c session and \c event_handler are \c NULL, error messages will be written
 * to stderr).
 * @param name the WiredTiger function or method to validate.
 * @param config the configuration string being parsed.
 * @returns zero for success, non-zero to indicate an error.
 *
 * @snippet ex_all.c Validate a configuration string
 */
int wiredtiger_config_validate(WT_SESSION *session,
    WT_EVENT_HANDLER *event_handler, const char *name, const char *config)
    WT_ATTRIBUTE_LIBRARY_VISIBLE;

/*
 * Validate a configuration string for a WiredTiger test program.
 */
int wiredtiger_test_config_validate(WT_SESSION *session,
    WT_EVENT_HANDLER *event_handler, const char *name, const char *config)
    WT_ATTRIBUTE_LIBRARY_VISIBLE;
#endif

/*!
 * Create a handle that can be used to parse or create configuration strings
 * compatible with the WiredTiger API.
 * This call is outside the scope of a WiredTiger connection handle, since
 * applications may need to generate configuration strings prior to calling
 * ::wiredtiger_open.
 * @param session the session handle to be used for error reporting (if NULL,
 *  error messages will be written to stderr).
 * @param config the configuration string being parsed. The string must
 *  remain valid for the lifetime of the parser handle.
 * @param len the number of valid bytes in \c config
 * @param[out] config_parserp A pointer to the newly opened handle
 * @errors
 *
 * @snippet ex_config_parse.c Create a configuration parser
 */
int wiredtiger_config_parser_open(WT_SESSION *session,
    const char *config, size_t len, WT_CONFIG_PARSER **config_parserp)
    WT_ATTRIBUTE_LIBRARY_VISIBLE;

/*!
 * A handle that can be used to search and traverse configuration strings
 * compatible with the WiredTiger API.
 * To parse the contents of a list or nested configuration string use a new
 * configuration parser handle based on the content of the ::WT_CONFIG_ITEM
 * retrieved from the parent configuration string.
 *
 * @section config_parse_examples Configuration String Parsing examples
 *
 * This could be used in C to create a configuration parser as follows:
 *
 * @snippet ex_config_parse.c Create a configuration parser
 *
 * Once the parser has been created the content can be queried directly:
 *
 * @snippet ex_config_parse.c get
 *
 * Or the content can be traversed linearly:
 *
 * @snippet ex_config_parse.c next
 *
 * Nested configuration values can be queried using a shorthand notation:
 *
 * @snippet ex_config_parse.c nested get
 *
 * Nested configuration values can be traversed using multiple
 * ::WT_CONFIG_PARSER handles:
 *
 * @snippet ex_config_parse.c nested traverse
 */
struct __wt_config_parser {

    /*!
     * Close the configuration scanner releasing any resources.
     *
     * @param config_parser the configuration parser handle
     * @errors
     *
     */
    int __F(close)(WT_CONFIG_PARSER *config_parser);

    /*!
     * Return the next key/value pair.
     *
     * If an item has no explicitly assigned value, the item will be
     * returned in \c key and the \c value will be set to the boolean
     * \c "true" value.
     *
     * @param config_parser the configuration parser handle
     * @param key the returned key
     * @param value the returned value
     * @errors
     * When iteration would pass the end of the configuration string
     * ::WT_NOTFOUND will be returned.
     */
    int __F(next)(WT_CONFIG_PARSER *config_parser,
        WT_CONFIG_ITEM *key, WT_CONFIG_ITEM *value);

    /*!
     * Return the value of an item in the configuration string.
     *
     * @param config_parser the configuration parser handle
     * @param key configuration key string
     * @param value the returned value
     * @errors
     *
     */
    int __F(get)(WT_CONFIG_PARSER *config_parser,
        const char *key, WT_CONFIG_ITEM *value);
};

/*! @} */

/*!
 * @name Support functions
 * @anchor support_functions
 * @{
 */

/*!
 * Return a pointer to a function that calculates a CRC32C checksum.
 *
 * The WiredTiger library CRC32C checksum function uses hardware support where available, else it
 * falls back to a software implementation. Selecting a CRC32C checksum function can be slow, so the
 * return value should be cached by the caller for repeated use.
 *
 * @snippet ex_all.c Checksum a buffer
 *
 * @returns a pointer to a function that takes a buffer and length and returns the CRC32C checksum
 */
uint32_t (*wiredtiger_crc32c_func(void))(const void *, size_t)
    WT_ATTRIBUTE_LIBRARY_VISIBLE;

#endif /* !defined(SWIG) */

/*!
 * Calculate a set of WT_MODIFY operations to represent an update.
 * This call will calculate a set of modifications to an old value that produce
 * the new value.  If more modifications are required than fit in the array
 * passed in by the caller, or if more bytes have changed than the \c maxdiff
 * parameter, the call will fail.  The matching algorithm is approximate, so it
 * may fail and return WT_NOTFOUND if a matching set of WT_MODIFY operations
 * is not found.
 *
 * The \c maxdiff parameter bounds how much work will be done searching for a
 * match: to ensure a match is found, it may need to be set larger than actual
 * number of bytes that differ between the old and new values.  In particular,
 * repeated patterns of bytes in the values can lead to suboptimal matching,
 * and matching ranges less than 64 bytes long will not be detected.
 *
 * If the call succeeds, the WT_MODIFY operations will point into \c newv,
 * which must remain valid until WT_CURSOR::modify is called.
 *
 * @snippet ex_all.c Calculate a modify operation
 *
 * @param session the current WiredTiger session (may be NULL)
 * @param oldv old value
 * @param newv new value
 * @param maxdiff maximum bytes difference
 * @param[out] entries array of modifications producing the new value
 * @param[in,out] nentriesp size of \c entries array passed in,
 *  set to the number of entries used
 * @errors
 */
int wiredtiger_calc_modify(WT_SESSION *session,
    const WT_ITEM *oldv, const WT_ITEM *newv,
    size_t maxdiff, WT_MODIFY *entries, int *nentriesp)
    WT_ATTRIBUTE_LIBRARY_VISIBLE;

/*!
 * Get version information.
 *
 * @snippet ex_all.c Get the WiredTiger library version #1
 * @snippet ex_all.c Get the WiredTiger library version #2
 *
 * @param majorp a location where the major version number is returned
 * @param minorp a location where the minor version number is returned
 * @param patchp a location where the patch version number is returned
 * @returns a string representation of the version
 */
const char *wiredtiger_version(int *majorp, int *minorp, int *patchp)
    WT_ATTRIBUTE_LIBRARY_VISIBLE;

/*! @} */

/*******************************************
 * Error returns
 *******************************************/
/*!
 * @name Error returns
 * Most functions and methods in WiredTiger return an integer code indicating
 * whether the operation succeeded or failed.  A return of zero indicates
 * success; all non-zero return values indicate some kind of failure.
 *
 * WiredTiger reserves all values from -31,800 to -31,999 as possible error
 * return values.  WiredTiger may also return C99/POSIX error codes such as
 * \c ENOMEM, \c EINVAL and \c ENOTSUP, with the usual meanings.
 *
 * The following are all of the WiredTiger-specific error returns:
 * @{
 */
/*
 * DO NOT EDIT: automatically built by dist/api_err.py.
 * Error return section: BEGIN
 */
/*!
 * Conflict between concurrent operations.
 * This error is generated when an operation cannot be completed due to a
 * conflict with concurrent operations.  The operation may be retried; if a
 * transaction is in progress, it should be rolled back and the operation
 * retried in a new transaction.
 */
#define	WT_ROLLBACK	(-31800)
/*!
 * Attempt to insert an existing key.
 * This error is generated when the application attempts to insert a record with
 * the same key as an existing record without the 'overwrite' configuration to
 * WT_SESSION::open_cursor.
 */
#define	WT_DUPLICATE_KEY	(-31801)
/*!
 * Non-specific WiredTiger error.
 * This error is returned when an error is not covered by a specific error
 * return. The operation may be retried; if a transaction is in progress, it
 * should be rolled back and the operation retried in a new transaction.
 */
#define	WT_ERROR	(-31802)
/*!
 * Item not found.
 * This error indicates an operation did not find a value to return.  This
 * includes cursor search and other operations where no record matched the
 * cursor's search key such as WT_CURSOR::update or WT_CURSOR::remove.
 */
#define	WT_NOTFOUND	(-31803)
/*!
 * WiredTiger library panic.
 * This error indicates an underlying problem that requires a database restart.
 * The application may exit immediately, no further WiredTiger calls are
 * required (and further calls will themselves immediately fail).
 */
#define	WT_PANIC	(-31804)
/*! @cond internal */
/*! Restart the operation (internal). */
#define	WT_RESTART	(-31805)
/*! @endcond */
/*!
 * Recovery must be run to continue.
 * This error is generated when ::wiredtiger_open is configured to return an
 * error if recovery is required to use the database.
 */
#define	WT_RUN_RECOVERY	(-31806)
/*!
 * Operation would overflow cache.
 * This error is generated when wiredtiger_open is configured to run in-memory,
 * and a data modification operation requires more than the configured cache
 * size to complete. The operation may be retried; if a transaction is in
 * progress, it should be rolled back and the operation retried in a new
 * transaction.
 */
#define	WT_CACHE_FULL	(-31807)
/*!
 * Conflict with a prepared update.
 * This error is generated when the application attempts to read an updated
 * record which is part of a transaction that has been prepared but not yet
 * resolved.
 */
#define	WT_PREPARE_CONFLICT	(-31808)
/*!
 * Database corruption detected.
 * This error is generated when corruption is detected in an on-disk file.
 * During normal operations, this may occur in rare circumstances as a result of
 * a system crash. The application may choose to salvage the file or retry
 * wiredtiger_open with the 'salvage=true' configuration setting.
 */
#define	WT_TRY_SALVAGE	(-31809)
/*
 * Error return section: END
 * DO NOT EDIT: automatically built by dist/api_err.py.
 */
/*! @} */

#ifndef DOXYGEN
#define WT_DEADLOCK WT_ROLLBACK     /* Backward compatibility */
#endif

/*! @} */

/*!
 * @defgroup wt_ext WiredTiger Extension API
 * The functions and interfaces applications use to customize and extend the
 * behavior of WiredTiger.
 * @{
 */

/*******************************************
 * Forward structure declarations for the extension API
 *******************************************/
struct __wt_config_arg; typedef struct __wt_config_arg WT_CONFIG_ARG;

/*!
 * The interface implemented by applications to provide custom ordering of
 * records.
 *
 * Applications register their implementation with WiredTiger by calling
 * WT_CONNECTION::add_collator.  See @ref custom_collators for more
 * information.
 *
 * @snippet ex_extending.c add collator nocase
 *
 * @snippet ex_extending.c add collator prefix10
 */
struct __wt_collator {
    /*!
     * Callback to compare keys.
     *
     * @param[out] cmp set to -1 if <code>key1 < key2</code>,
     *  0 if <code>key1 == key2</code>,
     *  1 if <code>key1 > key2</code>.
     * @returns zero for success, non-zero to indicate an error.
     *
     * @snippet ex_all.c Implement WT_COLLATOR
     *
     * @snippet ex_extending.c case insensitive comparator
     *
     * @snippet ex_extending.c n character comparator
     */
    int (*compare)(WT_COLLATOR *collator, WT_SESSION *session,
        const WT_ITEM *key1, const WT_ITEM *key2, int *cmp);

    /*!
     * If non-NULL, this callback is called to customize the collator
     * for each data source.  If the callback returns a non-NULL
     * collator, that instance is used instead of this one for all
     * comparisons.
     */
    int (*customize)(WT_COLLATOR *collator, WT_SESSION *session,
        const char *uri, WT_CONFIG_ITEM *passcfg, WT_COLLATOR **customp);

    /*!
     * If non-NULL a callback performed when the data source is closed
     * for customized extractors otherwise when the database is closed.
     *
     * The WT_COLLATOR::terminate callback is intended to allow cleanup;
     * the handle will not be subsequently accessed by WiredTiger.
     */
    int (*terminate)(WT_COLLATOR *collator, WT_SESSION *session);
};

/*!
 * The interface implemented by applications to provide custom compression.
 *
 * Compressors must implement the WT_COMPRESSOR interface: the
 * WT_COMPRESSOR::compress and WT_COMPRESSOR::decompress callbacks must be
 * specified, and WT_COMPRESSOR::pre_size is optional.  To build your own
 * compressor, use one of the compressors in \c ext/compressors as a template:
 * \c ext/nop_compress is a simple compressor that passes through data
 * unchanged, and is a reasonable starting point.
 *
 * Applications register their implementation with WiredTiger by calling
 * WT_CONNECTION::add_compressor.
 *
 * @snippet nop_compress.c WT_COMPRESSOR initialization structure
 * @snippet nop_compress.c WT_COMPRESSOR initialization function
 */
struct __wt_compressor {
    /*!
     * Callback to compress a chunk of data.
     *
     * WT_COMPRESSOR::compress takes a source buffer and a destination
     * buffer, by default of the same size.  If the callback can compress
     * the buffer to a smaller size in the destination, it does so, sets
     * the \c compression_failed return to 0 and returns 0.  If compression
     * does not produce a smaller result, the callback sets the
     * \c compression_failed return to 1 and returns 0. If another
     * error occurs, it returns an errno or WiredTiger error code.
     *
     * On entry, \c src will point to memory, with the length of the memory
     * in \c src_len.  After successful completion, the callback should
     * return \c 0 and set \c result_lenp to the number of bytes required
     * for the compressed representation.
     *
     * On entry, \c dst points to the destination buffer with a length
     * of \c dst_len.  If the WT_COMPRESSOR::pre_size method is specified,
     * the destination buffer will be at least the size returned by that
     * method; otherwise, the destination buffer will be at least as large
     * as the length of the data to compress.
     *
     * If compression would not shrink the data or the \c dst buffer is not
     * large enough to hold the compressed data, the callback should set
     * \c compression_failed to a non-zero value and return 0.
     *
     * @param[in] src the data to compress
     * @param[in] src_len the length of the data to compress
     * @param[in] dst the destination buffer
     * @param[in] dst_len the length of the destination buffer
     * @param[out] result_lenp the length of the compressed data
     * @param[out] compression_failed non-zero if compression did not
     * decrease the length of the data (compression may not have completed)
     * @returns zero for success, non-zero to indicate an error.
     *
     * @snippet nop_compress.c WT_COMPRESSOR compress
     */
    int (*compress)(WT_COMPRESSOR *compressor, WT_SESSION *session,
        uint8_t *src, size_t src_len,
        uint8_t *dst, size_t dst_len,
        size_t *result_lenp, int *compression_failed);

    /*!
     * Callback to decompress a chunk of data.
     *
     * WT_COMPRESSOR::decompress takes a source buffer and a destination
     * buffer.  The contents are switched from \c compress: the
     * source buffer is the compressed value, and the destination buffer is
     * sized to be the original size.  If the callback successfully
     * decompresses the source buffer to the destination buffer, it returns
     * 0.  If an error occurs, it returns an errno or WiredTiger error code.
     * The source buffer that WT_COMPRESSOR::decompress takes may have a
     * size that is rounded up from the size originally produced by
     * WT_COMPRESSOR::compress, with the remainder of the buffer set to
     * zeroes. Most compressors do not care about this difference if the
     * size to be decompressed can be implicitly discovered from the
     * compressed data.  If your compressor cares, you may need to allocate
     * space for, and store, the actual size in the compressed buffer.  See
     * the source code for the included snappy compressor for an example.
     *
     * On entry, \c src will point to memory, with the length of the memory
     * in \c src_len.  After successful completion, the callback should
     * return \c 0 and set \c result_lenp to the number of bytes required
     * for the decompressed representation.
     *
     * If the \c dst buffer is not big enough to hold the decompressed
     * data, the callback should return an error.
     *
     * @param[in] src the data to decompress
     * @param[in] src_len the length of the data to decompress
     * @param[in] dst the destination buffer
     * @param[in] dst_len the length of the destination buffer
     * @param[out] result_lenp the length of the decompressed data
     * @returns zero for success, non-zero to indicate an error.
     *
     * @snippet nop_compress.c WT_COMPRESSOR decompress
     */
    int (*decompress)(WT_COMPRESSOR *compressor, WT_SESSION *session,
        uint8_t *src, size_t src_len,
        uint8_t *dst, size_t dst_len,
        size_t *result_lenp);

    /*!
     * Callback to size a destination buffer for compression
     *
     * WT_COMPRESSOR::pre_size is an optional callback that, given the
     * source buffer and size, produces the size of the destination buffer
     * to be given to WT_COMPRESSOR::compress.  This is useful for
     * compressors that assume that the output buffer is sized for the
     * worst case and thus no overrun checks are made.  If your compressor
     * works like this, WT_COMPRESSOR::pre_size will need to be defined.
     * See the source code for the snappy compressor for an example.
     * However, if your compressor detects and avoids overruns against its
     * target buffer, you will not need to define WT_COMPRESSOR::pre_size.
     * When WT_COMPRESSOR::pre_size is set to NULL, the destination buffer
     * is sized the same as the source buffer.  This is always sufficient,
     * since a compression result that is larger than the source buffer is
     * discarded by WiredTiger.
     *
     * If not NULL, this callback is called before each call to
     * WT_COMPRESSOR::compress to determine the size of the destination
     * buffer to provide.  If the callback is NULL, the destination
     * buffer will be the same size as the source buffer.
     *
     * The callback should set \c result_lenp to a suitable buffer size
     * for compression, typically the maximum length required by
     * WT_COMPRESSOR::compress.
     *
     * This callback function is for compressors that require an output
     * buffer larger than the source buffer (for example, that do not
     * check for buffer overflow during compression).
     *
     * @param[in] src the data to compress
     * @param[in] src_len the length of the data to compress
     * @param[out] result_lenp the required destination buffer size
     * @returns zero for success, non-zero to indicate an error.
     *
     * @snippet nop_compress.c WT_COMPRESSOR presize
     */
    int (*pre_size)(WT_COMPRESSOR *compressor, WT_SESSION *session,
        uint8_t *src, size_t src_len, size_t *result_lenp);

    /*!
     * If non-NULL, a callback performed when the database is closed.
     *
     * The WT_COMPRESSOR::terminate callback is intended to allow cleanup;
     * the handle will not be subsequently accessed by WiredTiger.
     *
     * @snippet nop_compress.c WT_COMPRESSOR terminate
     */
    int (*terminate)(WT_COMPRESSOR *compressor, WT_SESSION *session);
};

/*!
 * Applications can extend WiredTiger by providing new implementations of the
 * WT_DATA_SOURCE class.  Each data source supports a different URI scheme for
 * data sources to WT_SESSION::create, WT_SESSION::open_cursor and related
 * methods.  See @ref custom_data_sources for more information.
 *
 * <b>Thread safety:</b> WiredTiger may invoke methods on the WT_DATA_SOURCE
 * interface from multiple threads concurrently.  It is the responsibility of
 * the implementation to protect any shared data.
 *
 * Applications register their implementation with WiredTiger by calling
 * WT_CONNECTION::add_data_source.
 *
 * @snippet ex_data_source.c WT_DATA_SOURCE register
 */
struct __wt_data_source {
    /*!
     * Callback to alter an object.
     *
     * @snippet ex_data_source.c WT_DATA_SOURCE alter
     */
    int (*alter)(WT_DATA_SOURCE *dsrc, WT_SESSION *session,
        const char *uri, WT_CONFIG_ARG *config);

    /*!
     * Callback to create a new object.
     *
     * @snippet ex_data_source.c WT_DATA_SOURCE create
     */
    int (*create)(WT_DATA_SOURCE *dsrc, WT_SESSION *session,
        const char *uri, WT_CONFIG_ARG *config);

    /*!
     * Callback to compact an object.
     *
     * @snippet ex_data_source.c WT_DATA_SOURCE compact
     */
    int (*compact)(WT_DATA_SOURCE *dsrc, WT_SESSION *session,
        const char *uri, WT_CONFIG_ARG *config);

    /*!
     * Callback to drop an object.
     *
     * @snippet ex_data_source.c WT_DATA_SOURCE drop
     */
    int (*drop)(WT_DATA_SOURCE *dsrc, WT_SESSION *session,
        const char *uri, WT_CONFIG_ARG *config);

    /*!
     * Callback to initialize a cursor.
     *
     * @snippet ex_data_source.c WT_DATA_SOURCE open_cursor
     */
    int (*open_cursor)(WT_DATA_SOURCE *dsrc, WT_SESSION *session,
        const char *uri, WT_CONFIG_ARG *config, WT_CURSOR **new_cursor);

    /*!
     * Callback to rename an object.
     *
     * @snippet ex_data_source.c WT_DATA_SOURCE rename
     */
    int (*rename)(WT_DATA_SOURCE *dsrc, WT_SESSION *session,
        const char *uri, const char *newuri, WT_CONFIG_ARG *config);

    /*!
     * Callback to salvage an object.
     *
     * @snippet ex_data_source.c WT_DATA_SOURCE salvage
     */
    int (*salvage)(WT_DATA_SOURCE *dsrc, WT_SESSION *session,
        const char *uri, WT_CONFIG_ARG *config);

    /*!
     * Callback to get the size of an object.
     *
     * @snippet ex_data_source.c WT_DATA_SOURCE size
     */
    int (*size)(WT_DATA_SOURCE *dsrc, WT_SESSION *session,
        const char *uri, wt_off_t *size);

    /*!
     * Callback to truncate an object.
     *
     * @snippet ex_data_source.c WT_DATA_SOURCE truncate
     */
    int (*truncate)(WT_DATA_SOURCE *dsrc, WT_SESSION *session,
        const char *uri, WT_CONFIG_ARG *config);

    /*!
     * Callback to truncate a range of an object.
     *
     * @snippet ex_data_source.c WT_DATA_SOURCE range truncate
     */
    int (*range_truncate)(WT_DATA_SOURCE *dsrc, WT_SESSION *session,
        WT_CURSOR *start, WT_CURSOR *stop);

    /*!
     * Callback to verify an object.
     *
     * @snippet ex_data_source.c WT_DATA_SOURCE verify
     */
    int (*verify)(WT_DATA_SOURCE *dsrc, WT_SESSION *session,
        const char *uri, WT_CONFIG_ARG *config);

    /*!
     * Callback to checkpoint the database.
     *
     * @snippet ex_data_source.c WT_DATA_SOURCE checkpoint
     */
    int (*checkpoint)(
        WT_DATA_SOURCE *dsrc, WT_SESSION *session, WT_CONFIG_ARG *config);

    /*!
     * If non-NULL, a callback performed when the database is closed.
     *
     * The WT_DATA_SOURCE::terminate callback is intended to allow cleanup;
     * the handle will not be subsequently accessed by WiredTiger.
     *
     * @snippet ex_data_source.c WT_DATA_SOURCE terminate
     */
    int (*terminate)(WT_DATA_SOURCE *dsrc, WT_SESSION *session);

    /*!
     * If non-NULL, a callback performed before an LSM merge.
     *
     * @param[in] source a cursor configured with the data being merged
     * @param[in] dest a cursor on the new object being filled by the merge
     *
     * @snippet ex_data_source.c WT_DATA_SOURCE lsm_pre_merge
     */
    int (*lsm_pre_merge)(
        WT_DATA_SOURCE *dsrc, WT_CURSOR *source, WT_CURSOR *dest);
};

/*!
 * The interface implemented by applications to provide custom encryption.
 *
 * Encryptors must implement the WT_ENCRYPTOR interface: the WT_ENCRYPTOR::encrypt,
 * WT_ENCRYPTOR::decrypt and WT_ENCRYPTOR::sizing callbacks must be specified,
 * WT_ENCRYPTOR::customize and WT_ENCRYPTOR::terminate are optional.  To build your own
 * encryptor, use one of the encryptors in \c ext/encryptors as a template: \c
 * ext/encryptors/sodium_encrypt uses the open-source libsodium cryptographic library, and
 * \c ext/encryptors/nop_encrypt is a simple template that passes through data unchanged,
 * and is a reasonable starting point.  \c ext/encryptors/rotn_encrypt is an encryptor
 * implementing a simple (insecure) rotation cipher meant for testing.  See @ref
 * encryption "the encryptors page" for further information.
 *
 * Applications register their implementation with WiredTiger by calling
 * WT_CONNECTION::add_encryptor.
 *
 * @snippet nop_encrypt.c WT_ENCRYPTOR initialization structure
 * @snippet nop_encrypt.c WT_ENCRYPTOR initialization function
 */
struct __wt_encryptor {
<<<<<<< HEAD
	/*!
	 * Callback to encrypt a chunk of data.
	 *
	 * WT_ENCRYPTOR::encrypt takes a source buffer and a destination buffer. The
	 * callback encrypts the source buffer (plain text) into the destination buffer.
	 *
	 * On entry, \c src will point to a block of memory to encrypt, with the length of
	 * the block in \c src_len.
	 *
	 * On entry, \c dst points to the destination buffer with a length of \c dst_len.
	 * The destination buffer will be at least src_len plus the size returned by that
	 * WT_ENCRYPT::sizing.
	 *
	 * After successful completion, the callback should return \c 0 and set \c
	 * result_lenp to the number of bytes required for the encrypted representation,
	 * which should be less than or equal to \c dst_len.
	 *
	 * This callback cannot be NULL.
	 *
	 * @param[in] src the data to encrypt
	 * @param[in] src_len the length of the data to encrypt
	 * @param[in] dst the destination buffer
	 * @param[in] dst_len the length of the destination buffer
	 * @param[out] result_lenp the length of the encrypted data
	 * @returns zero for success, non-zero to indicate an error.
	 *
	 * @snippet nop_encrypt.c WT_ENCRYPTOR encrypt
	 */
	int (*encrypt)(WT_ENCRYPTOR *encryptor, WT_SESSION *session,
	    uint8_t *src, size_t src_len,
	    uint8_t *dst, size_t dst_len,
	    size_t *result_lenp);

	/*!
	 * Callback to decrypt a chunk of data.
	 *
	 * WT_ENCRYPTOR::decrypt takes a source buffer and a destination buffer. The
	 * contents are switched from \c encrypt: the source buffer is the encrypted
	 * value, and the destination buffer is sized to be the original size of the
	 * decrypted data. If the callback successfully decrypts the source buffer to the
	 * destination buffer, it returns 0. If an error occurs, it returns an errno or
	 * WiredTiger error code.
	 *
	 * On entry, \c src will point to memory, with the length of the memory in \c
	 * src_len. After successful completion, the callback should return \c 0 and set
	 * \c result_lenp to the number of bytes required for the decrypted
	 * representation.
	 *
	 * If the \c dst buffer is not big enough to hold the decrypted data, the callback
	 * should return an error.
	 *
	 * This callback cannot be NULL.
	 *
	 * @param[in] src the data to decrypt
	 * @param[in] src_len the length of the data to decrypt
	 * @param[in] dst the destination buffer
	 * @param[in] dst_len the length of the destination buffer
	 * @param[out] result_lenp the length of the decrypted data
	 * @returns zero for success, non-zero to indicate an error.
	 *
	 * @snippet nop_encrypt.c WT_ENCRYPTOR decrypt
	 */
	int (*decrypt)(WT_ENCRYPTOR *encryptor, WT_SESSION *session,
	    uint8_t *src, size_t src_len,
	    uint8_t *dst, size_t dst_len,
	    size_t *result_lenp);

	/*!
	 * Callback to size a destination buffer for encryption.
	 *
	 * WT_ENCRYPTOR::sizing is an callback that returns the number of additional bytes
	 * that is needed when encrypting a data block. This is always necessary, since
	 * encryptors should always generate some sort of cryptographic checksum as well
	 * as the ciphertext. Without such a call, WiredTiger would have no way to know
	 * the worst case for the encrypted buffer size.
	 *
	 * The WiredTiger encryption infrastructure assumes that buffer sizing is not
	 * dependent on the number of bytes of input, that there is a one-to-one
	 * relationship in number of bytes needed between input and output. This means
	 * that if the encryption uses a block cipher in such a way that the input size
	 * needs to be padded to the cipher block size, the sizing method should return
	 * the worst case to ensure enough space is available.
	 *
	 * This callback cannot be NULL.
	 *
	 * The callback should set \c expansion_constantp to the additional number of
	 * bytes needed.
	 *
	 * @param[out] expansion_constantp the additional number of bytes needed when
	 *    encrypting.
	 * @returns zero for success, non-zero to indicate an error.
	 *
	 * @snippet nop_encrypt.c WT_ENCRYPTOR sizing
	 */
	int (*sizing)(WT_ENCRYPTOR *encryptor, WT_SESSION *session,
	    size_t *expansion_constantp);

	/*!
	 * If non-NULL, this callback is called to load keys into the encryptor. (That
	 * is, "customize" it for a given key.) The customize function is called whenever
	 * a new keyid is used for the first time with this encryptor, whether it be in
	 * the ::wiredtiger_open call or the WT_SESSION::create call. This should create a
	 * new encryptor instance and insert the requested key in it.
	 *
	 * The key may be specified either via \c keyid or \c secretkey in the \c
	 * encrypt_config parameter. In the former case, the encryptor should look up the
	 * requested key ID with whatever key management service is in use and install it
	 * in the new encryptor. In the latter case, the encryptor should save the
	 * provided secret key (or some transformation of it) in the new
	 * encryptor. Further encryption with the same \c keyid will use this new
	 * encryptor instance. (In the case of \c secretkey, only one key can be
	 * configured, for the system encryption, and the new encryptor will be used for
	 * all encryption involving it.) See @ref encryption for more information.
	 *
	 * This callback may return NULL as the new encryptor, in which case the original
	 * encryptor will be used for further operations on the selected key. Unless this
	 * happens, the original encryptor structure created during extension
	 * initialization will never be used for encryption or decryption.
	 *
	 * This callback may itself be NULL, in which case it is not called, but in that
	 * case there is no way to configure a key. This may be suitable for an
	 * environment where a key management service returns a single key under a
	 * well-known name that can be compiled in, but in a more general environment is
	 * not a useful approach. One should of course never compile in actual keys!
	 *
	 * @param[in] encrypt_config the "encryption" portion of the configuration from
	 *    the wiredtiger_open or WT_SESSION::create call, containing the \c keyid or
	 *    \c secretkey setting.
	 * @param[out] customp the new modified encryptor, or NULL.
	 * @returns zero for success, non-zero to indicate an error.
	 */
	int (*customize)(WT_ENCRYPTOR *encryptor, WT_SESSION *session,
	    WT_CONFIG_ARG *encrypt_config, WT_ENCRYPTOR **customp);

	/*!
	 * If non-NULL, a callback performed when the database is closed. It is called for
	 * each encryptor that was added using WT_CONNECTION::add_encryptor or returned by
	 * the WT_ENCRYPTOR::customize callback.
	 *
	 * The WT_ENCRYPTOR::terminate callback is intended to allow cleanup; the handle
	 * will not be subsequently accessed by WiredTiger.
	 *
	 * @snippet nop_encrypt.c WT_ENCRYPTOR terminate
	 */
	int (*terminate)(WT_ENCRYPTOR *encryptor, WT_SESSION *session);

	/*!
	 * If non-NULL, this callback is called when new session is created
	 * on existing encryptor. It is used to allow encryptor to generate
	 * or load new encryption key if the old key was dropped but keyid
	 * is reused.
	 * In current implementation it is not called for the very first session,
	 * that is for the session for which customize and sizing are called.
	 * This can be fixed if necessary.
	 *
	 * @param[in] encrypt_config the "encryption" portion of the
	 *    configuration from the wiredtiger_open or WT_SESSION::create call
	 * @returns zero for success, non-zero to indicate an error.
	 */
	int (*sessioncreate)(WT_ENCRYPTOR *encryptor, WT_SESSION *session,
	    WT_CONFIG_ARG *encrypt_config);
=======
    /*!
     * Callback to encrypt a chunk of data.
     *
     * WT_ENCRYPTOR::encrypt takes a source buffer and a destination buffer. The
     * callback encrypts the source buffer (plain text) into the destination buffer.
     *
     * On entry, \c src will point to a block of memory to encrypt, with the length of
     * the block in \c src_len.
     *
     * On entry, \c dst points to the destination buffer with a length of \c dst_len.
     * The destination buffer will be at least src_len plus the size returned by that
     * WT_ENCRYPT::sizing.
     *
     * After successful completion, the callback should return \c 0 and set \c
     * result_lenp to the number of bytes required for the encrypted representation,
     * which should be less than or equal to \c dst_len.
     *
     * This callback cannot be NULL.
     *
     * @param[in] src the data to encrypt
     * @param[in] src_len the length of the data to encrypt
     * @param[in] dst the destination buffer
     * @param[in] dst_len the length of the destination buffer
     * @param[out] result_lenp the length of the encrypted data
     * @returns zero for success, non-zero to indicate an error.
     *
     * @snippet nop_encrypt.c WT_ENCRYPTOR encrypt
     */
    int (*encrypt)(WT_ENCRYPTOR *encryptor, WT_SESSION *session,
        uint8_t *src, size_t src_len,
        uint8_t *dst, size_t dst_len,
        size_t *result_lenp);

    /*!
     * Callback to decrypt a chunk of data.
     *
     * WT_ENCRYPTOR::decrypt takes a source buffer and a destination buffer. The
     * contents are switched from \c encrypt: the source buffer is the encrypted
     * value, and the destination buffer is sized to be the original size of the
     * decrypted data. If the callback successfully decrypts the source buffer to the
     * destination buffer, it returns 0. If an error occurs, it returns an errno or
     * WiredTiger error code.
     *
     * On entry, \c src will point to memory, with the length of the memory in \c
     * src_len. After successful completion, the callback should return \c 0 and set
     * \c result_lenp to the number of bytes required for the decrypted
     * representation.
     *
     * If the \c dst buffer is not big enough to hold the decrypted data, the callback
     * should return an error.
     *
     * This callback cannot be NULL.
     *
     * @param[in] src the data to decrypt
     * @param[in] src_len the length of the data to decrypt
     * @param[in] dst the destination buffer
     * @param[in] dst_len the length of the destination buffer
     * @param[out] result_lenp the length of the decrypted data
     * @returns zero for success, non-zero to indicate an error.
     *
     * @snippet nop_encrypt.c WT_ENCRYPTOR decrypt
     */
    int (*decrypt)(WT_ENCRYPTOR *encryptor, WT_SESSION *session,
        uint8_t *src, size_t src_len,
        uint8_t *dst, size_t dst_len,
        size_t *result_lenp);

    /*!
     * Callback to size a destination buffer for encryption.
     *
     * WT_ENCRYPTOR::sizing is an callback that returns the number of additional bytes
     * that is needed when encrypting a data block. This is always necessary, since
     * encryptors should always generate some sort of cryptographic checksum as well
     * as the ciphertext. Without such a call, WiredTiger would have no way to know
     * the worst case for the encrypted buffer size.
     *
     * The WiredTiger encryption infrastructure assumes that buffer sizing is not
     * dependent on the number of bytes of input, that there is a one-to-one
     * relationship in number of bytes needed between input and output. This means
     * that if the encryption uses a block cipher in such a way that the input size
     * needs to be padded to the cipher block size, the sizing method should return
     * the worst case to ensure enough space is available.
     *
     * This callback cannot be NULL.
     *
     * The callback should set \c expansion_constantp to the additional number of
     * bytes needed.
     *
     * @param[out] expansion_constantp the additional number of bytes needed when
     *    encrypting.
     * @returns zero for success, non-zero to indicate an error.
     *
     * @snippet nop_encrypt.c WT_ENCRYPTOR sizing
     */
    int (*sizing)(WT_ENCRYPTOR *encryptor, WT_SESSION *session,
        size_t *expansion_constantp);

    /*!
     * If non-NULL, this callback is called to load keys into the encryptor. (That
     * is, "customize" it for a given key.) The customize function is called whenever
     * a new keyid is used for the first time with this encryptor, whether it be in
     * the ::wiredtiger_open call or the WT_SESSION::create call. This should create a
     * new encryptor instance and insert the requested key in it.
     *
     * The key may be specified either via \c keyid or \c secretkey in the \c
     * encrypt_config parameter. In the former case, the encryptor should look up the
     * requested key ID with whatever key management service is in use and install it
     * in the new encryptor. In the latter case, the encryptor should save the
     * provided secret key (or some transformation of it) in the new
     * encryptor. Further encryption with the same \c keyid will use this new
     * encryptor instance. (In the case of \c secretkey, only one key can be
     * configured, for the system encryption, and the new encryptor will be used for
     * all encryption involving it.) See @ref encryption for more information.
     *
     * This callback may return NULL as the new encryptor, in which case the original
     * encryptor will be used for further operations on the selected key. Unless this
     * happens, the original encryptor structure created during extension
     * initialization will never be used for encryption or decryption.
     *
     * This callback may itself be NULL, in which case it is not called, but in that
     * case there is no way to configure a key. This may be suitable for an
     * environment where a key management service returns a single key under a
     * well-known name that can be compiled in, but in a more general environment is
     * not a useful approach. One should of course never compile in actual keys!
     *
     * @param[in] encrypt_config the "encryption" portion of the configuration from
     *    the wiredtiger_open or WT_SESSION::create call, containing the \c keyid or
     *    \c secretkey setting.
     * @param[out] customp the new modified encryptor, or NULL.
     * @returns zero for success, non-zero to indicate an error.
     */
    int (*customize)(WT_ENCRYPTOR *encryptor, WT_SESSION *session,
        WT_CONFIG_ARG *encrypt_config, WT_ENCRYPTOR **customp);

    /*!
     * If non-NULL, a callback performed when the database is closed. It is called for
     * each encryptor that was added using WT_CONNECTION::add_encryptor or returned by
     * the WT_ENCRYPTOR::customize callback.
     *
     * The WT_ENCRYPTOR::terminate callback is intended to allow cleanup; the handle
     * will not be subsequently accessed by WiredTiger.
     *
     * @snippet nop_encrypt.c WT_ENCRYPTOR terminate
     */
    int (*terminate)(WT_ENCRYPTOR *encryptor, WT_SESSION *session);
>>>>>>> bd7b3ee9
};

/*!
 * The interface implemented by applications to provide custom extraction of
 * index keys or column group values.
 *
 * Applications register implementations with WiredTiger by calling
 * WT_CONNECTION::add_extractor.  See @ref custom_extractors for more
 * information.
 *
 * @snippet ex_all.c WT_EXTRACTOR register
 */
struct __wt_extractor {
    /*!
     * Callback to extract a value for an index or column group.
     *
     * @errors
     *
     * @snippet ex_all.c WT_EXTRACTOR
     *
     * @param extractor the WT_EXTRACTOR implementation
     * @param session the current WiredTiger session
     * @param key the table key in raw format, see @ref cursor_raw for
     *  details
     * @param value the table value in raw format, see @ref cursor_raw for
     *  details
     * @param[out] result_cursor the method should call WT_CURSOR::set_key
     *  and WT_CURSOR::insert on this cursor to return a key.  The \c
     *  key_format of the cursor will match that passed to
     *  WT_SESSION::create for the index.  Multiple index keys can be
     *  created for each record by calling WT_CURSOR::insert multiple
     *  times.
     */
    int (*extract)(WT_EXTRACTOR *extractor, WT_SESSION *session,
        const WT_ITEM *key, const WT_ITEM *value,
        WT_CURSOR *result_cursor);

    /*!
     * If non-NULL, this callback is called to customize the extractor for
     * each index.  If the callback returns a non-NULL extractor, that
     * instance is used instead of this one for all comparisons.
     */
    int (*customize)(WT_EXTRACTOR *extractor, WT_SESSION *session,
        const char *uri, WT_CONFIG_ITEM *appcfg, WT_EXTRACTOR **customp);

    /*!
     * If non-NULL a callback performed when the index or column group
     * is closed for customized extractors otherwise when the database
     * is closed.
     *
     * The WT_EXTRACTOR::terminate callback is intended to allow cleanup;
     * the handle will not be subsequently accessed by WiredTiger.
     */
    int (*terminate)(WT_EXTRACTOR *extractor, WT_SESSION *session);
};

/*! WT_FILE_SYSTEM::open_file file types */
typedef enum {
    WT_FS_OPEN_FILE_TYPE_CHECKPOINT,/*!< open a data file checkpoint */
    WT_FS_OPEN_FILE_TYPE_DATA,  /*!< open a data file */
    WT_FS_OPEN_FILE_TYPE_DIRECTORY, /*!< open a directory */
    WT_FS_OPEN_FILE_TYPE_LOG,   /*!< open a log file */
    WT_FS_OPEN_FILE_TYPE_REGULAR    /*!< open a regular file */
} WT_FS_OPEN_FILE_TYPE;

#ifdef DOXYGEN
/*! WT_FILE_SYSTEM::open_file flags: random access pattern */
#define WT_FS_OPEN_ACCESS_RAND  0x0
/*! WT_FILE_SYSTEM::open_file flags: sequential access pattern */
#define WT_FS_OPEN_ACCESS_SEQ   0x0
/*! WT_FILE_SYSTEM::open_file flags: create if does not exist */
#define WT_FS_OPEN_CREATE   0x0
/*! WT_FILE_SYSTEM::open_file flags: direct I/O requested */
#define WT_FS_OPEN_DIRECTIO 0x0
/*! WT_FILE_SYSTEM::open_file flags: file creation must be durable */
#define WT_FS_OPEN_DURABLE  0x0
/*!
 * WT_FILE_SYSTEM::open_file flags: return EBUSY if exclusive use not available
 */
#define WT_FS_OPEN_EXCLUSIVE    0x0
/*! WT_FILE_SYSTEM::open_file flags: open is read-only */
#define WT_FS_OPEN_READONLY 0x0

/*!
 * WT_FILE_SYSTEM::remove or WT_FILE_SYSTEM::rename flags: the remove or rename
 * operation must be durable
 */
#define WT_FS_DURABLE       0x0
#else
/* AUTOMATIC FLAG VALUE GENERATION START 0 */
#define WT_FS_OPEN_ACCESS_RAND  0x01u
#define WT_FS_OPEN_ACCESS_SEQ   0x02u
#define WT_FS_OPEN_CREATE   0x04u
#define WT_FS_OPEN_DIRECTIO 0x08u
#define WT_FS_OPEN_DURABLE  0x10u
#define WT_FS_OPEN_EXCLUSIVE    0x20u
#define WT_FS_OPEN_FIXED    0x40u   /* Path not home relative (internal) */
#define WT_FS_OPEN_READONLY 0x80u
/* AUTOMATIC FLAG VALUE GENERATION STOP 32 */

/* AUTOMATIC FLAG VALUE GENERATION START 0 */
#define WT_FS_DURABLE       0x1u
/* AUTOMATIC FLAG VALUE GENERATION STOP 32 */
#endif

/*!
 * The interface implemented by applications to provide a custom file system
 * implementation.
 *
 * <b>Thread safety:</b> WiredTiger may invoke methods on the WT_FILE_SYSTEM
 * interface from multiple threads concurrently. It is the responsibility of
 * the implementation to protect any shared data.
 *
 * Applications register implementations with WiredTiger by calling
 * WT_CONNECTION::set_file_system.  See @ref custom_file_systems for more
 * information.
 *
 * @snippet ex_file_system.c WT_FILE_SYSTEM register
 */
struct __wt_file_system {
    /*!
     * Return a list of file names for the named directory.
     *
     * @errors
     *
     * @param file_system the WT_FILE_SYSTEM
     * @param session the current WiredTiger session
     * @param directory the name of the directory
     * @param prefix if not NULL, only files with names matching the prefix
     *    are returned
     * @param[out] dirlist the method returns an allocated array of
     *    individually allocated strings, one for each entry in the
     *    directory.
     * @param[out] countp the number of entries returned
     */
    int (*fs_directory_list)(WT_FILE_SYSTEM *file_system,
        WT_SESSION *session, const char *directory, const char *prefix,
        char ***dirlist, uint32_t *countp);

#if !defined(DOXYGEN)
    /*
     * Return a single file name for the named directory.
     */
    int (*fs_directory_list_single)(WT_FILE_SYSTEM *file_system,
        WT_SESSION *session, const char *directory, const char *prefix,
        char ***dirlist, uint32_t *countp);
#endif

    /*!
     * Free memory allocated by WT_FILE_SYSTEM::directory_list.
     *
     * @errors
     *
     * @param file_system the WT_FILE_SYSTEM
     * @param session the current WiredTiger session
     * @param dirlist array returned by WT_FILE_SYSTEM::directory_list
     * @param count count returned by WT_FILE_SYSTEM::directory_list
     */
    int (*fs_directory_list_free)(WT_FILE_SYSTEM *file_system,
        WT_SESSION *session, char **dirlist, uint32_t count);

    /*!
     * Return if the named file system object exists.
     *
     * @errors
     *
     * @param file_system the WT_FILE_SYSTEM
     * @param session the current WiredTiger session
     * @param name the name of the file
     * @param[out] existp If the named file system object exists
     */
    int (*fs_exist)(WT_FILE_SYSTEM *file_system,
        WT_SESSION *session, const char *name, bool *existp);

    /*!
     * Open a handle for a named file system object
     *
     * The method should return ENOENT if the file is not being created and
     * does not exist.
     *
     * The method should return EACCES if the file cannot be opened in the
     * requested mode (for example, a file opened for writing in a readonly
     * file system).
     *
     * The method should return EBUSY if ::WT_FS_OPEN_EXCLUSIVE is set and
     * the file is in use.
     *
     * @errors
     *
     * @param file_system the WT_FILE_SYSTEM
     * @param session the current WiredTiger session
     * @param name the name of the file system object
     * @param file_type the type of the file
     *    The file type is provided to allow optimization for different file
     *    access patterns.
     * @param flags flags indicating how to open the file, one or more of
     *    ::WT_FS_OPEN_CREATE, ::WT_FS_OPEN_DIRECTIO, ::WT_FS_OPEN_DURABLE,
     *    ::WT_FS_OPEN_EXCLUSIVE or ::WT_FS_OPEN_READONLY.
     * @param[out] file_handlep the handle to the newly opened file. File
     *    system implementations must allocate memory for the handle and
     *    the WT_FILE_HANDLE::name field, and fill in the WT_FILE_HANDLE::
     *    fields. Applications wanting to associate private information
     *    with the WT_FILE_HANDLE:: structure should declare and allocate
     *    their own structure as a superset of a WT_FILE_HANDLE:: structure.
     */
    int (*fs_open_file)(WT_FILE_SYSTEM *file_system, WT_SESSION *session,
        const char *name, WT_FS_OPEN_FILE_TYPE file_type, uint32_t flags,
        WT_FILE_HANDLE **file_handlep);

    /*!
     * Remove a named file system object
     *
     * This method is not required for readonly file systems and should be
     * set to NULL when not required by the file system.
     *
     * @errors
     *
     * @param file_system the WT_FILE_SYSTEM
     * @param session the current WiredTiger session
     * @param name the name of the file system object
     * @param flags 0 or ::WT_FS_DURABLE
     */
    int (*fs_remove)(WT_FILE_SYSTEM *file_system,
        WT_SESSION *session, const char *name, uint32_t flags);

    /*!
     * Rename a named file system object
     *
     * This method is not required for readonly file systems and should be
     * set to NULL when not required by the file system.
     *
     * @errors
     *
     * @param file_system the WT_FILE_SYSTEM
     * @param session the current WiredTiger session
     * @param from the original name of the object
     * @param to the new name for the object
     * @param flags 0 or ::WT_FS_DURABLE
     */
    int (*fs_rename)(WT_FILE_SYSTEM *file_system, WT_SESSION *session,
        const char *from, const char *to, uint32_t flags);

    /*!
     * Return the size of a named file system object
     *
     * @errors
     *
     * @param file_system the WT_FILE_SYSTEM
     * @param session the current WiredTiger session
     * @param name the name of the file system object
     * @param[out] sizep the size of the file system entry
     */
    int (*fs_size)(WT_FILE_SYSTEM *file_system,
        WT_SESSION *session, const char *name, wt_off_t *sizep);

    /*!
     * A callback performed when the file system is closed and will no
     * longer be accessed by the WiredTiger database.
     *
     * This method is not required and should be set to NULL when not
     * required by the file system.
     *
     * The WT_FILE_SYSTEM::terminate callback is intended to allow cleanup;
     * the handle will not be subsequently accessed by WiredTiger.
     */
    int (*terminate)(WT_FILE_SYSTEM *file_system, WT_SESSION *session);
};

/*! WT_FILE_HANDLE::fadvise flags: no longer need */
#define WT_FILE_HANDLE_DONTNEED 1
/*! WT_FILE_HANDLE::fadvise flags: will need */
#define WT_FILE_HANDLE_WILLNEED 2

/*!
 * A file handle implementation returned by WT_FILE_SYSTEM::fs_open_file.
 *
 * <b>Thread safety:</b> Unless explicitly stated otherwise, WiredTiger may
 * invoke methods on the WT_FILE_HANDLE interface from multiple threads
 * concurrently. It is the responsibility of the implementation to protect
 * any shared data.
 *
 * See @ref custom_file_systems for more information.
 */
struct __wt_file_handle {
    /*!
     * The enclosing file system, set by WT_FILE_SYSTEM::fs_open_file.
     */
    WT_FILE_SYSTEM *file_system;

    /*!
     * The name of the file, set by WT_FILE_SYSTEM::fs_open_file.
     */
    char *name;

    /*!
     * Close a file handle. The handle will not be further accessed by
     * WiredTiger.
     *
     * @errors
     *
     * @param file_handle the WT_FILE_HANDLE
     * @param session the current WiredTiger session
     */
    int (*close)(WT_FILE_HANDLE *file_handle, WT_SESSION *session);

    /*!
     * Indicate expected future use of file ranges, based on the POSIX
     * 1003.1 standard fadvise.
     *
     * This method is not required, and should be set to NULL when not
     * supported by the file.
     *
     * @errors
     *
     * @param file_handle the WT_FILE_HANDLE
     * @param session the current WiredTiger session
     * @param offset the file offset
     * @param len the size of the advisory
     * @param advice one of ::WT_FILE_HANDLE_WILLNEED or
     *    ::WT_FILE_HANDLE_DONTNEED.
     */
    int (*fh_advise)(WT_FILE_HANDLE *file_handle,
        WT_SESSION *session, wt_off_t offset, wt_off_t len, int advice);

    /*!
     * Extend the file.
     *
     * This method is not required, and should be set to NULL when not
     * supported by the file.
     *
     * Any allocated disk space must read as 0 bytes, and no existing file
     * data may change. Allocating all necessary underlying storage (not
     * changing just the file's metadata), is likely to result in increased
     * performance.
     *
     * This method is not called by multiple threads concurrently (on the
     * same file handle). If the file handle's extension method supports
     * concurrent calls, set the WT_FILE_HANDLE::fh_extend_nolock method
     * instead. See @ref custom_file_systems for more information.
     *
     * @errors
     *
     * @param file_handle the WT_FILE_HANDLE
     * @param session the current WiredTiger session
     * @param offset desired file size after extension
     */
    int (*fh_extend)(
        WT_FILE_HANDLE *file_handle, WT_SESSION *session, wt_off_t offset);

    /*!
     * Extend the file.
     *
     * This method is not required, and should be set to NULL when not
     * supported by the file.
     *
     * Any allocated disk space must read as 0 bytes, and no existing file
     * data may change. Allocating all necessary underlying storage (not
     * only changing the file's metadata), is likely to result in increased
     * performance.
     *
     * This method may be called by multiple threads concurrently (on the
     * same file handle). If the file handle's extension method does not
     * support concurrent calls, set the WT_FILE_HANDLE::fh_extend method
     * instead. See @ref custom_file_systems for more information.
     *
     * @errors
     *
     * @param file_handle the WT_FILE_HANDLE
     * @param session the current WiredTiger session
     * @param offset desired file size after extension
     */
    int (*fh_extend_nolock)(
        WT_FILE_HANDLE *file_handle, WT_SESSION *session, wt_off_t offset);

    /*!
     * Lock/unlock a file from the perspective of other processes running
     * in the system, where necessary.
     *
     * @errors
     *
     * @param file_handle the WT_FILE_HANDLE
     * @param session the current WiredTiger session
     * @param lock whether to lock or unlock
     */
    int (*fh_lock)(
        WT_FILE_HANDLE *file_handle, WT_SESSION *session, bool lock);

    /*!
     * Map a file into memory, based on the POSIX 1003.1 standard mmap.
     *
     * This method is not required, and should be set to NULL when not
     * supported by the file.
     *
     * @errors
     *
     * @param file_handle the WT_FILE_HANDLE
     * @param session the current WiredTiger session
     * @param[out] mapped_regionp a reference to a memory location into
     *    which should be stored a pointer to the start of the mapped region
     * @param[out] lengthp a reference to a memory location into which
     *    should be stored the length of the region
     * @param[out] mapped_cookiep a reference to a memory location into
     *    which can be optionally stored a pointer to an opaque cookie
     *    which is subsequently passed to WT_FILE_HANDLE::unmap.
     */
    int (*fh_map)(WT_FILE_HANDLE *file_handle, WT_SESSION *session,
        void **mapped_regionp, size_t *lengthp, void **mapped_cookiep);

    /*!
     * Unmap part of a memory mapped file, based on the POSIX 1003.1
     * standard madvise.
     *
     * This method is not required, and should be set to NULL when not
     * supported by the file.
     *
     * @errors
     *
     * @param file_handle the WT_FILE_HANDLE
     * @param session the current WiredTiger session
     * @param map a location in the mapped region unlikely to be used in the
     *    near future
     * @param length the length of the mapped region to discard
     * @param mapped_cookie any cookie set by the WT_FILE_HANDLE::map method
     */
    int (*fh_map_discard)(WT_FILE_HANDLE *file_handle,
        WT_SESSION *session, void *map, size_t length, void *mapped_cookie);

    /*!
     * Preload part of a memory mapped file, based on the POSIX 1003.1
     * standard madvise.
     *
     * This method is not required, and should be set to NULL when not
     * supported by the file.
     *
     * @errors
     *
     * @param file_handle the WT_FILE_HANDLE
     * @param session the current WiredTiger session
     * @param map a location in the mapped region likely to be used in the
     *    near future
     * @param length the size of the mapped region to preload
     * @param mapped_cookie any cookie set by the WT_FILE_HANDLE::map method
     */
    int (*fh_map_preload)(WT_FILE_HANDLE *file_handle, WT_SESSION *session,
        const void *map, size_t length, void *mapped_cookie);

    /*!
     * Unmap a memory mapped file, based on the POSIX 1003.1 standard
     * munmap.
     *
     * This method is only required if a valid implementation of map is
     * provided by the file, and should be set to NULL otherwise.
     *
     * @errors
     *
     * @param file_handle the WT_FILE_HANDLE
     * @param session the current WiredTiger session
     * @param mapped_region a pointer to the start of the mapped region
     * @param length the length of the mapped region
     * @param mapped_cookie any cookie set by the WT_FILE_HANDLE::map method
     */
    int (*fh_unmap)(WT_FILE_HANDLE *file_handle, WT_SESSION *session,
        void *mapped_region, size_t length, void *mapped_cookie);

    /*!
     * Read from a file, based on the POSIX 1003.1 standard pread.
     *
     * @errors
     *
     * @param file_handle the WT_FILE_HANDLE
     * @param session the current WiredTiger session
     * @param offset the offset in the file to start reading from
     * @param len the amount to read
     * @param[out] buf buffer to hold the content read from file
     */
    int (*fh_read)(WT_FILE_HANDLE *file_handle,
        WT_SESSION *session, wt_off_t offset, size_t len, void *buf);

    /*!
     * Return the size of a file.
     *
     * @errors
     *
     * @param file_handle the WT_FILE_HANDLE
     * @param session the current WiredTiger session
     * @param sizep the size of the file
     */
    int (*fh_size)(
        WT_FILE_HANDLE *file_handle, WT_SESSION *session, wt_off_t *sizep);

    /*!
     * Make outstanding file writes durable and do not return until writes
     * are complete.
     *
     * This method is not required for read-only files, and should be set
     * to NULL when not supported by the file.
     *
     * @errors
     *
     * @param file_handle the WT_FILE_HANDLE
     * @param session the current WiredTiger session
     */
    int (*fh_sync)(WT_FILE_HANDLE *file_handle, WT_SESSION *session);

    /*!
     * Schedule the outstanding file writes required for durability and
     * return immediately.
     *
     * This method is not required, and should be set to NULL when not
     * supported by the file.
     *
     * @errors
     *
     * @param file_handle the WT_FILE_HANDLE
     * @param session the current WiredTiger session
     */
    int (*fh_sync_nowait)(WT_FILE_HANDLE *file_handle, WT_SESSION *session);

    /*!
     * Truncate the file.
     *
     * This method is not required, and should be set to NULL when not
     * supported by the file.
     *
     * This method is not called by multiple threads concurrently (on the
     * same file handle).
     *
     * @errors
     *
     * @param file_handle the WT_FILE_HANDLE
     * @param session the current WiredTiger session
     * @param offset desired file size after truncate
     */
    int (*fh_truncate)(
        WT_FILE_HANDLE *file_handle, WT_SESSION *session, wt_off_t offset);

    /*!
     * Write to a file, based on the POSIX 1003.1 standard pwrite.
     *
     * This method is not required for read-only files, and should be set
     * to NULL when not supported by the file.
     *
     * @errors
     *
     * @param file_handle the WT_FILE_HANDLE
     * @param session the current WiredTiger session
     * @param offset offset at which to start writing
     * @param length amount of data to write
     * @param buf content to be written to the file
     */
    int (*fh_write)(WT_FILE_HANDLE *file_handle, WT_SESSION *session,
        wt_off_t offset, size_t length, const void *buf);
};

#if !defined(DOXYGEN)
/* This interface is not yet public. */

/*!
 * The interface implemented by applications to provide a storage source
 * implementation. This documentation refers to "object" and "bucket"
 * to mean a "file-like object" and a "container of objects", respectively.
 *
 * <b>Thread safety:</b> WiredTiger may invoke methods on the WT_STORAGE_SOURCE
 * interface from multiple threads concurrently. It is the responsibility of
 * the implementation to protect any shared data.
 *
 * Applications register implementations with WiredTiger by calling
 * WT_CONNECTION::add_storage_source.
 *
 * @snippet ex_storage_source.c WT_STORAGE_SOURCE register
 */
struct __wt_storage_source {
    /*!
     * A reference is added to the storage source.  The reference is released by a
     * call to WT_STORAGE_SOURCE::terminate.  A reference is added as a side effect
     * of calling WT_CONNECTION::get_storage_source.
     *
     * @errors
     *
     * @param storage_source the WT_STORAGE_SOURCE
     */
    int (*ss_add_reference)(WT_STORAGE_SOURCE *storage_source);

    /*!
     * Create a customized file system to access the storage source
     * objects.
     *
     * The file system returned behaves as if objects in the specified buckets are
     * files in the file system.  In particular, the fs_open_file method requires
     * its flags argument to include either WT_FS_OPEN_CREATE or WT_FS_OPEN_READONLY.
     * Objects being created are not deemed to "exist" and be visible to
     * WT_FILE_SYSTEM::fs_exist and other file system methods until the new handle has
     * been closed.  Objects once created are immutable. That is, only objects that
     * do not already exist can be opened with the create flag, and objects that
     * already exist can only be opened with the readonly flag.  Only objects that
     * exist can be transferred to the underlying shared object storage.  This can
     * happen at any time after an object is created, and can be forced to happen using
     * WT_STORAGE_SOURCE::ss_flush.
     *
     * Additionally file handles returned by the file system behave as file handles to a
     * local file.  For example, WT_FILE_HANDLE::fh_sync synchronizes writes to the
     * local file, and does not imply any transferring of data to the shared object store.
     *
     * The directory argument to the WT_FILE_SYSTEM::fs_directory_list method is normally
     * the empty string as the cloud equivalent (bucket) has already been given when
     * customizing the file system.  If specified, the directory path is interpreted
     * as another prefix, which is removed from the results.
     *
     * Names used by the file system methods are generally flat.  However, in some
     * implementations of a file system returned by a storage source, "..", ".", "/"
     * may have a particular meaning, as in a POSIX file system.  We suggest that
     * these constructs be avoided when a caller chooses file names within the returned
     * file system; they may be rejected by the implementation.  Within a bucket name,
     * these characters may or may not be acceptable. That is implementation dependent.
     * In the prefix, "/" is specifically allowed, as this may have performance or
     * administrative benefits.  That said, within a prefix, certain combinations
     * involving "/" may be rejected, for example "/../".
     *
     * @errors
     *
     * @param storage_source the WT_STORAGE_SOURCE
     * @param session the current WiredTiger session
     * @param bucket_name the name of the bucket.  Use of '/' is implementation dependent.
     * @param auth_token the authorization identifier.
     * @param config additional configuration. The only allowable value is \c cache_directory,
     *    the name of a directory holding cached objects. Its default is
     *    \c "<home>/cache-<bucket>" with \c <home> replaced by the @ref home, and
     *    \c <bucket> replaced by the bucket_name.
     * @param[out] file_system the customized file system returned
     */
    int (*ss_customize_file_system)(WT_STORAGE_SOURCE *storage_source, WT_SESSION *session,
        const char *bucket_name, const char *auth_token, const char *config,
        WT_FILE_SYSTEM **file_system);

    /*!
     * Copy a file from the default file system to an object name in shared object storage.
     *
     * @errors
     *
     * @param storage_source the WT_STORAGE_SOURCE
     * @param session the current WiredTiger session
     * @param file_system the destination bucket and credentials
     * @param source the name of the source input file
     * @param object the name of the destination object
     * @param config additional configuration, currently must be NULL
     */
    int (*ss_flush)(WT_STORAGE_SOURCE *storage_source, WT_SESSION *session,
        WT_FILE_SYSTEM *file_system, const char *source, const char *object,
            const char *config);

    /*!
     * After a flush, rename the source file from the default file system to be cached in
         * the shared object storage.
     *
     * @errors
     *
     * @param storage_source the WT_STORAGE_SOURCE
     * @param session the current WiredTiger session
     * @param file_system the destination bucket and credentials
     * @param source the name of the source input file
     * @param object the name of the destination object
     * @param config additional configuration, currently must be NULL
     */
    int (*ss_flush_finish)(WT_STORAGE_SOURCE *storage_source, WT_SESSION *session,
        WT_FILE_SYSTEM *file_system, const char *source, const char *object,
        const char *config);

    /*!
     * A callback performed when the storage source or reference is closed
     * and will no longer be used.  The initial creation of the storage source
     * counts as a reference, and each call to WT_STORAGE_SOURCE::add_reference
     * increase the number of references.  When all references are released, the
     * storage source and any resources associated with it are released.
     *
     * This method is not required and should be set to NULL when not
     * required by the storage source implementation.
     *
     * The WT_STORAGE_SOURCE::terminate callback is intended to allow cleanup;
     * the handle will not be subsequently accessed by WiredTiger.
     */
    int (*terminate)(WT_STORAGE_SOURCE *storage_source, WT_SESSION *session);
};
#endif

/*!
 * Entry point to an extension, called when the extension is loaded.
 *
 * @param connection the connection handle
 * @param config the config information passed to WT_CONNECTION::load_extension
 * @errors
 */
extern int wiredtiger_extension_init(
    WT_CONNECTION *connection, WT_CONFIG_ARG *config);

/*!
 * Optional cleanup function for an extension, called during
 * WT_CONNECTION::close.
 *
 * @param connection the connection handle
 * @errors
 */
extern int wiredtiger_extension_terminate(WT_CONNECTION *connection);

/*! @} */

/*!
 * @addtogroup wt
 * @{
 */
/*!
 * @name Incremental backup types
 * @anchor backup_types
 * @{
 */
/*! Invalid backup type. */
#define WT_BACKUP_INVALID   0
/*! Whole file. */
#define WT_BACKUP_FILE      1
/*! File range. */
#define WT_BACKUP_RANGE     2
/*! @} */

/*!
 * @name Log record and operation types
 * @anchor log_types
 * @{
 */
/*
 * NOTE:  The values of these record types and operations must
 * never change because they're written into the log.  Append
 * any new records or operations to the appropriate set.
 */
/*! Checkpoint. */
#define WT_LOGREC_CHECKPOINT    0
/*! Transaction commit. */
#define WT_LOGREC_COMMIT    1
/*! File sync. */
#define WT_LOGREC_FILE_SYNC 2
/*! Message. */
#define WT_LOGREC_MESSAGE   3
/*! System/internal record. */
#define WT_LOGREC_SYSTEM    4
/*! Invalid operation. */
#define WT_LOGOP_INVALID    0
/*! Column-store put. */
#define WT_LOGOP_COL_PUT    1
/*! Column-store remove. */
#define WT_LOGOP_COL_REMOVE 2
/*! Column-store truncate. */
#define WT_LOGOP_COL_TRUNCATE   3
/*! Row-store put. */
#define WT_LOGOP_ROW_PUT    4
/*! Row-store remove. */
#define WT_LOGOP_ROW_REMOVE 5
/*! Row-store truncate. */
#define WT_LOGOP_ROW_TRUNCATE   6
/*! Checkpoint start. */
#define WT_LOGOP_CHECKPOINT_START   7
/*! Previous LSN. */
#define WT_LOGOP_PREV_LSN   8
/*! Column-store modify. */
#define WT_LOGOP_COL_MODIFY 9
/*! Row-store modify. */
#define WT_LOGOP_ROW_MODIFY 10
/*
 * NOTE: Diagnostic-only log operations should have values in
 * the ignore range.
 */
/*! Diagnostic: transaction timestamps */
#define WT_LOGOP_TXN_TIMESTAMP  (WT_LOGOP_IGNORE | 11)
/*! @} */

/*******************************************
 * Statistic reference.
 *******************************************/
/*
 * DO NOT EDIT: automatically built by dist/stat.py.
 * Statistics section: BEGIN
 */

/*!
 * @name Connection statistics
 * @anchor statistics_keys
 * @anchor statistics_conn
 * Statistics are accessed through cursors with \c "statistics:" URIs.
 * Individual statistics can be queried through the cursor using the following
 * keys.  See @ref data_statistics for more information.
 * @{
 */
/*! LSM: application work units currently queued */
#define	WT_STAT_CONN_LSM_WORK_QUEUE_APP			1000
/*! LSM: merge work units currently queued */
#define	WT_STAT_CONN_LSM_WORK_QUEUE_MANAGER		1001
/*! LSM: rows merged in an LSM tree */
#define	WT_STAT_CONN_LSM_ROWS_MERGED			1002
/*! LSM: sleep for LSM checkpoint throttle */
#define	WT_STAT_CONN_LSM_CHECKPOINT_THROTTLE		1003
/*! LSM: sleep for LSM merge throttle */
#define	WT_STAT_CONN_LSM_MERGE_THROTTLE			1004
/*! LSM: switch work units currently queued */
#define	WT_STAT_CONN_LSM_WORK_QUEUE_SWITCH		1005
/*! LSM: tree maintenance operations discarded */
#define	WT_STAT_CONN_LSM_WORK_UNITS_DISCARDED		1006
/*! LSM: tree maintenance operations executed */
#define	WT_STAT_CONN_LSM_WORK_UNITS_DONE		1007
/*! LSM: tree maintenance operations scheduled */
#define	WT_STAT_CONN_LSM_WORK_UNITS_CREATED		1008
/*! LSM: tree queue hit maximum */
#define	WT_STAT_CONN_LSM_WORK_QUEUE_MAX			1009
/*! autocommit: retries for readonly operations */
#define	WT_STAT_CONN_AUTOCOMMIT_READONLY_RETRY		1010
/*! autocommit: retries for update operations */
#define	WT_STAT_CONN_AUTOCOMMIT_UPDATE_RETRY		1011
/*! block-cache: cached blocks updated */
#define	WT_STAT_CONN_BLOCK_CACHE_BLOCKS_UPDATE		1012
/*! block-cache: cached bytes updated */
#define	WT_STAT_CONN_BLOCK_CACHE_BYTES_UPDATE		1013
/*! block-cache: evicted blocks */
#define	WT_STAT_CONN_BLOCK_CACHE_BLOCKS_EVICTED		1014
/*! block-cache: file size causing bypass */
#define	WT_STAT_CONN_BLOCK_CACHE_BYPASS_FILESIZE	1015
/*! block-cache: lookups */
#define	WT_STAT_CONN_BLOCK_CACHE_LOOKUPS		1016
/*! block-cache: number of blocks not evicted due to overhead */
#define	WT_STAT_CONN_BLOCK_CACHE_NOT_EVICTED_OVERHEAD	1017
/*!
 * block-cache: number of bypasses because no-write-allocate setting was
 * on
 */
#define	WT_STAT_CONN_BLOCK_CACHE_BYPASS_WRITEALLOC	1018
/*! block-cache: number of bypasses due to overhead on put */
#define	WT_STAT_CONN_BLOCK_CACHE_BYPASS_OVERHEAD_PUT	1019
/*! block-cache: number of bypasses on get */
#define	WT_STAT_CONN_BLOCK_CACHE_BYPASS_GET		1020
/*! block-cache: number of bypasses on put because file is too small */
#define	WT_STAT_CONN_BLOCK_CACHE_BYPASS_PUT		1021
/*! block-cache: number of eviction passes */
#define	WT_STAT_CONN_BLOCK_CACHE_EVICTION_PASSES	1022
/*! block-cache: number of hits */
#define	WT_STAT_CONN_BLOCK_CACHE_HITS			1023
/*! block-cache: number of misses */
#define	WT_STAT_CONN_BLOCK_CACHE_MISSES			1024
/*! block-cache: number of put bypasses on checkpoint I/O */
#define	WT_STAT_CONN_BLOCK_CACHE_BYPASS_CHKPT		1025
/*! block-cache: removed blocks */
#define	WT_STAT_CONN_BLOCK_CACHE_BLOCKS_REMOVED		1026
/*! block-cache: time sleeping to remove block (usecs) */
#define	WT_STAT_CONN_BLOCK_CACHE_BLOCKS_REMOVED_BLOCKED	1027
/*! block-cache: total blocks */
#define	WT_STAT_CONN_BLOCK_CACHE_BLOCKS			1028
/*! block-cache: total blocks inserted on read path */
#define	WT_STAT_CONN_BLOCK_CACHE_BLOCKS_INSERT_READ	1029
/*! block-cache: total blocks inserted on write path */
#define	WT_STAT_CONN_BLOCK_CACHE_BLOCKS_INSERT_WRITE	1030
/*! block-cache: total bytes */
#define	WT_STAT_CONN_BLOCK_CACHE_BYTES			1031
/*! block-cache: total bytes inserted on read path */
#define	WT_STAT_CONN_BLOCK_CACHE_BYTES_INSERT_READ	1032
/*! block-cache: total bytes inserted on write path */
#define	WT_STAT_CONN_BLOCK_CACHE_BYTES_INSERT_WRITE	1033
/*! block-manager: blocks pre-loaded */
#define	WT_STAT_CONN_BLOCK_PRELOAD			1034
/*! block-manager: blocks read */
#define	WT_STAT_CONN_BLOCK_READ				1035
/*! block-manager: blocks written */
#define	WT_STAT_CONN_BLOCK_WRITE			1036
/*! block-manager: bytes read */
#define	WT_STAT_CONN_BLOCK_BYTE_READ			1037
/*! block-manager: bytes read via memory map API */
#define	WT_STAT_CONN_BLOCK_BYTE_READ_MMAP		1038
/*! block-manager: bytes read via system call API */
#define	WT_STAT_CONN_BLOCK_BYTE_READ_SYSCALL		1039
/*! block-manager: bytes written */
#define	WT_STAT_CONN_BLOCK_BYTE_WRITE			1040
/*! block-manager: bytes written for checkpoint */
#define	WT_STAT_CONN_BLOCK_BYTE_WRITE_CHECKPOINT	1041
/*! block-manager: bytes written via memory map API */
#define	WT_STAT_CONN_BLOCK_BYTE_WRITE_MMAP		1042
/*! block-manager: bytes written via system call API */
#define	WT_STAT_CONN_BLOCK_BYTE_WRITE_SYSCALL		1043
/*! block-manager: mapped blocks read */
#define	WT_STAT_CONN_BLOCK_MAP_READ			1044
/*! block-manager: mapped bytes read */
#define	WT_STAT_CONN_BLOCK_BYTE_MAP_READ		1045
/*!
 * block-manager: number of times the file was remapped because it
 * changed size via fallocate or truncate
 */
#define	WT_STAT_CONN_BLOCK_REMAP_FILE_RESIZE		1046
/*! block-manager: number of times the region was remapped via write */
#define	WT_STAT_CONN_BLOCK_REMAP_FILE_WRITE		1047
/*! cache: application threads page read from disk to cache count */
#define	WT_STAT_CONN_CACHE_READ_APP_COUNT		1048
/*! cache: application threads page read from disk to cache time (usecs) */
#define	WT_STAT_CONN_CACHE_READ_APP_TIME		1049
/*! cache: application threads page write from cache to disk count */
#define	WT_STAT_CONN_CACHE_WRITE_APP_COUNT		1050
/*! cache: application threads page write from cache to disk time (usecs) */
#define	WT_STAT_CONN_CACHE_WRITE_APP_TIME		1051
/*! cache: bytes allocated for updates */
#define	WT_STAT_CONN_CACHE_BYTES_UPDATES		1052
/*! cache: bytes belonging to page images in the cache */
#define	WT_STAT_CONN_CACHE_BYTES_IMAGE			1053
/*! cache: bytes belonging to the history store table in the cache */
#define	WT_STAT_CONN_CACHE_BYTES_HS			1054
/*! cache: bytes currently in the cache */
#define	WT_STAT_CONN_CACHE_BYTES_INUSE			1055
/*! cache: bytes dirty in the cache cumulative */
#define	WT_STAT_CONN_CACHE_BYTES_DIRTY_TOTAL		1056
/*! cache: bytes not belonging to page images in the cache */
#define	WT_STAT_CONN_CACHE_BYTES_OTHER			1057
/*! cache: bytes read into cache */
#define	WT_STAT_CONN_CACHE_BYTES_READ			1058
/*! cache: bytes written from cache */
#define	WT_STAT_CONN_CACHE_BYTES_WRITE			1059
/*! cache: checkpoint blocked page eviction */
#define	WT_STAT_CONN_CACHE_EVICTION_BLOCKED_CHECKPOINT	1060
/*!
 * cache: checkpoint of history store file blocked non-history store page
 * eviction
 */
#define	WT_STAT_CONN_CACHE_EVICTION_BLOCKED_CHECKPOINT_HS	1061
/*! cache: eviction calls to get a page */
#define	WT_STAT_CONN_CACHE_EVICTION_GET_REF		1062
/*! cache: eviction calls to get a page found queue empty */
#define	WT_STAT_CONN_CACHE_EVICTION_GET_REF_EMPTY	1063
/*! cache: eviction calls to get a page found queue empty after locking */
#define	WT_STAT_CONN_CACHE_EVICTION_GET_REF_EMPTY2	1064
/*! cache: eviction currently operating in aggressive mode */
#define	WT_STAT_CONN_CACHE_EVICTION_AGGRESSIVE_SET	1065
/*! cache: eviction empty score */
#define	WT_STAT_CONN_CACHE_EVICTION_EMPTY_SCORE		1066
/*!
 * cache: eviction gave up due to detecting a disk value without a
 * timestamp behind the last update on the chain
 */
#define	WT_STAT_CONN_CACHE_EVICTION_BLOCKED_NO_TS_CHECKPOINT_RACE_1	1067
/*!
 * cache: eviction gave up due to detecting a tombstone without a
 * timestamp ahead of the selected on disk update
 */
#define	WT_STAT_CONN_CACHE_EVICTION_BLOCKED_NO_TS_CHECKPOINT_RACE_2	1068
/*!
 * cache: eviction gave up due to detecting a tombstone without a
 * timestamp ahead of the selected on disk update after validating the
 * update chain
 */
#define	WT_STAT_CONN_CACHE_EVICTION_BLOCKED_NO_TS_CHECKPOINT_RACE_3	1069
/*!
 * cache: eviction gave up due to detecting update chain entries without
 * timestamps after the selected on disk update
 */
#define	WT_STAT_CONN_CACHE_EVICTION_BLOCKED_NO_TS_CHECKPOINT_RACE_4	1070
/*!
 * cache: eviction gave up due to needing to remove a record from the
 * history store but checkpoint is running
 */
#define	WT_STAT_CONN_CACHE_EVICTION_BLOCKED_REMOVE_HS_RACE_WITH_CHECKPOINT	1071
/*! cache: eviction passes of a file */
#define	WT_STAT_CONN_CACHE_EVICTION_WALK_PASSES		1072
/*! cache: eviction server candidate queue empty when topping up */
#define	WT_STAT_CONN_CACHE_EVICTION_QUEUE_EMPTY		1073
/*! cache: eviction server candidate queue not empty when topping up */
#define	WT_STAT_CONN_CACHE_EVICTION_QUEUE_NOT_EMPTY	1074
/*! cache: eviction server evicting pages */
#define	WT_STAT_CONN_CACHE_EVICTION_SERVER_EVICTING	1075
/*!
 * cache: eviction server slept, because we did not make progress with
 * eviction
 */
#define	WT_STAT_CONN_CACHE_EVICTION_SERVER_SLEPT	1076
/*! cache: eviction server unable to reach eviction goal */
#define	WT_STAT_CONN_CACHE_EVICTION_SLOW		1077
/*! cache: eviction server waiting for a leaf page */
#define	WT_STAT_CONN_CACHE_EVICTION_WALK_LEAF_NOTFOUND	1078
/*! cache: eviction state */
#define	WT_STAT_CONN_CACHE_EVICTION_STATE		1079
/*!
 * cache: eviction walk most recent sleeps for checkpoint handle
 * gathering
 */
#define	WT_STAT_CONN_CACHE_EVICTION_WALK_SLEEPS		1080
/*! cache: eviction walk target pages histogram - 0-9 */
#define	WT_STAT_CONN_CACHE_EVICTION_TARGET_PAGE_LT10	1081
/*! cache: eviction walk target pages histogram - 10-31 */
#define	WT_STAT_CONN_CACHE_EVICTION_TARGET_PAGE_LT32	1082
/*! cache: eviction walk target pages histogram - 128 and higher */
#define	WT_STAT_CONN_CACHE_EVICTION_TARGET_PAGE_GE128	1083
/*! cache: eviction walk target pages histogram - 32-63 */
#define	WT_STAT_CONN_CACHE_EVICTION_TARGET_PAGE_LT64	1084
/*! cache: eviction walk target pages histogram - 64-128 */
#define	WT_STAT_CONN_CACHE_EVICTION_TARGET_PAGE_LT128	1085
/*!
 * cache: eviction walk target pages reduced due to history store cache
 * pressure
 */
#define	WT_STAT_CONN_CACHE_EVICTION_TARGET_PAGE_REDUCED	1086
/*! cache: eviction walk target strategy both clean and dirty pages */
#define	WT_STAT_CONN_CACHE_EVICTION_TARGET_STRATEGY_BOTH_CLEAN_AND_DIRTY	1087
/*! cache: eviction walk target strategy only clean pages */
#define	WT_STAT_CONN_CACHE_EVICTION_TARGET_STRATEGY_CLEAN	1088
/*! cache: eviction walk target strategy only dirty pages */
#define	WT_STAT_CONN_CACHE_EVICTION_TARGET_STRATEGY_DIRTY	1089
/*! cache: eviction walks abandoned */
#define	WT_STAT_CONN_CACHE_EVICTION_WALKS_ABANDONED	1090
/*! cache: eviction walks gave up because they restarted their walk twice */
#define	WT_STAT_CONN_CACHE_EVICTION_WALKS_STOPPED	1091
/*!
 * cache: eviction walks gave up because they saw too many pages and
 * found no candidates
 */
#define	WT_STAT_CONN_CACHE_EVICTION_WALKS_GAVE_UP_NO_TARGETS	1092
/*!
 * cache: eviction walks gave up because they saw too many pages and
 * found too few candidates
 */
#define	WT_STAT_CONN_CACHE_EVICTION_WALKS_GAVE_UP_RATIO	1093
/*! cache: eviction walks reached end of tree */
#define	WT_STAT_CONN_CACHE_EVICTION_WALKS_ENDED		1094
/*! cache: eviction walks restarted */
#define	WT_STAT_CONN_CACHE_EVICTION_WALK_RESTART	1095
/*! cache: eviction walks started from root of tree */
#define	WT_STAT_CONN_CACHE_EVICTION_WALK_FROM_ROOT	1096
/*! cache: eviction walks started from saved location in tree */
#define	WT_STAT_CONN_CACHE_EVICTION_WALK_SAVED_POS	1097
/*! cache: eviction worker thread active */
#define	WT_STAT_CONN_CACHE_EVICTION_ACTIVE_WORKERS	1098
/*! cache: eviction worker thread created */
#define	WT_STAT_CONN_CACHE_EVICTION_WORKER_CREATED	1099
/*! cache: eviction worker thread evicting pages */
#define	WT_STAT_CONN_CACHE_EVICTION_WORKER_EVICTING	1100
/*! cache: eviction worker thread removed */
#define	WT_STAT_CONN_CACHE_EVICTION_WORKER_REMOVED	1101
/*! cache: eviction worker thread stable number */
#define	WT_STAT_CONN_CACHE_EVICTION_STABLE_STATE_WORKERS	1102
/*! cache: files with active eviction walks */
#define	WT_STAT_CONN_CACHE_EVICTION_WALKS_ACTIVE	1103
/*! cache: files with new eviction walks started */
#define	WT_STAT_CONN_CACHE_EVICTION_WALKS_STARTED	1104
/*! cache: force re-tuning of eviction workers once in a while */
#define	WT_STAT_CONN_CACHE_EVICTION_FORCE_RETUNE	1105
/*!
 * cache: forced eviction - do not retry count to evict pages selected to
 * evict during reconciliation
 */
#define	WT_STAT_CONN_CACHE_EVICTION_FORCE_NO_RETRY	1106
/*!
 * cache: forced eviction - history store pages failed to evict while
 * session has history store cursor open
 */
#define	WT_STAT_CONN_CACHE_EVICTION_FORCE_HS_FAIL	1107
/*!
 * cache: forced eviction - history store pages selected while session
 * has history store cursor open
 */
#define	WT_STAT_CONN_CACHE_EVICTION_FORCE_HS		1108
/*!
 * cache: forced eviction - history store pages successfully evicted
 * while session has history store cursor open
 */
#define	WT_STAT_CONN_CACHE_EVICTION_FORCE_HS_SUCCESS	1109
/*! cache: forced eviction - pages evicted that were clean count */
#define	WT_STAT_CONN_CACHE_EVICTION_FORCE_CLEAN		1110
/*! cache: forced eviction - pages evicted that were clean time (usecs) */
#define	WT_STAT_CONN_CACHE_EVICTION_FORCE_CLEAN_TIME	1111
/*! cache: forced eviction - pages evicted that were dirty count */
#define	WT_STAT_CONN_CACHE_EVICTION_FORCE_DIRTY		1112
/*! cache: forced eviction - pages evicted that were dirty time (usecs) */
#define	WT_STAT_CONN_CACHE_EVICTION_FORCE_DIRTY_TIME	1113
/*!
 * cache: forced eviction - pages selected because of a large number of
 * updates to a single item
 */
#define	WT_STAT_CONN_CACHE_EVICTION_FORCE_LONG_UPDATE_LIST	1114
/*!
 * cache: forced eviction - pages selected because of too many deleted
 * items count
 */
#define	WT_STAT_CONN_CACHE_EVICTION_FORCE_DELETE	1115
/*! cache: forced eviction - pages selected count */
#define	WT_STAT_CONN_CACHE_EVICTION_FORCE		1116
/*! cache: forced eviction - pages selected unable to be evicted count */
#define	WT_STAT_CONN_CACHE_EVICTION_FORCE_FAIL		1117
/*! cache: forced eviction - pages selected unable to be evicted time */
#define	WT_STAT_CONN_CACHE_EVICTION_FORCE_FAIL_TIME	1118
/*! cache: hazard pointer blocked page eviction */
#define	WT_STAT_CONN_CACHE_EVICTION_BLOCKED_HAZARD	1119
/*! cache: hazard pointer check calls */
#define	WT_STAT_CONN_CACHE_HAZARD_CHECKS		1120
/*! cache: hazard pointer check entries walked */
#define	WT_STAT_CONN_CACHE_HAZARD_WALKS			1121
/*! cache: hazard pointer maximum array length */
#define	WT_STAT_CONN_CACHE_HAZARD_MAX			1122
/*! cache: history store table insert calls */
#define	WT_STAT_CONN_CACHE_HS_INSERT			1123
/*! cache: history store table insert calls that returned restart */
#define	WT_STAT_CONN_CACHE_HS_INSERT_RESTART		1124
/*! cache: history store table max on-disk size */
#define	WT_STAT_CONN_CACHE_HS_ONDISK_MAX		1125
/*! cache: history store table on-disk size */
#define	WT_STAT_CONN_CACHE_HS_ONDISK			1126
/*! cache: history store table reads */
#define	WT_STAT_CONN_CACHE_HS_READ			1127
/*! cache: history store table reads missed */
#define	WT_STAT_CONN_CACHE_HS_READ_MISS			1128
/*! cache: history store table reads requiring squashed modifies */
#define	WT_STAT_CONN_CACHE_HS_READ_SQUASH		1129
/*!
 * cache: history store table resolved updates without timestamps that
 * lose their durable timestamp
 */
#define	WT_STAT_CONN_CACHE_HS_ORDER_LOSE_DURABLE_TIMESTAMP	1130
/*!
 * cache: history store table truncation by rollback to stable to remove
 * an unstable update
 */
#define	WT_STAT_CONN_CACHE_HS_KEY_TRUNCATE_RTS_UNSTABLE	1131
/*!
 * cache: history store table truncation by rollback to stable to remove
 * an update
 */
#define	WT_STAT_CONN_CACHE_HS_KEY_TRUNCATE_RTS		1132
/*!
 * cache: history store table truncation to remove all the keys of a
 * btree
 */
#define	WT_STAT_CONN_CACHE_HS_BTREE_TRUNCATE		1133
/*! cache: history store table truncation to remove an update */
#define	WT_STAT_CONN_CACHE_HS_KEY_TRUNCATE		1134
/*!
 * cache: history store table truncation to remove range of updates due
 * to an update without a timestamp on data page
 */
#define	WT_STAT_CONN_CACHE_HS_ORDER_REMOVE		1135
/*!
 * cache: history store table truncation to remove range of updates due
 * to key being removed from the data page during reconciliation
 */
#define	WT_STAT_CONN_CACHE_HS_KEY_TRUNCATE_ONPAGE_REMOVAL	1136
/*!
 * cache: history store table truncations that would have happened in
 * non-dryrun mode
 */
#define	WT_STAT_CONN_CACHE_HS_BTREE_TRUNCATE_DRYRUN	1137
/*!
 * cache: history store table truncations to remove an unstable update
 * that would have happened in non-dryrun mode
 */
#define	WT_STAT_CONN_CACHE_HS_KEY_TRUNCATE_RTS_UNSTABLE_DRYRUN	1138
/*!
 * cache: history store table truncations to remove an update that would
 * have happened in non-dryrun mode
 */
#define	WT_STAT_CONN_CACHE_HS_KEY_TRUNCATE_RTS_DRYRUN	1139
/*!
 * cache: history store table updates without timestamps fixed up by
 * reinserting with the fixed timestamp
 */
#define	WT_STAT_CONN_CACHE_HS_ORDER_REINSERT		1140
/*! cache: history store table writes requiring squashed modifies */
#define	WT_STAT_CONN_CACHE_HS_WRITE_SQUASH		1141
/*! cache: in-memory page passed criteria to be split */
#define	WT_STAT_CONN_CACHE_INMEM_SPLITTABLE		1142
/*! cache: in-memory page splits */
#define	WT_STAT_CONN_CACHE_INMEM_SPLIT			1143
/*! cache: internal page split blocked its eviction */
#define	WT_STAT_CONN_CACHE_EVICTION_BLOCKED_INTERNAL_PAGE_SPLIT	1144
/*! cache: internal pages evicted */
#define	WT_STAT_CONN_CACHE_EVICTION_INTERNAL		1145
/*! cache: internal pages queued for eviction */
#define	WT_STAT_CONN_CACHE_EVICTION_INTERNAL_PAGES_QUEUED	1146
/*! cache: internal pages seen by eviction walk */
#define	WT_STAT_CONN_CACHE_EVICTION_INTERNAL_PAGES_SEEN	1147
/*! cache: internal pages seen by eviction walk that are already queued */
#define	WT_STAT_CONN_CACHE_EVICTION_INTERNAL_PAGES_ALREADY_QUEUED	1148
/*! cache: internal pages split during eviction */
#define	WT_STAT_CONN_CACHE_EVICTION_SPLIT_INTERNAL	1149
/*! cache: leaf pages split during eviction */
#define	WT_STAT_CONN_CACHE_EVICTION_SPLIT_LEAF		1150
/*! cache: maximum bytes configured */
#define	WT_STAT_CONN_CACHE_BYTES_MAX			1151
/*! cache: maximum page size seen at eviction */
#define	WT_STAT_CONN_CACHE_EVICTION_MAXIMUM_PAGE_SIZE	1152
/*! cache: maximum seconds spent at a single eviction */
#define	WT_STAT_CONN_CACHE_EVICTION_MAXIMUM_SECONDS	1153
/*! cache: modified pages evicted */
#define	WT_STAT_CONN_CACHE_EVICTION_DIRTY		1154
/*! cache: modified pages evicted by application threads */
#define	WT_STAT_CONN_CACHE_EVICTION_APP_DIRTY		1155
/*! cache: operations timed out waiting for space in cache */
#define	WT_STAT_CONN_CACHE_TIMED_OUT_OPS		1156
/*!
 * cache: overflow keys on a multiblock row-store page blocked its
 * eviction
 */
#define	WT_STAT_CONN_CACHE_EVICTION_BLOCKED_OVERFLOW_KEYS	1157
/*! cache: overflow pages read into cache */
#define	WT_STAT_CONN_CACHE_READ_OVERFLOW		1158
/*! cache: page split during eviction deepened the tree */
#define	WT_STAT_CONN_CACHE_EVICTION_DEEPEN		1159
/*! cache: page written requiring history store records */
#define	WT_STAT_CONN_CACHE_WRITE_HS			1160
/*! cache: pages currently held in the cache */
#define	WT_STAT_CONN_CACHE_PAGES_INUSE			1161
/*! cache: pages evicted by application threads */
#define	WT_STAT_CONN_CACHE_EVICTION_APP			1162
/*! cache: pages evicted in parallel with checkpoint */
#define	WT_STAT_CONN_CACHE_EVICTION_PAGES_IN_PARALLEL_WITH_CHECKPOINT	1163
/*! cache: pages queued for eviction */
#define	WT_STAT_CONN_CACHE_EVICTION_PAGES_QUEUED	1164
/*! cache: pages queued for eviction post lru sorting */
#define	WT_STAT_CONN_CACHE_EVICTION_PAGES_QUEUED_POST_LRU	1165
/*! cache: pages queued for urgent eviction */
#define	WT_STAT_CONN_CACHE_EVICTION_PAGES_QUEUED_URGENT	1166
/*! cache: pages queued for urgent eviction during walk */
#define	WT_STAT_CONN_CACHE_EVICTION_PAGES_QUEUED_OLDEST	1167
/*!
 * cache: pages queued for urgent eviction from history store due to high
 * dirty content
 */
#define	WT_STAT_CONN_CACHE_EVICTION_PAGES_QUEUED_URGENT_HS_DIRTY	1168
/*! cache: pages read into cache */
#define	WT_STAT_CONN_CACHE_READ				1169
/*! cache: pages read into cache after truncate */
#define	WT_STAT_CONN_CACHE_READ_DELETED			1170
/*! cache: pages read into cache after truncate in prepare state */
#define	WT_STAT_CONN_CACHE_READ_DELETED_PREPARED	1171
/*!
 * cache: pages removed from the ordinary queue to be queued for urgent
 * eviction
 */
#define	WT_STAT_CONN_CACHE_EVICTION_CLEAR_ORDINARY	1172
/*! cache: pages requested from the cache */
#define	WT_STAT_CONN_CACHE_PAGES_REQUESTED		1173
/*! cache: pages seen by eviction walk */
#define	WT_STAT_CONN_CACHE_EVICTION_PAGES_SEEN		1174
/*! cache: pages seen by eviction walk that are already queued */
#define	WT_STAT_CONN_CACHE_EVICTION_PAGES_ALREADY_QUEUED	1175
/*! cache: pages selected for eviction unable to be evicted */
#define	WT_STAT_CONN_CACHE_EVICTION_FAIL		1176
/*!
 * cache: pages selected for eviction unable to be evicted because of
 * active children on an internal page
 */
#define	WT_STAT_CONN_CACHE_EVICTION_FAIL_ACTIVE_CHILDREN_ON_AN_INTERNAL_PAGE	1177
/*!
 * cache: pages selected for eviction unable to be evicted because of
 * failure in reconciliation
 */
#define	WT_STAT_CONN_CACHE_EVICTION_FAIL_IN_RECONCILIATION	1178
/*!
 * cache: pages selected for eviction unable to be evicted because of
 * race between checkpoint and updates without timestamps
 */
#define	WT_STAT_CONN_CACHE_EVICTION_FAIL_CHECKPOINT_NO_TS	1179
/*! cache: pages walked for eviction */
#define	WT_STAT_CONN_CACHE_EVICTION_WALK		1180
/*! cache: pages written from cache */
#define	WT_STAT_CONN_CACHE_WRITE			1181
/*! cache: pages written requiring in-memory restoration */
#define	WT_STAT_CONN_CACHE_WRITE_RESTORE		1182
/*! cache: percentage overhead */
#define	WT_STAT_CONN_CACHE_OVERHEAD			1183
/*! cache: recent modification of a page blocked its eviction */
#define	WT_STAT_CONN_CACHE_EVICTION_BLOCKED_RECENTLY_MODIFIED	1184
/*! cache: reverse splits performed */
#define	WT_STAT_CONN_CACHE_REVERSE_SPLITS		1185
/*!
 * cache: reverse splits skipped because of VLCS namespace gap
 * restrictions
 */
#define	WT_STAT_CONN_CACHE_REVERSE_SPLITS_SKIPPED_VLCS	1186
/*! cache: the number of times full update inserted to history store */
#define	WT_STAT_CONN_CACHE_HS_INSERT_FULL_UPDATE	1187
/*! cache: the number of times reverse modify inserted to history store */
#define	WT_STAT_CONN_CACHE_HS_INSERT_REVERSE_MODIFY	1188
/*! cache: tracked bytes belonging to internal pages in the cache */
#define	WT_STAT_CONN_CACHE_BYTES_INTERNAL		1189
/*! cache: tracked bytes belonging to leaf pages in the cache */
#define	WT_STAT_CONN_CACHE_BYTES_LEAF			1190
/*! cache: tracked dirty bytes in the cache */
#define	WT_STAT_CONN_CACHE_BYTES_DIRTY			1191
/*! cache: tracked dirty pages in the cache */
#define	WT_STAT_CONN_CACHE_PAGES_DIRTY			1192
/*! cache: uncommitted truncate blocked page eviction */
#define	WT_STAT_CONN_CACHE_EVICTION_BLOCKED_UNCOMMITTED_TRUNCATE	1193
/*! cache: unmodified pages evicted */
#define	WT_STAT_CONN_CACHE_EVICTION_CLEAN		1194
/*! capacity: background fsync file handles considered */
#define	WT_STAT_CONN_FSYNC_ALL_FH_TOTAL			1195
/*! capacity: background fsync file handles synced */
#define	WT_STAT_CONN_FSYNC_ALL_FH			1196
/*! capacity: background fsync time (msecs) */
#define	WT_STAT_CONN_FSYNC_ALL_TIME			1197
/*! capacity: bytes read */
#define	WT_STAT_CONN_CAPACITY_BYTES_READ		1198
/*! capacity: bytes written for checkpoint */
#define	WT_STAT_CONN_CAPACITY_BYTES_CKPT		1199
/*! capacity: bytes written for eviction */
#define	WT_STAT_CONN_CAPACITY_BYTES_EVICT		1200
/*! capacity: bytes written for log */
#define	WT_STAT_CONN_CAPACITY_BYTES_LOG			1201
/*! capacity: bytes written total */
#define	WT_STAT_CONN_CAPACITY_BYTES_WRITTEN		1202
/*! capacity: threshold to call fsync */
#define	WT_STAT_CONN_CAPACITY_THRESHOLD			1203
/*! capacity: time waiting due to total capacity (usecs) */
#define	WT_STAT_CONN_CAPACITY_TIME_TOTAL		1204
/*! capacity: time waiting during checkpoint (usecs) */
#define	WT_STAT_CONN_CAPACITY_TIME_CKPT			1205
/*! capacity: time waiting during eviction (usecs) */
#define	WT_STAT_CONN_CAPACITY_TIME_EVICT		1206
/*! capacity: time waiting during logging (usecs) */
#define	WT_STAT_CONN_CAPACITY_TIME_LOG			1207
/*! capacity: time waiting during read (usecs) */
#define	WT_STAT_CONN_CAPACITY_TIME_READ			1208
/*! checkpoint-cleanup: pages added for eviction */
#define	WT_STAT_CONN_CC_PAGES_EVICT			1209
/*! checkpoint-cleanup: pages removed */
#define	WT_STAT_CONN_CC_PAGES_REMOVED			1210
/*! checkpoint-cleanup: pages skipped during tree walk */
#define	WT_STAT_CONN_CC_PAGES_WALK_SKIPPED		1211
/*! checkpoint-cleanup: pages visited */
#define	WT_STAT_CONN_CC_PAGES_VISITED			1212
/*! chunk-cache: aggregate number of spanned chunks on read */
#define	WT_STAT_CONN_CHUNK_CACHE_SPANS_CHUNKS_READ	1213
/*! chunk-cache: aggregate number of spanned chunks on remove */
#define	WT_STAT_CONN_CHUNK_CACHE_SPANS_CHUNKS_REMOVE	1214
/*! chunk-cache: chunks evicted */
#define	WT_STAT_CONN_CHUNK_CACHE_CHUNKS_EVICTED		1215
/*! chunk-cache: chunks removed on becoming invalid */
#define	WT_STAT_CONN_CHUNK_CACHE_CHUNKS_INVALIDATED	1216
/*! chunk-cache: could not allocate due to exceeding capacity */
#define	WT_STAT_CONN_CHUNK_CACHE_EXCEEDED_CAPACITY	1217
/*! chunk-cache: lookups */
#define	WT_STAT_CONN_CHUNK_CACHE_LOOKUPS		1218
/*! chunk-cache: number of misses */
#define	WT_STAT_CONN_CHUNK_CACHE_MISSES			1219
/*! chunk-cache: number of times a read from storage failed */
#define	WT_STAT_CONN_CHUNK_CACHE_IO_FAILED		1220
/*! chunk-cache: retried accessing a chunk while I/O was in progress */
#define	WT_STAT_CONN_CHUNK_CACHE_RETRIES		1221
/*! chunk-cache: timed out due to too many retries */
#define	WT_STAT_CONN_CHUNK_CACHE_TOOMANY_RETRIES	1222
/*! chunk-cache: total bytes used by the cache */
#define	WT_STAT_CONN_CHUNK_CACHE_BYTES_INUSE		1223
/*! chunk-cache: total chunks held by the chunk cache */
#define	WT_STAT_CONN_CHUNK_CACHE_CHUNKS_INUSE		1224
/*! connection: auto adjusting condition resets */
#define	WT_STAT_CONN_COND_AUTO_WAIT_RESET		1225
/*! connection: auto adjusting condition wait calls */
#define	WT_STAT_CONN_COND_AUTO_WAIT			1226
/*!
 * connection: auto adjusting condition wait raced to update timeout and
 * skipped updating
 */
#define	WT_STAT_CONN_COND_AUTO_WAIT_SKIPPED		1227
/*! connection: detected system time went backwards */
#define	WT_STAT_CONN_TIME_TRAVEL			1228
/*! connection: files currently open */
#define	WT_STAT_CONN_FILE_OPEN				1229
/*! connection: hash bucket array size for data handles */
#define	WT_STAT_CONN_BUCKETS_DH				1230
/*! connection: hash bucket array size general */
#define	WT_STAT_CONN_BUCKETS				1231
/*! connection: memory allocations */
#define	WT_STAT_CONN_MEMORY_ALLOCATION			1232
/*! connection: memory frees */
#define	WT_STAT_CONN_MEMORY_FREE			1233
/*! connection: memory re-allocations */
#define	WT_STAT_CONN_MEMORY_GROW			1234
/*! connection: number of sessions without a sweep for 5+ minutes */
#define	WT_STAT_CONN_NO_SESSION_SWEEP_5MIN		1235
/*! connection: number of sessions without a sweep for 60+ minutes */
#define	WT_STAT_CONN_NO_SESSION_SWEEP_60MIN		1236
/*! connection: pthread mutex condition wait calls */
#define	WT_STAT_CONN_COND_WAIT				1237
/*! connection: pthread mutex shared lock read-lock calls */
#define	WT_STAT_CONN_RWLOCK_READ			1238
/*! connection: pthread mutex shared lock write-lock calls */
#define	WT_STAT_CONN_RWLOCK_WRITE			1239
/*! connection: total fsync I/Os */
#define	WT_STAT_CONN_FSYNC_IO				1240
/*! connection: total read I/Os */
#define	WT_STAT_CONN_READ_IO				1241
/*! connection: total write I/Os */
#define	WT_STAT_CONN_WRITE_IO				1242
/*! cursor: Total number of entries skipped by cursor next calls */
#define	WT_STAT_CONN_CURSOR_NEXT_SKIP_TOTAL		1243
/*! cursor: Total number of entries skipped by cursor prev calls */
#define	WT_STAT_CONN_CURSOR_PREV_SKIP_TOTAL		1244
/*!
 * cursor: Total number of entries skipped to position the history store
 * cursor
 */
#define	WT_STAT_CONN_CURSOR_SKIP_HS_CUR_POSITION	1245
/*!
 * cursor: Total number of times a search near has exited due to prefix
 * config
 */
#define	WT_STAT_CONN_CURSOR_SEARCH_NEAR_PREFIX_FAST_PATHS	1246
/*!
 * cursor: Total number of times cursor fails to temporarily release
 * pinned page to encourage eviction of hot or large page
 */
#define	WT_STAT_CONN_CURSOR_REPOSITION_FAILED		1247
/*!
 * cursor: Total number of times cursor temporarily releases pinned page
 * to encourage eviction of hot or large page
 */
#define	WT_STAT_CONN_CURSOR_REPOSITION			1248
/*! cursor: cached cursor count */
#define	WT_STAT_CONN_CURSOR_CACHED_COUNT		1249
/*! cursor: cursor bound calls that return an error */
#define	WT_STAT_CONN_CURSOR_BOUND_ERROR			1250
/*! cursor: cursor bounds cleared from reset */
#define	WT_STAT_CONN_CURSOR_BOUNDS_RESET		1251
/*! cursor: cursor bounds comparisons performed */
#define	WT_STAT_CONN_CURSOR_BOUNDS_COMPARISONS		1252
/*! cursor: cursor bounds next called on an unpositioned cursor */
#define	WT_STAT_CONN_CURSOR_BOUNDS_NEXT_UNPOSITIONED	1253
/*! cursor: cursor bounds next early exit */
#define	WT_STAT_CONN_CURSOR_BOUNDS_NEXT_EARLY_EXIT	1254
/*! cursor: cursor bounds prev called on an unpositioned cursor */
#define	WT_STAT_CONN_CURSOR_BOUNDS_PREV_UNPOSITIONED	1255
/*! cursor: cursor bounds prev early exit */
#define	WT_STAT_CONN_CURSOR_BOUNDS_PREV_EARLY_EXIT	1256
/*! cursor: cursor bounds search early exit */
#define	WT_STAT_CONN_CURSOR_BOUNDS_SEARCH_EARLY_EXIT	1257
/*! cursor: cursor bounds search near call repositioned cursor */
#define	WT_STAT_CONN_CURSOR_BOUNDS_SEARCH_NEAR_REPOSITIONED_CURSOR	1258
/*! cursor: cursor bulk loaded cursor insert calls */
#define	WT_STAT_CONN_CURSOR_INSERT_BULK			1259
/*! cursor: cursor cache calls that return an error */
#define	WT_STAT_CONN_CURSOR_CACHE_ERROR			1260
/*! cursor: cursor close calls that result in cache */
#define	WT_STAT_CONN_CURSOR_CACHE			1261
/*! cursor: cursor close calls that return an error */
#define	WT_STAT_CONN_CURSOR_CLOSE_ERROR			1262
/*! cursor: cursor compare calls that return an error */
#define	WT_STAT_CONN_CURSOR_COMPARE_ERROR		1263
/*! cursor: cursor create calls */
#define	WT_STAT_CONN_CURSOR_CREATE			1264
/*! cursor: cursor equals calls that return an error */
#define	WT_STAT_CONN_CURSOR_EQUALS_ERROR		1265
/*! cursor: cursor get key calls that return an error */
#define	WT_STAT_CONN_CURSOR_GET_KEY_ERROR		1266
/*! cursor: cursor get value calls that return an error */
#define	WT_STAT_CONN_CURSOR_GET_VALUE_ERROR		1267
/*! cursor: cursor insert calls */
#define	WT_STAT_CONN_CURSOR_INSERT			1268
/*! cursor: cursor insert calls that return an error */
#define	WT_STAT_CONN_CURSOR_INSERT_ERROR		1269
/*! cursor: cursor insert check calls that return an error */
#define	WT_STAT_CONN_CURSOR_INSERT_CHECK_ERROR		1270
/*! cursor: cursor insert key and value bytes */
#define	WT_STAT_CONN_CURSOR_INSERT_BYTES		1271
/*! cursor: cursor largest key calls that return an error */
#define	WT_STAT_CONN_CURSOR_LARGEST_KEY_ERROR		1272
/*! cursor: cursor modify calls */
#define	WT_STAT_CONN_CURSOR_MODIFY			1273
/*! cursor: cursor modify calls that return an error */
#define	WT_STAT_CONN_CURSOR_MODIFY_ERROR		1274
/*! cursor: cursor modify key and value bytes affected */
#define	WT_STAT_CONN_CURSOR_MODIFY_BYTES		1275
/*! cursor: cursor modify value bytes modified */
#define	WT_STAT_CONN_CURSOR_MODIFY_BYTES_TOUCH		1276
/*! cursor: cursor next calls */
#define	WT_STAT_CONN_CURSOR_NEXT			1277
/*! cursor: cursor next calls that return an error */
#define	WT_STAT_CONN_CURSOR_NEXT_ERROR			1278
/*!
 * cursor: cursor next calls that skip due to a globally visible history
 * store tombstone
 */
#define	WT_STAT_CONN_CURSOR_NEXT_HS_TOMBSTONE		1279
/*!
 * cursor: cursor next calls that skip greater than 1 and fewer than 100
 * entries
 */
#define	WT_STAT_CONN_CURSOR_NEXT_SKIP_LT_100		1280
/*!
 * cursor: cursor next calls that skip greater than or equal to 100
 * entries
 */
#define	WT_STAT_CONN_CURSOR_NEXT_SKIP_GE_100		1281
/*! cursor: cursor next random calls that return an error */
#define	WT_STAT_CONN_CURSOR_NEXT_RANDOM_ERROR		1282
/*! cursor: cursor operation restarted */
#define	WT_STAT_CONN_CURSOR_RESTART			1283
/*! cursor: cursor prev calls */
#define	WT_STAT_CONN_CURSOR_PREV			1284
/*! cursor: cursor prev calls that return an error */
#define	WT_STAT_CONN_CURSOR_PREV_ERROR			1285
/*!
 * cursor: cursor prev calls that skip due to a globally visible history
 * store tombstone
 */
#define	WT_STAT_CONN_CURSOR_PREV_HS_TOMBSTONE		1286
/*!
 * cursor: cursor prev calls that skip greater than or equal to 100
 * entries
 */
#define	WT_STAT_CONN_CURSOR_PREV_SKIP_GE_100		1287
/*! cursor: cursor prev calls that skip less than 100 entries */
#define	WT_STAT_CONN_CURSOR_PREV_SKIP_LT_100		1288
/*! cursor: cursor reconfigure calls that return an error */
#define	WT_STAT_CONN_CURSOR_RECONFIGURE_ERROR		1289
/*! cursor: cursor remove calls */
#define	WT_STAT_CONN_CURSOR_REMOVE			1290
/*! cursor: cursor remove calls that return an error */
#define	WT_STAT_CONN_CURSOR_REMOVE_ERROR		1291
/*! cursor: cursor remove key bytes removed */
#define	WT_STAT_CONN_CURSOR_REMOVE_BYTES		1292
/*! cursor: cursor reopen calls that return an error */
#define	WT_STAT_CONN_CURSOR_REOPEN_ERROR		1293
/*! cursor: cursor reserve calls */
#define	WT_STAT_CONN_CURSOR_RESERVE			1294
/*! cursor: cursor reserve calls that return an error */
#define	WT_STAT_CONN_CURSOR_RESERVE_ERROR		1295
/*! cursor: cursor reset calls */
#define	WT_STAT_CONN_CURSOR_RESET			1296
/*! cursor: cursor reset calls that return an error */
#define	WT_STAT_CONN_CURSOR_RESET_ERROR			1297
/*! cursor: cursor search calls */
#define	WT_STAT_CONN_CURSOR_SEARCH			1298
/*! cursor: cursor search calls that return an error */
#define	WT_STAT_CONN_CURSOR_SEARCH_ERROR		1299
/*! cursor: cursor search history store calls */
#define	WT_STAT_CONN_CURSOR_SEARCH_HS			1300
/*! cursor: cursor search near calls */
#define	WT_STAT_CONN_CURSOR_SEARCH_NEAR			1301
/*! cursor: cursor search near calls that return an error */
#define	WT_STAT_CONN_CURSOR_SEARCH_NEAR_ERROR		1302
/*! cursor: cursor sweep buckets */
#define	WT_STAT_CONN_CURSOR_SWEEP_BUCKETS		1303
/*! cursor: cursor sweep cursors closed */
#define	WT_STAT_CONN_CURSOR_SWEEP_CLOSED		1304
/*! cursor: cursor sweep cursors examined */
#define	WT_STAT_CONN_CURSOR_SWEEP_EXAMINED		1305
/*! cursor: cursor sweeps */
#define	WT_STAT_CONN_CURSOR_SWEEP			1306
/*! cursor: cursor truncate calls */
#define	WT_STAT_CONN_CURSOR_TRUNCATE			1307
/*! cursor: cursor truncates performed on individual keys */
#define	WT_STAT_CONN_CURSOR_TRUNCATE_KEYS_DELETED	1308
/*! cursor: cursor update calls */
#define	WT_STAT_CONN_CURSOR_UPDATE			1309
/*! cursor: cursor update calls that return an error */
#define	WT_STAT_CONN_CURSOR_UPDATE_ERROR		1310
/*! cursor: cursor update key and value bytes */
#define	WT_STAT_CONN_CURSOR_UPDATE_BYTES		1311
/*! cursor: cursor update value size change */
#define	WT_STAT_CONN_CURSOR_UPDATE_BYTES_CHANGED	1312
/*! cursor: cursors reused from cache */
#define	WT_STAT_CONN_CURSOR_REOPEN			1313
/*! cursor: open cursor count */
#define	WT_STAT_CONN_CURSOR_OPEN_COUNT			1314
/*! data-handle: connection data handle size */
#define	WT_STAT_CONN_DH_CONN_HANDLE_SIZE		1315
/*! data-handle: connection data handles currently active */
#define	WT_STAT_CONN_DH_CONN_HANDLE_COUNT		1316
/*! data-handle: connection sweep candidate became referenced */
#define	WT_STAT_CONN_DH_SWEEP_REF			1317
/*! data-handle: connection sweep dhandles closed */
#define	WT_STAT_CONN_DH_SWEEP_CLOSE			1318
/*! data-handle: connection sweep dhandles removed from hash list */
#define	WT_STAT_CONN_DH_SWEEP_REMOVE			1319
/*! data-handle: connection sweep time-of-death sets */
#define	WT_STAT_CONN_DH_SWEEP_TOD			1320
/*! data-handle: connection sweeps */
#define	WT_STAT_CONN_DH_SWEEPS				1321
/*!
 * data-handle: connection sweeps skipped due to checkpoint gathering
 * handles
 */
#define	WT_STAT_CONN_DH_SWEEP_SKIP_CKPT			1322
/*! data-handle: session dhandles swept */
#define	WT_STAT_CONN_DH_SESSION_HANDLES			1323
/*! data-handle: session sweep attempts */
#define	WT_STAT_CONN_DH_SESSION_SWEEPS			1324
/*! lock: checkpoint lock acquisitions */
#define	WT_STAT_CONN_LOCK_CHECKPOINT_COUNT		1325
/*! lock: checkpoint lock application thread wait time (usecs) */
#define	WT_STAT_CONN_LOCK_CHECKPOINT_WAIT_APPLICATION	1326
/*! lock: checkpoint lock internal thread wait time (usecs) */
#define	WT_STAT_CONN_LOCK_CHECKPOINT_WAIT_INTERNAL	1327
/*! lock: dhandle lock application thread time waiting (usecs) */
#define	WT_STAT_CONN_LOCK_DHANDLE_WAIT_APPLICATION	1328
/*! lock: dhandle lock internal thread time waiting (usecs) */
#define	WT_STAT_CONN_LOCK_DHANDLE_WAIT_INTERNAL		1329
/*! lock: dhandle read lock acquisitions */
#define	WT_STAT_CONN_LOCK_DHANDLE_READ_COUNT		1330
/*! lock: dhandle write lock acquisitions */
#define	WT_STAT_CONN_LOCK_DHANDLE_WRITE_COUNT		1331
/*!
 * lock: durable timestamp queue lock application thread time waiting
 * (usecs)
 */
#define	WT_STAT_CONN_LOCK_DURABLE_TIMESTAMP_WAIT_APPLICATION	1332
/*!
 * lock: durable timestamp queue lock internal thread time waiting
 * (usecs)
 */
#define	WT_STAT_CONN_LOCK_DURABLE_TIMESTAMP_WAIT_INTERNAL	1333
/*! lock: durable timestamp queue read lock acquisitions */
#define	WT_STAT_CONN_LOCK_DURABLE_TIMESTAMP_READ_COUNT	1334
/*! lock: durable timestamp queue write lock acquisitions */
#define	WT_STAT_CONN_LOCK_DURABLE_TIMESTAMP_WRITE_COUNT	1335
/*! lock: metadata lock acquisitions */
#define	WT_STAT_CONN_LOCK_METADATA_COUNT		1336
/*! lock: metadata lock application thread wait time (usecs) */
#define	WT_STAT_CONN_LOCK_METADATA_WAIT_APPLICATION	1337
/*! lock: metadata lock internal thread wait time (usecs) */
#define	WT_STAT_CONN_LOCK_METADATA_WAIT_INTERNAL	1338
/*!
 * lock: read timestamp queue lock application thread time waiting
 * (usecs)
 */
#define	WT_STAT_CONN_LOCK_READ_TIMESTAMP_WAIT_APPLICATION	1339
/*! lock: read timestamp queue lock internal thread time waiting (usecs) */
#define	WT_STAT_CONN_LOCK_READ_TIMESTAMP_WAIT_INTERNAL	1340
/*! lock: read timestamp queue read lock acquisitions */
#define	WT_STAT_CONN_LOCK_READ_TIMESTAMP_READ_COUNT	1341
/*! lock: read timestamp queue write lock acquisitions */
#define	WT_STAT_CONN_LOCK_READ_TIMESTAMP_WRITE_COUNT	1342
/*! lock: schema lock acquisitions */
#define	WT_STAT_CONN_LOCK_SCHEMA_COUNT			1343
/*! lock: schema lock application thread wait time (usecs) */
#define	WT_STAT_CONN_LOCK_SCHEMA_WAIT_APPLICATION	1344
/*! lock: schema lock internal thread wait time (usecs) */
#define	WT_STAT_CONN_LOCK_SCHEMA_WAIT_INTERNAL		1345
/*!
 * lock: table lock application thread time waiting for the table lock
 * (usecs)
 */
#define	WT_STAT_CONN_LOCK_TABLE_WAIT_APPLICATION	1346
/*!
 * lock: table lock internal thread time waiting for the table lock
 * (usecs)
 */
#define	WT_STAT_CONN_LOCK_TABLE_WAIT_INTERNAL		1347
/*! lock: table read lock acquisitions */
#define	WT_STAT_CONN_LOCK_TABLE_READ_COUNT		1348
/*! lock: table write lock acquisitions */
#define	WT_STAT_CONN_LOCK_TABLE_WRITE_COUNT		1349
/*! lock: txn global lock application thread time waiting (usecs) */
#define	WT_STAT_CONN_LOCK_TXN_GLOBAL_WAIT_APPLICATION	1350
/*! lock: txn global lock internal thread time waiting (usecs) */
#define	WT_STAT_CONN_LOCK_TXN_GLOBAL_WAIT_INTERNAL	1351
/*! lock: txn global read lock acquisitions */
#define	WT_STAT_CONN_LOCK_TXN_GLOBAL_READ_COUNT		1352
/*! lock: txn global write lock acquisitions */
#define	WT_STAT_CONN_LOCK_TXN_GLOBAL_WRITE_COUNT	1353
/*! log: busy returns attempting to switch slots */
#define	WT_STAT_CONN_LOG_SLOT_SWITCH_BUSY		1354
/*! log: force log remove time sleeping (usecs) */
#define	WT_STAT_CONN_LOG_FORCE_REMOVE_SLEEP		1355
/*! log: log bytes of payload data */
#define	WT_STAT_CONN_LOG_BYTES_PAYLOAD			1356
/*! log: log bytes written */
#define	WT_STAT_CONN_LOG_BYTES_WRITTEN			1357
/*! log: log files manually zero-filled */
#define	WT_STAT_CONN_LOG_ZERO_FILLS			1358
/*! log: log flush operations */
#define	WT_STAT_CONN_LOG_FLUSH				1359
/*! log: log force write operations */
#define	WT_STAT_CONN_LOG_FORCE_WRITE			1360
/*! log: log force write operations skipped */
#define	WT_STAT_CONN_LOG_FORCE_WRITE_SKIP		1361
/*! log: log records compressed */
#define	WT_STAT_CONN_LOG_COMPRESS_WRITES		1362
/*! log: log records not compressed */
#define	WT_STAT_CONN_LOG_COMPRESS_WRITE_FAILS		1363
/*! log: log records too small to compress */
#define	WT_STAT_CONN_LOG_COMPRESS_SMALL			1364
/*! log: log release advances write LSN */
#define	WT_STAT_CONN_LOG_RELEASE_WRITE_LSN		1365
/*! log: log scan operations */
#define	WT_STAT_CONN_LOG_SCANS				1366
/*! log: log scan records requiring two reads */
#define	WT_STAT_CONN_LOG_SCAN_REREADS			1367
/*! log: log server thread advances write LSN */
#define	WT_STAT_CONN_LOG_WRITE_LSN			1368
/*! log: log server thread write LSN walk skipped */
#define	WT_STAT_CONN_LOG_WRITE_LSN_SKIP			1369
/*! log: log sync operations */
#define	WT_STAT_CONN_LOG_SYNC				1370
/*! log: log sync time duration (usecs) */
#define	WT_STAT_CONN_LOG_SYNC_DURATION			1371
/*! log: log sync_dir operations */
#define	WT_STAT_CONN_LOG_SYNC_DIR			1372
/*! log: log sync_dir time duration (usecs) */
#define	WT_STAT_CONN_LOG_SYNC_DIR_DURATION		1373
/*! log: log write operations */
#define	WT_STAT_CONN_LOG_WRITES				1374
/*! log: logging bytes consolidated */
#define	WT_STAT_CONN_LOG_SLOT_CONSOLIDATED		1375
/*! log: maximum log file size */
#define	WT_STAT_CONN_LOG_MAX_FILESIZE			1376
/*! log: number of pre-allocated log files to create */
#define	WT_STAT_CONN_LOG_PREALLOC_MAX			1377
/*! log: pre-allocated log files not ready and missed */
#define	WT_STAT_CONN_LOG_PREALLOC_MISSED		1378
/*! log: pre-allocated log files prepared */
#define	WT_STAT_CONN_LOG_PREALLOC_FILES			1379
/*! log: pre-allocated log files used */
#define	WT_STAT_CONN_LOG_PREALLOC_USED			1380
/*! log: records processed by log scan */
#define	WT_STAT_CONN_LOG_SCAN_RECORDS			1381
/*! log: slot close lost race */
#define	WT_STAT_CONN_LOG_SLOT_CLOSE_RACE		1382
/*! log: slot close unbuffered waits */
#define	WT_STAT_CONN_LOG_SLOT_CLOSE_UNBUF		1383
/*! log: slot closures */
#define	WT_STAT_CONN_LOG_SLOT_CLOSES			1384
/*! log: slot join atomic update races */
#define	WT_STAT_CONN_LOG_SLOT_RACES			1385
/*! log: slot join calls atomic updates raced */
#define	WT_STAT_CONN_LOG_SLOT_YIELD_RACE		1386
/*! log: slot join calls did not yield */
#define	WT_STAT_CONN_LOG_SLOT_IMMEDIATE			1387
/*! log: slot join calls found active slot closed */
#define	WT_STAT_CONN_LOG_SLOT_YIELD_CLOSE		1388
/*! log: slot join calls slept */
#define	WT_STAT_CONN_LOG_SLOT_YIELD_SLEEP		1389
/*! log: slot join calls yielded */
#define	WT_STAT_CONN_LOG_SLOT_YIELD			1390
/*! log: slot join found active slot closed */
#define	WT_STAT_CONN_LOG_SLOT_ACTIVE_CLOSED		1391
/*! log: slot joins yield time (usecs) */
#define	WT_STAT_CONN_LOG_SLOT_YIELD_DURATION		1392
/*! log: slot transitions unable to find free slot */
#define	WT_STAT_CONN_LOG_SLOT_NO_FREE_SLOTS		1393
/*! log: slot unbuffered writes */
#define	WT_STAT_CONN_LOG_SLOT_UNBUFFERED		1394
/*! log: total in-memory size of compressed records */
#define	WT_STAT_CONN_LOG_COMPRESS_MEM			1395
/*! log: total log buffer size */
#define	WT_STAT_CONN_LOG_BUFFER_SIZE			1396
/*! log: total size of compressed records */
#define	WT_STAT_CONN_LOG_COMPRESS_LEN			1397
/*! log: written slots coalesced */
#define	WT_STAT_CONN_LOG_SLOT_COALESCED			1398
/*! log: yields waiting for previous log file close */
#define	WT_STAT_CONN_LOG_CLOSE_YIELDS			1399
/*! perf: file system read latency histogram (bucket 1) - 10-49ms */
#define	WT_STAT_CONN_PERF_HIST_FSREAD_LATENCY_LT50	1400
/*! perf: file system read latency histogram (bucket 2) - 50-99ms */
#define	WT_STAT_CONN_PERF_HIST_FSREAD_LATENCY_LT100	1401
/*! perf: file system read latency histogram (bucket 3) - 100-249ms */
#define	WT_STAT_CONN_PERF_HIST_FSREAD_LATENCY_LT250	1402
/*! perf: file system read latency histogram (bucket 4) - 250-499ms */
#define	WT_STAT_CONN_PERF_HIST_FSREAD_LATENCY_LT500	1403
/*! perf: file system read latency histogram (bucket 5) - 500-999ms */
#define	WT_STAT_CONN_PERF_HIST_FSREAD_LATENCY_LT1000	1404
/*! perf: file system read latency histogram (bucket 6) - 1000ms+ */
#define	WT_STAT_CONN_PERF_HIST_FSREAD_LATENCY_GT1000	1405
/*! perf: file system write latency histogram (bucket 1) - 10-49ms */
#define	WT_STAT_CONN_PERF_HIST_FSWRITE_LATENCY_LT50	1406
/*! perf: file system write latency histogram (bucket 2) - 50-99ms */
#define	WT_STAT_CONN_PERF_HIST_FSWRITE_LATENCY_LT100	1407
/*! perf: file system write latency histogram (bucket 3) - 100-249ms */
#define	WT_STAT_CONN_PERF_HIST_FSWRITE_LATENCY_LT250	1408
/*! perf: file system write latency histogram (bucket 4) - 250-499ms */
#define	WT_STAT_CONN_PERF_HIST_FSWRITE_LATENCY_LT500	1409
/*! perf: file system write latency histogram (bucket 5) - 500-999ms */
#define	WT_STAT_CONN_PERF_HIST_FSWRITE_LATENCY_LT1000	1410
/*! perf: file system write latency histogram (bucket 6) - 1000ms+ */
#define	WT_STAT_CONN_PERF_HIST_FSWRITE_LATENCY_GT1000	1411
/*! perf: operation read latency histogram (bucket 1) - 100-249us */
#define	WT_STAT_CONN_PERF_HIST_OPREAD_LATENCY_LT250	1412
/*! perf: operation read latency histogram (bucket 2) - 250-499us */
#define	WT_STAT_CONN_PERF_HIST_OPREAD_LATENCY_LT500	1413
/*! perf: operation read latency histogram (bucket 3) - 500-999us */
#define	WT_STAT_CONN_PERF_HIST_OPREAD_LATENCY_LT1000	1414
/*! perf: operation read latency histogram (bucket 4) - 1000-9999us */
#define	WT_STAT_CONN_PERF_HIST_OPREAD_LATENCY_LT10000	1415
/*! perf: operation read latency histogram (bucket 5) - 10000us+ */
#define	WT_STAT_CONN_PERF_HIST_OPREAD_LATENCY_GT10000	1416
/*! perf: operation write latency histogram (bucket 1) - 100-249us */
#define	WT_STAT_CONN_PERF_HIST_OPWRITE_LATENCY_LT250	1417
/*! perf: operation write latency histogram (bucket 2) - 250-499us */
#define	WT_STAT_CONN_PERF_HIST_OPWRITE_LATENCY_LT500	1418
/*! perf: operation write latency histogram (bucket 3) - 500-999us */
#define	WT_STAT_CONN_PERF_HIST_OPWRITE_LATENCY_LT1000	1419
/*! perf: operation write latency histogram (bucket 4) - 1000-9999us */
#define	WT_STAT_CONN_PERF_HIST_OPWRITE_LATENCY_LT10000	1420
/*! perf: operation write latency histogram (bucket 5) - 10000us+ */
#define	WT_STAT_CONN_PERF_HIST_OPWRITE_LATENCY_GT10000	1421
/*! reconciliation: VLCS pages explicitly reconciled as empty */
#define	WT_STAT_CONN_REC_VLCS_EMPTIED_PAGES		1422
/*! reconciliation: approximate byte size of timestamps in pages written */
#define	WT_STAT_CONN_REC_TIME_WINDOW_BYTES_TS		1423
/*!
 * reconciliation: approximate byte size of transaction IDs in pages
 * written
 */
#define	WT_STAT_CONN_REC_TIME_WINDOW_BYTES_TXN		1424
/*! reconciliation: fast-path pages deleted */
#define	WT_STAT_CONN_REC_PAGE_DELETE_FAST		1425
/*! reconciliation: leaf-page overflow keys */
#define	WT_STAT_CONN_REC_OVERFLOW_KEY_LEAF		1426
/*! reconciliation: maximum seconds spent in a reconciliation call */
#define	WT_STAT_CONN_REC_MAXIMUM_SECONDS		1427
/*!
 * reconciliation: maximum seconds spent in building a disk image in a
 * reconciliation
 */
#define	WT_STAT_CONN_REC_MAXIMUM_IMAGE_BUILD_SECONDS	1428
/*!
 * reconciliation: maximum seconds spent in moving updates to the history
 * store in a reconciliation
 */
#define	WT_STAT_CONN_REC_MAXIMUM_HS_WRAPUP_SECONDS	1429
/*! reconciliation: page reconciliation calls */
#define	WT_STAT_CONN_REC_PAGES				1430
/*! reconciliation: page reconciliation calls for eviction */
#define	WT_STAT_CONN_REC_PAGES_EVICTION			1431
/*!
 * reconciliation: page reconciliation calls that resulted in values with
 * prepared transaction metadata
 */
#define	WT_STAT_CONN_REC_PAGES_WITH_PREPARE		1432
/*!
 * reconciliation: page reconciliation calls that resulted in values with
 * timestamps
 */
#define	WT_STAT_CONN_REC_PAGES_WITH_TS			1433
/*!
 * reconciliation: page reconciliation calls that resulted in values with
 * transaction ids
 */
#define	WT_STAT_CONN_REC_PAGES_WITH_TXN			1434
/*! reconciliation: pages deleted */
#define	WT_STAT_CONN_REC_PAGE_DELETE			1435
/*!
 * reconciliation: pages written including an aggregated newest start
 * durable timestamp
 */
#define	WT_STAT_CONN_REC_TIME_AGGR_NEWEST_START_DURABLE_TS	1436
/*!
 * reconciliation: pages written including an aggregated newest stop
 * durable timestamp
 */
#define	WT_STAT_CONN_REC_TIME_AGGR_NEWEST_STOP_DURABLE_TS	1437
/*!
 * reconciliation: pages written including an aggregated newest stop
 * timestamp
 */
#define	WT_STAT_CONN_REC_TIME_AGGR_NEWEST_STOP_TS	1438
/*!
 * reconciliation: pages written including an aggregated newest stop
 * transaction ID
 */
#define	WT_STAT_CONN_REC_TIME_AGGR_NEWEST_STOP_TXN	1439
/*!
 * reconciliation: pages written including an aggregated newest
 * transaction ID
 */
#define	WT_STAT_CONN_REC_TIME_AGGR_NEWEST_TXN		1440
/*!
 * reconciliation: pages written including an aggregated oldest start
 * timestamp
 */
#define	WT_STAT_CONN_REC_TIME_AGGR_OLDEST_START_TS	1441
/*! reconciliation: pages written including an aggregated prepare */
#define	WT_STAT_CONN_REC_TIME_AGGR_PREPARED		1442
/*! reconciliation: pages written including at least one prepare state */
#define	WT_STAT_CONN_REC_TIME_WINDOW_PAGES_PREPARED	1443
/*!
 * reconciliation: pages written including at least one start durable
 * timestamp
 */
#define	WT_STAT_CONN_REC_TIME_WINDOW_PAGES_DURABLE_START_TS	1444
/*! reconciliation: pages written including at least one start timestamp */
#define	WT_STAT_CONN_REC_TIME_WINDOW_PAGES_START_TS	1445
/*!
 * reconciliation: pages written including at least one start transaction
 * ID
 */
#define	WT_STAT_CONN_REC_TIME_WINDOW_PAGES_START_TXN	1446
/*!
 * reconciliation: pages written including at least one stop durable
 * timestamp
 */
#define	WT_STAT_CONN_REC_TIME_WINDOW_PAGES_DURABLE_STOP_TS	1447
/*! reconciliation: pages written including at least one stop timestamp */
#define	WT_STAT_CONN_REC_TIME_WINDOW_PAGES_STOP_TS	1448
/*!
 * reconciliation: pages written including at least one stop transaction
 * ID
 */
#define	WT_STAT_CONN_REC_TIME_WINDOW_PAGES_STOP_TXN	1449
/*! reconciliation: records written including a prepare state */
#define	WT_STAT_CONN_REC_TIME_WINDOW_PREPARED		1450
/*! reconciliation: records written including a start durable timestamp */
#define	WT_STAT_CONN_REC_TIME_WINDOW_DURABLE_START_TS	1451
/*! reconciliation: records written including a start timestamp */
#define	WT_STAT_CONN_REC_TIME_WINDOW_START_TS		1452
/*! reconciliation: records written including a start transaction ID */
#define	WT_STAT_CONN_REC_TIME_WINDOW_START_TXN		1453
/*! reconciliation: records written including a stop durable timestamp */
#define	WT_STAT_CONN_REC_TIME_WINDOW_DURABLE_STOP_TS	1454
/*! reconciliation: records written including a stop timestamp */
#define	WT_STAT_CONN_REC_TIME_WINDOW_STOP_TS		1455
/*! reconciliation: records written including a stop transaction ID */
#define	WT_STAT_CONN_REC_TIME_WINDOW_STOP_TXN		1456
/*! reconciliation: split bytes currently awaiting free */
#define	WT_STAT_CONN_REC_SPLIT_STASHED_BYTES		1457
/*! reconciliation: split objects currently awaiting free */
#define	WT_STAT_CONN_REC_SPLIT_STASHED_OBJECTS		1458
/*! session: attempts to remove a local object and the object is in use */
#define	WT_STAT_CONN_LOCAL_OBJECTS_INUSE		1459
/*! session: flush_tier failed calls */
#define	WT_STAT_CONN_FLUSH_TIER_FAIL			1460
/*! session: flush_tier operation calls */
#define	WT_STAT_CONN_FLUSH_TIER				1461
/*! session: flush_tier tables skipped due to no checkpoint */
#define	WT_STAT_CONN_FLUSH_TIER_SKIPPED			1462
/*! session: flush_tier tables switched */
#define	WT_STAT_CONN_FLUSH_TIER_SWITCHED		1463
/*! session: local objects removed */
#define	WT_STAT_CONN_LOCAL_OBJECTS_REMOVED		1464
/*! session: open session count */
#define	WT_STAT_CONN_SESSION_OPEN			1465
/*! session: session query timestamp calls */
#define	WT_STAT_CONN_SESSION_QUERY_TS			1466
/*! session: table alter failed calls */
#define	WT_STAT_CONN_SESSION_TABLE_ALTER_FAIL		1467
/*! session: table alter successful calls */
#define	WT_STAT_CONN_SESSION_TABLE_ALTER_SUCCESS	1468
/*! session: table alter triggering checkpoint calls */
#define	WT_STAT_CONN_SESSION_TABLE_ALTER_TRIGGER_CHECKPOINT	1469
/*! session: table alter unchanged and skipped */
#define	WT_STAT_CONN_SESSION_TABLE_ALTER_SKIP		1470
/*! session: table compact failed calls */
#define	WT_STAT_CONN_SESSION_TABLE_COMPACT_FAIL		1471
/*! session: table compact failed calls due to cache pressure */
#define	WT_STAT_CONN_SESSION_TABLE_COMPACT_FAIL_CACHE_PRESSURE	1472
/*! session: table compact running */
#define	WT_STAT_CONN_SESSION_TABLE_COMPACT_RUNNING	1473
/*! session: table compact skipped as process would not reduce file size */
#define	WT_STAT_CONN_SESSION_TABLE_COMPACT_SKIPPED	1474
/*! session: table compact successful calls */
#define	WT_STAT_CONN_SESSION_TABLE_COMPACT_SUCCESS	1475
/*! session: table compact timeout */
#define	WT_STAT_CONN_SESSION_TABLE_COMPACT_TIMEOUT	1476
/*! session: table create failed calls */
#define	WT_STAT_CONN_SESSION_TABLE_CREATE_FAIL		1477
/*! session: table create successful calls */
#define	WT_STAT_CONN_SESSION_TABLE_CREATE_SUCCESS	1478
/*! session: table create with import failed calls */
#define	WT_STAT_CONN_SESSION_TABLE_CREATE_IMPORT_FAIL	1479
/*! session: table create with import successful calls */
#define	WT_STAT_CONN_SESSION_TABLE_CREATE_IMPORT_SUCCESS	1480
/*! session: table drop failed calls */
#define	WT_STAT_CONN_SESSION_TABLE_DROP_FAIL		1481
/*! session: table drop successful calls */
#define	WT_STAT_CONN_SESSION_TABLE_DROP_SUCCESS		1482
/*! session: table rename failed calls */
#define	WT_STAT_CONN_SESSION_TABLE_RENAME_FAIL		1483
/*! session: table rename successful calls */
#define	WT_STAT_CONN_SESSION_TABLE_RENAME_SUCCESS	1484
/*! session: table salvage failed calls */
#define	WT_STAT_CONN_SESSION_TABLE_SALVAGE_FAIL		1485
/*! session: table salvage successful calls */
#define	WT_STAT_CONN_SESSION_TABLE_SALVAGE_SUCCESS	1486
/*! session: table truncate failed calls */
#define	WT_STAT_CONN_SESSION_TABLE_TRUNCATE_FAIL	1487
/*! session: table truncate successful calls */
#define	WT_STAT_CONN_SESSION_TABLE_TRUNCATE_SUCCESS	1488
/*! session: table verify failed calls */
#define	WT_STAT_CONN_SESSION_TABLE_VERIFY_FAIL		1489
/*! session: table verify successful calls */
#define	WT_STAT_CONN_SESSION_TABLE_VERIFY_SUCCESS	1490
/*! session: tiered operations dequeued and processed */
#define	WT_STAT_CONN_TIERED_WORK_UNITS_DEQUEUED		1491
/*! session: tiered operations removed without processing */
#define	WT_STAT_CONN_TIERED_WORK_UNITS_REMOVED		1492
/*! session: tiered operations scheduled */
#define	WT_STAT_CONN_TIERED_WORK_UNITS_CREATED		1493
/*! session: tiered storage local retention time (secs) */
#define	WT_STAT_CONN_TIERED_RETENTION			1494
/*! thread-state: active filesystem fsync calls */
#define	WT_STAT_CONN_THREAD_FSYNC_ACTIVE		1495
/*! thread-state: active filesystem read calls */
#define	WT_STAT_CONN_THREAD_READ_ACTIVE			1496
/*! thread-state: active filesystem write calls */
#define	WT_STAT_CONN_THREAD_WRITE_ACTIVE		1497
/*! thread-yield: application thread time evicting (usecs) */
#define	WT_STAT_CONN_APPLICATION_EVICT_TIME		1498
/*! thread-yield: application thread time waiting for cache (usecs) */
#define	WT_STAT_CONN_APPLICATION_CACHE_TIME		1499
/*!
 * thread-yield: connection close blocked waiting for transaction state
 * stabilization
 */
#define	WT_STAT_CONN_TXN_RELEASE_BLOCKED		1500
/*! thread-yield: connection close yielded for lsm manager shutdown */
#define	WT_STAT_CONN_CONN_CLOSE_BLOCKED_LSM		1501
/*! thread-yield: data handle lock yielded */
#define	WT_STAT_CONN_DHANDLE_LOCK_BLOCKED		1502
/*!
 * thread-yield: get reference for page index and slot time sleeping
 * (usecs)
 */
#define	WT_STAT_CONN_PAGE_INDEX_SLOT_REF_BLOCKED	1503
/*! thread-yield: page access yielded due to prepare state change */
#define	WT_STAT_CONN_PREPARED_TRANSITION_BLOCKED_PAGE	1504
/*! thread-yield: page acquire busy blocked */
#define	WT_STAT_CONN_PAGE_BUSY_BLOCKED			1505
/*! thread-yield: page acquire eviction blocked */
#define	WT_STAT_CONN_PAGE_FORCIBLE_EVICT_BLOCKED	1506
/*! thread-yield: page acquire locked blocked */
#define	WT_STAT_CONN_PAGE_LOCKED_BLOCKED		1507
/*! thread-yield: page acquire read blocked */
#define	WT_STAT_CONN_PAGE_READ_BLOCKED			1508
/*! thread-yield: page acquire time sleeping (usecs) */
#define	WT_STAT_CONN_PAGE_SLEEP				1509
/*!
 * thread-yield: page delete rollback time sleeping for state change
 * (usecs)
 */
#define	WT_STAT_CONN_PAGE_DEL_ROLLBACK_BLOCKED		1510
/*! thread-yield: page reconciliation yielded due to child modification */
#define	WT_STAT_CONN_CHILD_MODIFY_BLOCKED_PAGE		1511
/*! transaction: Number of prepared updates */
#define	WT_STAT_CONN_TXN_PREPARED_UPDATES		1512
/*! transaction: Number of prepared updates committed */
#define	WT_STAT_CONN_TXN_PREPARED_UPDATES_COMMITTED	1513
/*! transaction: Number of prepared updates repeated on the same key */
#define	WT_STAT_CONN_TXN_PREPARED_UPDATES_KEY_REPEATED	1514
/*! transaction: Number of prepared updates rolled back */
#define	WT_STAT_CONN_TXN_PREPARED_UPDATES_ROLLEDBACK	1515
/*! transaction: checkpoint has acquired a snapshot for its transaction */
#define	WT_STAT_CONN_TXN_CHECKPOINT_SNAPSHOT_ACQUIRED	1516
/*! transaction: number of times overflow removed value is read */
#define	WT_STAT_CONN_TXN_READ_OVERFLOW_REMOVE		1517
/*! transaction: oldest pinned transaction ID rolled back for eviction */
#define	WT_STAT_CONN_TXN_ROLLBACK_OLDEST_PINNED		1518
/*! transaction: prepared transactions */
#define	WT_STAT_CONN_TXN_PREPARE			1519
/*! transaction: prepared transactions committed */
#define	WT_STAT_CONN_TXN_PREPARE_COMMIT			1520
/*! transaction: prepared transactions currently active */
#define	WT_STAT_CONN_TXN_PREPARE_ACTIVE			1521
/*! transaction: prepared transactions rolled back */
#define	WT_STAT_CONN_TXN_PREPARE_ROLLBACK		1522
/*! transaction: query timestamp calls */
#define	WT_STAT_CONN_TXN_QUERY_TS			1523
/*! transaction: race to read prepared update retry */
#define	WT_STAT_CONN_TXN_READ_RACE_PREPARE_UPDATE	1524
/*! transaction: rollback to stable calls */
#define	WT_STAT_CONN_TXN_RTS				1525
/*!
 * transaction: rollback to stable history store keys that would have
 * been swept in non-dryrun mode
 */
#define	WT_STAT_CONN_TXN_RTS_SWEEP_HS_KEYS_DRYRUN	1526
/*!
 * transaction: rollback to stable history store records with stop
 * timestamps older than newer records
 */
#define	WT_STAT_CONN_TXN_RTS_HS_STOP_OLDER_THAN_NEWER_START	1527
/*! transaction: rollback to stable inconsistent checkpoint */
#define	WT_STAT_CONN_TXN_RTS_INCONSISTENT_CKPT		1528
/*! transaction: rollback to stable keys removed */
#define	WT_STAT_CONN_TXN_RTS_KEYS_REMOVED		1529
/*! transaction: rollback to stable keys restored */
#define	WT_STAT_CONN_TXN_RTS_KEYS_RESTORED		1530
/*!
 * transaction: rollback to stable keys that would have been removed in
 * non-dryrun mode
 */
#define	WT_STAT_CONN_TXN_RTS_KEYS_REMOVED_DRYRUN	1531
/*!
 * transaction: rollback to stable keys that would have been restored in
 * non-dryrun mode
 */
#define	WT_STAT_CONN_TXN_RTS_KEYS_RESTORED_DRYRUN	1532
/*! transaction: rollback to stable pages visited */
#define	WT_STAT_CONN_TXN_RTS_PAGES_VISITED		1533
/*! transaction: rollback to stable restored tombstones from history store */
#define	WT_STAT_CONN_TXN_RTS_HS_RESTORE_TOMBSTONES	1534
/*! transaction: rollback to stable restored updates from history store */
#define	WT_STAT_CONN_TXN_RTS_HS_RESTORE_UPDATES		1535
/*! transaction: rollback to stable skipping delete rle */
#define	WT_STAT_CONN_TXN_RTS_DELETE_RLE_SKIPPED		1536
/*! transaction: rollback to stable skipping stable rle */
#define	WT_STAT_CONN_TXN_RTS_STABLE_RLE_SKIPPED		1537
/*! transaction: rollback to stable sweeping history store keys */
#define	WT_STAT_CONN_TXN_RTS_SWEEP_HS_KEYS		1538
/*!
 * transaction: rollback to stable tombstones from history store that
 * would have been restored in non-dryrun mode
 */
#define	WT_STAT_CONN_TXN_RTS_HS_RESTORE_TOMBSTONES_DRYRUN	1539
/*! transaction: rollback to stable tree walk skipping pages */
#define	WT_STAT_CONN_TXN_RTS_TREE_WALK_SKIP_PAGES	1540
/*! transaction: rollback to stable updates aborted */
#define	WT_STAT_CONN_TXN_RTS_UPD_ABORTED		1541
/*!
 * transaction: rollback to stable updates from history store that would
 * have been restored in non-dryrun mode
 */
#define	WT_STAT_CONN_TXN_RTS_HS_RESTORE_UPDATES_DRYRUN	1542
/*! transaction: rollback to stable updates removed from history store */
#define	WT_STAT_CONN_TXN_RTS_HS_REMOVED			1543
/*!
 * transaction: rollback to stable updates that would have been aborted
 * in non-dryrun mode
 */
#define	WT_STAT_CONN_TXN_RTS_UPD_ABORTED_DRYRUN		1544
/*!
 * transaction: rollback to stable updates that would have been removed
 * from history store in non-dryrun mode
 */
#define	WT_STAT_CONN_TXN_RTS_HS_REMOVED_DRYRUN		1545
/*! transaction: sessions scanned in each walk of concurrent sessions */
#define	WT_STAT_CONN_TXN_SESSIONS_WALKED		1546
/*! transaction: set timestamp calls */
#define	WT_STAT_CONN_TXN_SET_TS				1547
/*! transaction: set timestamp durable calls */
#define	WT_STAT_CONN_TXN_SET_TS_DURABLE			1548
/*! transaction: set timestamp durable updates */
#define	WT_STAT_CONN_TXN_SET_TS_DURABLE_UPD		1549
/*! transaction: set timestamp oldest calls */
#define	WT_STAT_CONN_TXN_SET_TS_OLDEST			1550
/*! transaction: set timestamp oldest updates */
#define	WT_STAT_CONN_TXN_SET_TS_OLDEST_UPD		1551
/*! transaction: set timestamp stable calls */
#define	WT_STAT_CONN_TXN_SET_TS_STABLE			1552
/*! transaction: set timestamp stable updates */
#define	WT_STAT_CONN_TXN_SET_TS_STABLE_UPD		1553
/*! transaction: transaction begins */
#define	WT_STAT_CONN_TXN_BEGIN				1554
/*! transaction: transaction checkpoint currently running */
#define	WT_STAT_CONN_TXN_CHECKPOINT_RUNNING		1555
/*!
 * transaction: transaction checkpoint currently running for history
 * store file
 */
#define	WT_STAT_CONN_TXN_CHECKPOINT_RUNNING_HS		1556
/*! transaction: transaction checkpoint generation */
#define	WT_STAT_CONN_TXN_CHECKPOINT_GENERATION		1557
/*!
 * transaction: transaction checkpoint history store file duration
 * (usecs)
 */
#define	WT_STAT_CONN_TXN_HS_CKPT_DURATION		1558
/*! transaction: transaction checkpoint max time (msecs) */
#define	WT_STAT_CONN_TXN_CHECKPOINT_TIME_MAX		1559
/*! transaction: transaction checkpoint min time (msecs) */
#define	WT_STAT_CONN_TXN_CHECKPOINT_TIME_MIN		1560
/*!
 * transaction: transaction checkpoint most recent duration for gathering
 * all handles (usecs)
 */
#define	WT_STAT_CONN_TXN_CHECKPOINT_HANDLE_DURATION	1561
/*!
 * transaction: transaction checkpoint most recent duration for gathering
 * applied handles (usecs)
 */
#define	WT_STAT_CONN_TXN_CHECKPOINT_HANDLE_DURATION_APPLY	1562
/*!
 * transaction: transaction checkpoint most recent duration for gathering
 * skipped handles (usecs)
 */
#define	WT_STAT_CONN_TXN_CHECKPOINT_HANDLE_DURATION_SKIP	1563
/*! transaction: transaction checkpoint most recent handles applied */
#define	WT_STAT_CONN_TXN_CHECKPOINT_HANDLE_APPLIED	1564
/*! transaction: transaction checkpoint most recent handles skipped */
#define	WT_STAT_CONN_TXN_CHECKPOINT_HANDLE_SKIPPED	1565
/*! transaction: transaction checkpoint most recent handles walked */
#define	WT_STAT_CONN_TXN_CHECKPOINT_HANDLE_WALKED	1566
/*! transaction: transaction checkpoint most recent time (msecs) */
#define	WT_STAT_CONN_TXN_CHECKPOINT_TIME_RECENT		1567
/*! transaction: transaction checkpoint prepare currently running */
#define	WT_STAT_CONN_TXN_CHECKPOINT_PREP_RUNNING	1568
/*! transaction: transaction checkpoint prepare max time (msecs) */
#define	WT_STAT_CONN_TXN_CHECKPOINT_PREP_MAX		1569
/*! transaction: transaction checkpoint prepare min time (msecs) */
#define	WT_STAT_CONN_TXN_CHECKPOINT_PREP_MIN		1570
/*! transaction: transaction checkpoint prepare most recent time (msecs) */
#define	WT_STAT_CONN_TXN_CHECKPOINT_PREP_RECENT		1571
/*! transaction: transaction checkpoint prepare total time (msecs) */
#define	WT_STAT_CONN_TXN_CHECKPOINT_PREP_TOTAL		1572
/*! transaction: transaction checkpoint scrub dirty target */
#define	WT_STAT_CONN_TXN_CHECKPOINT_SCRUB_TARGET	1573
/*! transaction: transaction checkpoint scrub time (msecs) */
#define	WT_STAT_CONN_TXN_CHECKPOINT_SCRUB_TIME		1574
/*! transaction: transaction checkpoint stop timing stress active */
#define	WT_STAT_CONN_TXN_CHECKPOINT_STOP_STRESS_ACTIVE	1575
/*! transaction: transaction checkpoint total time (msecs) */
#define	WT_STAT_CONN_TXN_CHECKPOINT_TIME_TOTAL		1576
/*! transaction: transaction checkpoints */
#define	WT_STAT_CONN_TXN_CHECKPOINT			1577
/*! transaction: transaction checkpoints due to obsolete pages */
#define	WT_STAT_CONN_TXN_CHECKPOINT_OBSOLETE_APPLIED	1578
/*!
 * transaction: transaction checkpoints skipped because database was
 * clean
 */
#define	WT_STAT_CONN_TXN_CHECKPOINT_SKIPPED		1579
/*!
 * transaction: transaction fsync calls for checkpoint after allocating
 * the transaction ID
 */
#define	WT_STAT_CONN_TXN_CHECKPOINT_FSYNC_POST		1580
/*!
 * transaction: transaction fsync duration for checkpoint after
 * allocating the transaction ID (usecs)
 */
#define	WT_STAT_CONN_TXN_CHECKPOINT_FSYNC_POST_DURATION	1581
/*! transaction: transaction range of IDs currently pinned */
#define	WT_STAT_CONN_TXN_PINNED_RANGE			1582
/*! transaction: transaction range of IDs currently pinned by a checkpoint */
#define	WT_STAT_CONN_TXN_PINNED_CHECKPOINT_RANGE	1583
/*! transaction: transaction range of timestamps currently pinned */
#define	WT_STAT_CONN_TXN_PINNED_TIMESTAMP		1584
/*! transaction: transaction range of timestamps pinned by a checkpoint */
#define	WT_STAT_CONN_TXN_PINNED_TIMESTAMP_CHECKPOINT	1585
/*!
 * transaction: transaction range of timestamps pinned by the oldest
 * active read timestamp
 */
#define	WT_STAT_CONN_TXN_PINNED_TIMESTAMP_READER	1586
/*!
 * transaction: transaction range of timestamps pinned by the oldest
 * timestamp
 */
#define	WT_STAT_CONN_TXN_PINNED_TIMESTAMP_OLDEST	1587
/*! transaction: transaction read timestamp of the oldest active reader */
#define	WT_STAT_CONN_TXN_TIMESTAMP_OLDEST_ACTIVE_READ	1588
/*! transaction: transaction rollback to stable currently running */
#define	WT_STAT_CONN_TXN_ROLLBACK_TO_STABLE_RUNNING	1589
/*! transaction: transaction walk of concurrent sessions */
#define	WT_STAT_CONN_TXN_WALK_SESSIONS			1590
/*! transaction: transactions committed */
#define	WT_STAT_CONN_TXN_COMMIT				1591
/*! transaction: transactions rolled back */
#define	WT_STAT_CONN_TXN_ROLLBACK			1592
/*! transaction: update conflicts */
#define	WT_STAT_CONN_TXN_UPDATE_CONFLICT		1593

/*!
 * @}
 * @name Statistics for data sources
 * @anchor statistics_dsrc
 * @{
 */
/*! LSM: bloom filter false positives */
#define	WT_STAT_DSRC_BLOOM_FALSE_POSITIVE		2000
/*! LSM: bloom filter hits */
#define	WT_STAT_DSRC_BLOOM_HIT				2001
/*! LSM: bloom filter misses */
#define	WT_STAT_DSRC_BLOOM_MISS				2002
/*! LSM: bloom filter pages evicted from cache */
#define	WT_STAT_DSRC_BLOOM_PAGE_EVICT			2003
/*! LSM: bloom filter pages read into cache */
#define	WT_STAT_DSRC_BLOOM_PAGE_READ			2004
/*! LSM: bloom filters in the LSM tree */
#define	WT_STAT_DSRC_BLOOM_COUNT			2005
/*! LSM: chunks in the LSM tree */
#define	WT_STAT_DSRC_LSM_CHUNK_COUNT			2006
/*! LSM: highest merge generation in the LSM tree */
#define	WT_STAT_DSRC_LSM_GENERATION_MAX			2007
/*!
 * LSM: queries that could have benefited from a Bloom filter that did
 * not exist
 */
#define	WT_STAT_DSRC_LSM_LOOKUP_NO_BLOOM		2008
/*! LSM: sleep for LSM checkpoint throttle */
#define	WT_STAT_DSRC_LSM_CHECKPOINT_THROTTLE		2009
/*! LSM: sleep for LSM merge throttle */
#define	WT_STAT_DSRC_LSM_MERGE_THROTTLE			2010
/*! LSM: total size of bloom filters */
#define	WT_STAT_DSRC_BLOOM_SIZE				2011
/*! autocommit: retries for readonly operations */
#define	WT_STAT_DSRC_AUTOCOMMIT_READONLY_RETRY		2012
/*! autocommit: retries for update operations */
#define	WT_STAT_DSRC_AUTOCOMMIT_UPDATE_RETRY		2013
/*! block-manager: allocations requiring file extension */
#define	WT_STAT_DSRC_BLOCK_EXTENSION			2014
/*! block-manager: blocks allocated */
#define	WT_STAT_DSRC_BLOCK_ALLOC			2015
/*! block-manager: blocks freed */
#define	WT_STAT_DSRC_BLOCK_FREE				2016
/*! block-manager: checkpoint size */
#define	WT_STAT_DSRC_BLOCK_CHECKPOINT_SIZE		2017
/*! block-manager: file allocation unit size */
#define	WT_STAT_DSRC_ALLOCATION_SIZE			2018
/*! block-manager: file bytes available for reuse */
#define	WT_STAT_DSRC_BLOCK_REUSE_BYTES			2019
/*! block-manager: file magic number */
#define	WT_STAT_DSRC_BLOCK_MAGIC			2020
/*! block-manager: file major version number */
#define	WT_STAT_DSRC_BLOCK_MAJOR			2021
/*! block-manager: file size in bytes */
#define	WT_STAT_DSRC_BLOCK_SIZE				2022
/*! block-manager: minor version number */
#define	WT_STAT_DSRC_BLOCK_MINOR			2023
/*! btree: btree checkpoint generation */
#define	WT_STAT_DSRC_BTREE_CHECKPOINT_GENERATION	2024
/*! btree: btree clean tree checkpoint expiration time */
#define	WT_STAT_DSRC_BTREE_CLEAN_CHECKPOINT_TIMER	2025
/*! btree: btree compact pages reviewed */
#define	WT_STAT_DSRC_BTREE_COMPACT_PAGES_REVIEWED	2026
/*! btree: btree compact pages rewritten */
#define	WT_STAT_DSRC_BTREE_COMPACT_PAGES_REWRITTEN	2027
/*! btree: btree compact pages skipped */
#define	WT_STAT_DSRC_BTREE_COMPACT_PAGES_SKIPPED	2028
/*! btree: btree skipped by compaction as process would not reduce size */
#define	WT_STAT_DSRC_BTREE_COMPACT_SKIPPED		2029
/*!
 * btree: column-store fixed-size leaf pages, only reported if tree_walk
 * or all statistics are enabled
 */
#define	WT_STAT_DSRC_BTREE_COLUMN_FIX			2030
/*!
 * btree: column-store fixed-size time windows, only reported if
 * tree_walk or all statistics are enabled
 */
#define	WT_STAT_DSRC_BTREE_COLUMN_TWS			2031
/*!
 * btree: column-store internal pages, only reported if tree_walk or all
 * statistics are enabled
 */
#define	WT_STAT_DSRC_BTREE_COLUMN_INTERNAL		2032
/*!
 * btree: column-store variable-size RLE encoded values, only reported if
 * tree_walk or all statistics are enabled
 */
#define	WT_STAT_DSRC_BTREE_COLUMN_RLE			2033
/*!
 * btree: column-store variable-size deleted values, only reported if
 * tree_walk or all statistics are enabled
 */
#define	WT_STAT_DSRC_BTREE_COLUMN_DELETED		2034
/*!
 * btree: column-store variable-size leaf pages, only reported if
 * tree_walk or all statistics are enabled
 */
#define	WT_STAT_DSRC_BTREE_COLUMN_VARIABLE		2035
/*! btree: fixed-record size */
#define	WT_STAT_DSRC_BTREE_FIXED_LEN			2036
/*! btree: maximum internal page size */
#define	WT_STAT_DSRC_BTREE_MAXINTLPAGE			2037
/*! btree: maximum leaf page key size */
#define	WT_STAT_DSRC_BTREE_MAXLEAFKEY			2038
/*! btree: maximum leaf page size */
#define	WT_STAT_DSRC_BTREE_MAXLEAFPAGE			2039
/*! btree: maximum leaf page value size */
#define	WT_STAT_DSRC_BTREE_MAXLEAFVALUE			2040
/*! btree: maximum tree depth */
#define	WT_STAT_DSRC_BTREE_MAXIMUM_DEPTH		2041
/*!
 * btree: number of key/value pairs, only reported if tree_walk or all
 * statistics are enabled
 */
#define	WT_STAT_DSRC_BTREE_ENTRIES			2042
/*!
 * btree: overflow pages, only reported if tree_walk or all statistics
 * are enabled
 */
#define	WT_STAT_DSRC_BTREE_OVERFLOW			2043
/*!
 * btree: row-store empty values, only reported if tree_walk or all
 * statistics are enabled
 */
#define	WT_STAT_DSRC_BTREE_ROW_EMPTY_VALUES		2044
/*!
 * btree: row-store internal pages, only reported if tree_walk or all
 * statistics are enabled
 */
#define	WT_STAT_DSRC_BTREE_ROW_INTERNAL			2045
/*!
 * btree: row-store leaf pages, only reported if tree_walk or all
 * statistics are enabled
 */
#define	WT_STAT_DSRC_BTREE_ROW_LEAF			2046
/*! cache: bytes currently in the cache */
#define	WT_STAT_DSRC_CACHE_BYTES_INUSE			2047
/*! cache: bytes dirty in the cache cumulative */
#define	WT_STAT_DSRC_CACHE_BYTES_DIRTY_TOTAL		2048
/*! cache: bytes read into cache */
#define	WT_STAT_DSRC_CACHE_BYTES_READ			2049
/*! cache: bytes written from cache */
#define	WT_STAT_DSRC_CACHE_BYTES_WRITE			2050
/*! cache: checkpoint blocked page eviction */
#define	WT_STAT_DSRC_CACHE_EVICTION_BLOCKED_CHECKPOINT	2051
/*!
 * cache: checkpoint of history store file blocked non-history store page
 * eviction
 */
#define	WT_STAT_DSRC_CACHE_EVICTION_BLOCKED_CHECKPOINT_HS	2052
/*! cache: data source pages selected for eviction unable to be evicted */
#define	WT_STAT_DSRC_CACHE_EVICTION_FAIL		2053
/*!
 * cache: eviction gave up due to detecting a disk value without a
 * timestamp behind the last update on the chain
 */
#define	WT_STAT_DSRC_CACHE_EVICTION_BLOCKED_NO_TS_CHECKPOINT_RACE_1	2054
/*!
 * cache: eviction gave up due to detecting a tombstone without a
 * timestamp ahead of the selected on disk update
 */
#define	WT_STAT_DSRC_CACHE_EVICTION_BLOCKED_NO_TS_CHECKPOINT_RACE_2	2055
/*!
 * cache: eviction gave up due to detecting a tombstone without a
 * timestamp ahead of the selected on disk update after validating the
 * update chain
 */
#define	WT_STAT_DSRC_CACHE_EVICTION_BLOCKED_NO_TS_CHECKPOINT_RACE_3	2056
/*!
 * cache: eviction gave up due to detecting update chain entries without
 * timestamps after the selected on disk update
 */
#define	WT_STAT_DSRC_CACHE_EVICTION_BLOCKED_NO_TS_CHECKPOINT_RACE_4	2057
/*!
 * cache: eviction gave up due to needing to remove a record from the
 * history store but checkpoint is running
 */
#define	WT_STAT_DSRC_CACHE_EVICTION_BLOCKED_REMOVE_HS_RACE_WITH_CHECKPOINT	2058
/*! cache: eviction walk passes of a file */
#define	WT_STAT_DSRC_CACHE_EVICTION_WALK_PASSES		2059
/*! cache: eviction walk target pages histogram - 0-9 */
#define	WT_STAT_DSRC_CACHE_EVICTION_TARGET_PAGE_LT10	2060
/*! cache: eviction walk target pages histogram - 10-31 */
#define	WT_STAT_DSRC_CACHE_EVICTION_TARGET_PAGE_LT32	2061
/*! cache: eviction walk target pages histogram - 128 and higher */
#define	WT_STAT_DSRC_CACHE_EVICTION_TARGET_PAGE_GE128	2062
/*! cache: eviction walk target pages histogram - 32-63 */
#define	WT_STAT_DSRC_CACHE_EVICTION_TARGET_PAGE_LT64	2063
/*! cache: eviction walk target pages histogram - 64-128 */
#define	WT_STAT_DSRC_CACHE_EVICTION_TARGET_PAGE_LT128	2064
/*!
 * cache: eviction walk target pages reduced due to history store cache
 * pressure
 */
#define	WT_STAT_DSRC_CACHE_EVICTION_TARGET_PAGE_REDUCED	2065
/*! cache: eviction walks abandoned */
#define	WT_STAT_DSRC_CACHE_EVICTION_WALKS_ABANDONED	2066
/*! cache: eviction walks gave up because they restarted their walk twice */
#define	WT_STAT_DSRC_CACHE_EVICTION_WALKS_STOPPED	2067
/*!
 * cache: eviction walks gave up because they saw too many pages and
 * found no candidates
 */
#define	WT_STAT_DSRC_CACHE_EVICTION_WALKS_GAVE_UP_NO_TARGETS	2068
/*!
 * cache: eviction walks gave up because they saw too many pages and
 * found too few candidates
 */
#define	WT_STAT_DSRC_CACHE_EVICTION_WALKS_GAVE_UP_RATIO	2069
/*! cache: eviction walks reached end of tree */
#define	WT_STAT_DSRC_CACHE_EVICTION_WALKS_ENDED		2070
/*! cache: eviction walks restarted */
#define	WT_STAT_DSRC_CACHE_EVICTION_WALK_RESTART	2071
/*! cache: eviction walks started from root of tree */
#define	WT_STAT_DSRC_CACHE_EVICTION_WALK_FROM_ROOT	2072
/*! cache: eviction walks started from saved location in tree */
#define	WT_STAT_DSRC_CACHE_EVICTION_WALK_SAVED_POS	2073
/*! cache: hazard pointer blocked page eviction */
#define	WT_STAT_DSRC_CACHE_EVICTION_BLOCKED_HAZARD	2074
/*! cache: history store table insert calls */
#define	WT_STAT_DSRC_CACHE_HS_INSERT			2075
/*! cache: history store table insert calls that returned restart */
#define	WT_STAT_DSRC_CACHE_HS_INSERT_RESTART		2076
/*! cache: history store table reads */
#define	WT_STAT_DSRC_CACHE_HS_READ			2077
/*! cache: history store table reads missed */
#define	WT_STAT_DSRC_CACHE_HS_READ_MISS			2078
/*! cache: history store table reads requiring squashed modifies */
#define	WT_STAT_DSRC_CACHE_HS_READ_SQUASH		2079
/*!
 * cache: history store table resolved updates without timestamps that
 * lose their durable timestamp
 */
#define	WT_STAT_DSRC_CACHE_HS_ORDER_LOSE_DURABLE_TIMESTAMP	2080
/*!
 * cache: history store table truncation by rollback to stable to remove
 * an unstable update
 */
#define	WT_STAT_DSRC_CACHE_HS_KEY_TRUNCATE_RTS_UNSTABLE	2081
/*!
 * cache: history store table truncation by rollback to stable to remove
 * an update
 */
#define	WT_STAT_DSRC_CACHE_HS_KEY_TRUNCATE_RTS		2082
/*!
 * cache: history store table truncation to remove all the keys of a
 * btree
 */
#define	WT_STAT_DSRC_CACHE_HS_BTREE_TRUNCATE		2083
/*! cache: history store table truncation to remove an update */
#define	WT_STAT_DSRC_CACHE_HS_KEY_TRUNCATE		2084
/*!
 * cache: history store table truncation to remove range of updates due
 * to an update without a timestamp on data page
 */
#define	WT_STAT_DSRC_CACHE_HS_ORDER_REMOVE		2085
/*!
 * cache: history store table truncation to remove range of updates due
 * to key being removed from the data page during reconciliation
 */
#define	WT_STAT_DSRC_CACHE_HS_KEY_TRUNCATE_ONPAGE_REMOVAL	2086
/*!
 * cache: history store table truncations that would have happened in
 * non-dryrun mode
 */
#define	WT_STAT_DSRC_CACHE_HS_BTREE_TRUNCATE_DRYRUN	2087
/*!
 * cache: history store table truncations to remove an unstable update
 * that would have happened in non-dryrun mode
 */
#define	WT_STAT_DSRC_CACHE_HS_KEY_TRUNCATE_RTS_UNSTABLE_DRYRUN	2088
/*!
 * cache: history store table truncations to remove an update that would
 * have happened in non-dryrun mode
 */
#define	WT_STAT_DSRC_CACHE_HS_KEY_TRUNCATE_RTS_DRYRUN	2089
/*!
 * cache: history store table updates without timestamps fixed up by
 * reinserting with the fixed timestamp
 */
#define	WT_STAT_DSRC_CACHE_HS_ORDER_REINSERT		2090
/*! cache: history store table writes requiring squashed modifies */
#define	WT_STAT_DSRC_CACHE_HS_WRITE_SQUASH		2091
/*! cache: in-memory page passed criteria to be split */
#define	WT_STAT_DSRC_CACHE_INMEM_SPLITTABLE		2092
/*! cache: in-memory page splits */
#define	WT_STAT_DSRC_CACHE_INMEM_SPLIT			2093
/*! cache: internal page split blocked its eviction */
#define	WT_STAT_DSRC_CACHE_EVICTION_BLOCKED_INTERNAL_PAGE_SPLIT	2094
/*! cache: internal pages evicted */
#define	WT_STAT_DSRC_CACHE_EVICTION_INTERNAL		2095
/*! cache: internal pages split during eviction */
#define	WT_STAT_DSRC_CACHE_EVICTION_SPLIT_INTERNAL	2096
/*! cache: leaf pages split during eviction */
#define	WT_STAT_DSRC_CACHE_EVICTION_SPLIT_LEAF		2097
/*! cache: modified pages evicted */
#define	WT_STAT_DSRC_CACHE_EVICTION_DIRTY		2098
/*!
 * cache: overflow keys on a multiblock row-store page blocked its
 * eviction
 */
#define	WT_STAT_DSRC_CACHE_EVICTION_BLOCKED_OVERFLOW_KEYS	2099
/*! cache: overflow pages read into cache */
#define	WT_STAT_DSRC_CACHE_READ_OVERFLOW		2100
/*! cache: page split during eviction deepened the tree */
#define	WT_STAT_DSRC_CACHE_EVICTION_DEEPEN		2101
/*! cache: page written requiring history store records */
#define	WT_STAT_DSRC_CACHE_WRITE_HS			2102
/*! cache: pages read into cache */
#define	WT_STAT_DSRC_CACHE_READ				2103
/*! cache: pages read into cache after truncate */
#define	WT_STAT_DSRC_CACHE_READ_DELETED			2104
/*! cache: pages read into cache after truncate in prepare state */
#define	WT_STAT_DSRC_CACHE_READ_DELETED_PREPARED	2105
/*! cache: pages requested from the cache */
#define	WT_STAT_DSRC_CACHE_PAGES_REQUESTED		2106
/*! cache: pages seen by eviction walk */
#define	WT_STAT_DSRC_CACHE_EVICTION_PAGES_SEEN		2107
/*! cache: pages written from cache */
#define	WT_STAT_DSRC_CACHE_WRITE			2108
/*! cache: pages written requiring in-memory restoration */
#define	WT_STAT_DSRC_CACHE_WRITE_RESTORE		2109
/*! cache: recent modification of a page blocked its eviction */
#define	WT_STAT_DSRC_CACHE_EVICTION_BLOCKED_RECENTLY_MODIFIED	2110
/*! cache: reverse splits performed */
#define	WT_STAT_DSRC_CACHE_REVERSE_SPLITS		2111
/*!
 * cache: reverse splits skipped because of VLCS namespace gap
 * restrictions
 */
#define	WT_STAT_DSRC_CACHE_REVERSE_SPLITS_SKIPPED_VLCS	2112
/*! cache: the number of times full update inserted to history store */
#define	WT_STAT_DSRC_CACHE_HS_INSERT_FULL_UPDATE	2113
/*! cache: the number of times reverse modify inserted to history store */
#define	WT_STAT_DSRC_CACHE_HS_INSERT_REVERSE_MODIFY	2114
/*! cache: tracked dirty bytes in the cache */
#define	WT_STAT_DSRC_CACHE_BYTES_DIRTY			2115
/*! cache: uncommitted truncate blocked page eviction */
#define	WT_STAT_DSRC_CACHE_EVICTION_BLOCKED_UNCOMMITTED_TRUNCATE	2116
/*! cache: unmodified pages evicted */
#define	WT_STAT_DSRC_CACHE_EVICTION_CLEAN		2117
/*!
 * cache_walk: Average difference between current eviction generation
 * when the page was last considered, only reported if cache_walk or all
 * statistics are enabled
 */
#define	WT_STAT_DSRC_CACHE_STATE_GEN_AVG_GAP		2118
/*!
 * cache_walk: Average on-disk page image size seen, only reported if
 * cache_walk or all statistics are enabled
 */
#define	WT_STAT_DSRC_CACHE_STATE_AVG_WRITTEN_SIZE	2119
/*!
 * cache_walk: Average time in cache for pages that have been visited by
 * the eviction server, only reported if cache_walk or all statistics are
 * enabled
 */
#define	WT_STAT_DSRC_CACHE_STATE_AVG_VISITED_AGE	2120
/*!
 * cache_walk: Average time in cache for pages that have not been visited
 * by the eviction server, only reported if cache_walk or all statistics
 * are enabled
 */
#define	WT_STAT_DSRC_CACHE_STATE_AVG_UNVISITED_AGE	2121
/*!
 * cache_walk: Clean pages currently in cache, only reported if
 * cache_walk or all statistics are enabled
 */
#define	WT_STAT_DSRC_CACHE_STATE_PAGES_CLEAN		2122
/*!
 * cache_walk: Current eviction generation, only reported if cache_walk
 * or all statistics are enabled
 */
#define	WT_STAT_DSRC_CACHE_STATE_GEN_CURRENT		2123
/*!
 * cache_walk: Dirty pages currently in cache, only reported if
 * cache_walk or all statistics are enabled
 */
#define	WT_STAT_DSRC_CACHE_STATE_PAGES_DIRTY		2124
/*!
 * cache_walk: Entries in the root page, only reported if cache_walk or
 * all statistics are enabled
 */
#define	WT_STAT_DSRC_CACHE_STATE_ROOT_ENTRIES		2125
/*!
 * cache_walk: Internal pages currently in cache, only reported if
 * cache_walk or all statistics are enabled
 */
#define	WT_STAT_DSRC_CACHE_STATE_PAGES_INTERNAL		2126
/*!
 * cache_walk: Leaf pages currently in cache, only reported if cache_walk
 * or all statistics are enabled
 */
#define	WT_STAT_DSRC_CACHE_STATE_PAGES_LEAF		2127
/*!
 * cache_walk: Maximum difference between current eviction generation
 * when the page was last considered, only reported if cache_walk or all
 * statistics are enabled
 */
#define	WT_STAT_DSRC_CACHE_STATE_GEN_MAX_GAP		2128
/*!
 * cache_walk: Maximum page size seen, only reported if cache_walk or all
 * statistics are enabled
 */
#define	WT_STAT_DSRC_CACHE_STATE_MAX_PAGESIZE		2129
/*!
 * cache_walk: Minimum on-disk page image size seen, only reported if
 * cache_walk or all statistics are enabled
 */
#define	WT_STAT_DSRC_CACHE_STATE_MIN_WRITTEN_SIZE	2130
/*!
 * cache_walk: Number of pages never visited by eviction server, only
 * reported if cache_walk or all statistics are enabled
 */
#define	WT_STAT_DSRC_CACHE_STATE_UNVISITED_COUNT	2131
/*!
 * cache_walk: On-disk page image sizes smaller than a single allocation
 * unit, only reported if cache_walk or all statistics are enabled
 */
#define	WT_STAT_DSRC_CACHE_STATE_SMALLER_ALLOC_SIZE	2132
/*!
 * cache_walk: Pages created in memory and never written, only reported
 * if cache_walk or all statistics are enabled
 */
#define	WT_STAT_DSRC_CACHE_STATE_MEMORY			2133
/*!
 * cache_walk: Pages currently queued for eviction, only reported if
 * cache_walk or all statistics are enabled
 */
#define	WT_STAT_DSRC_CACHE_STATE_QUEUED			2134
/*!
 * cache_walk: Pages that could not be queued for eviction, only reported
 * if cache_walk or all statistics are enabled
 */
#define	WT_STAT_DSRC_CACHE_STATE_NOT_QUEUEABLE		2135
/*!
 * cache_walk: Refs skipped during cache traversal, only reported if
 * cache_walk or all statistics are enabled
 */
#define	WT_STAT_DSRC_CACHE_STATE_REFS_SKIPPED		2136
/*!
 * cache_walk: Size of the root page, only reported if cache_walk or all
 * statistics are enabled
 */
#define	WT_STAT_DSRC_CACHE_STATE_ROOT_SIZE		2137
/*!
 * cache_walk: Total number of pages currently in cache, only reported if
 * cache_walk or all statistics are enabled
 */
#define	WT_STAT_DSRC_CACHE_STATE_PAGES			2138
/*! checkpoint-cleanup: pages added for eviction */
#define	WT_STAT_DSRC_CC_PAGES_EVICT			2139
/*! checkpoint-cleanup: pages removed */
#define	WT_STAT_DSRC_CC_PAGES_REMOVED			2140
/*! checkpoint-cleanup: pages skipped during tree walk */
#define	WT_STAT_DSRC_CC_PAGES_WALK_SKIPPED		2141
/*! checkpoint-cleanup: pages visited */
#define	WT_STAT_DSRC_CC_PAGES_VISITED			2142
/*!
 * compression: compressed page maximum internal page size prior to
 * compression
 */
#define	WT_STAT_DSRC_COMPRESS_PRECOMP_INTL_MAX_PAGE_SIZE	2143
/*!
 * compression: compressed page maximum leaf page size prior to
 * compression
 */
#define	WT_STAT_DSRC_COMPRESS_PRECOMP_LEAF_MAX_PAGE_SIZE	2144
/*! compression: compressed pages read */
#define	WT_STAT_DSRC_COMPRESS_READ			2145
/*! compression: compressed pages written */
#define	WT_STAT_DSRC_COMPRESS_WRITE			2146
/*! compression: number of blocks with compress ratio greater than 64 */
#define	WT_STAT_DSRC_COMPRESS_HIST_RATIO_MAX		2147
/*! compression: number of blocks with compress ratio smaller than 16 */
#define	WT_STAT_DSRC_COMPRESS_HIST_RATIO_16		2148
/*! compression: number of blocks with compress ratio smaller than 2 */
#define	WT_STAT_DSRC_COMPRESS_HIST_RATIO_2		2149
/*! compression: number of blocks with compress ratio smaller than 32 */
#define	WT_STAT_DSRC_COMPRESS_HIST_RATIO_32		2150
/*! compression: number of blocks with compress ratio smaller than 4 */
#define	WT_STAT_DSRC_COMPRESS_HIST_RATIO_4		2151
/*! compression: number of blocks with compress ratio smaller than 64 */
#define	WT_STAT_DSRC_COMPRESS_HIST_RATIO_64		2152
/*! compression: number of blocks with compress ratio smaller than 8 */
#define	WT_STAT_DSRC_COMPRESS_HIST_RATIO_8		2153
/*! compression: page written failed to compress */
#define	WT_STAT_DSRC_COMPRESS_WRITE_FAIL		2154
/*! compression: page written was too small to compress */
#define	WT_STAT_DSRC_COMPRESS_WRITE_TOO_SMALL		2155
/*! cursor: Total number of entries skipped by cursor next calls */
#define	WT_STAT_DSRC_CURSOR_NEXT_SKIP_TOTAL		2156
/*! cursor: Total number of entries skipped by cursor prev calls */
#define	WT_STAT_DSRC_CURSOR_PREV_SKIP_TOTAL		2157
/*!
 * cursor: Total number of entries skipped to position the history store
 * cursor
 */
#define	WT_STAT_DSRC_CURSOR_SKIP_HS_CUR_POSITION	2158
/*!
 * cursor: Total number of times a search near has exited due to prefix
 * config
 */
#define	WT_STAT_DSRC_CURSOR_SEARCH_NEAR_PREFIX_FAST_PATHS	2159
/*!
 * cursor: Total number of times cursor fails to temporarily release
 * pinned page to encourage eviction of hot or large page
 */
#define	WT_STAT_DSRC_CURSOR_REPOSITION_FAILED		2160
/*!
 * cursor: Total number of times cursor temporarily releases pinned page
 * to encourage eviction of hot or large page
 */
#define	WT_STAT_DSRC_CURSOR_REPOSITION			2161
/*! cursor: bulk loaded cursor insert calls */
#define	WT_STAT_DSRC_CURSOR_INSERT_BULK			2162
/*! cursor: cache cursors reuse count */
#define	WT_STAT_DSRC_CURSOR_REOPEN			2163
/*! cursor: close calls that result in cache */
#define	WT_STAT_DSRC_CURSOR_CACHE			2164
/*! cursor: create calls */
#define	WT_STAT_DSRC_CURSOR_CREATE			2165
/*! cursor: cursor bound calls that return an error */
#define	WT_STAT_DSRC_CURSOR_BOUND_ERROR			2166
/*! cursor: cursor bounds cleared from reset */
#define	WT_STAT_DSRC_CURSOR_BOUNDS_RESET		2167
/*! cursor: cursor bounds comparisons performed */
#define	WT_STAT_DSRC_CURSOR_BOUNDS_COMPARISONS		2168
/*! cursor: cursor bounds next called on an unpositioned cursor */
#define	WT_STAT_DSRC_CURSOR_BOUNDS_NEXT_UNPOSITIONED	2169
/*! cursor: cursor bounds next early exit */
#define	WT_STAT_DSRC_CURSOR_BOUNDS_NEXT_EARLY_EXIT	2170
/*! cursor: cursor bounds prev called on an unpositioned cursor */
#define	WT_STAT_DSRC_CURSOR_BOUNDS_PREV_UNPOSITIONED	2171
/*! cursor: cursor bounds prev early exit */
#define	WT_STAT_DSRC_CURSOR_BOUNDS_PREV_EARLY_EXIT	2172
/*! cursor: cursor bounds search early exit */
#define	WT_STAT_DSRC_CURSOR_BOUNDS_SEARCH_EARLY_EXIT	2173
/*! cursor: cursor bounds search near call repositioned cursor */
#define	WT_STAT_DSRC_CURSOR_BOUNDS_SEARCH_NEAR_REPOSITIONED_CURSOR	2174
/*! cursor: cursor cache calls that return an error */
#define	WT_STAT_DSRC_CURSOR_CACHE_ERROR			2175
/*! cursor: cursor close calls that return an error */
#define	WT_STAT_DSRC_CURSOR_CLOSE_ERROR			2176
/*! cursor: cursor compare calls that return an error */
#define	WT_STAT_DSRC_CURSOR_COMPARE_ERROR		2177
/*! cursor: cursor equals calls that return an error */
#define	WT_STAT_DSRC_CURSOR_EQUALS_ERROR		2178
/*! cursor: cursor get key calls that return an error */
#define	WT_STAT_DSRC_CURSOR_GET_KEY_ERROR		2179
/*! cursor: cursor get value calls that return an error */
#define	WT_STAT_DSRC_CURSOR_GET_VALUE_ERROR		2180
/*! cursor: cursor insert calls that return an error */
#define	WT_STAT_DSRC_CURSOR_INSERT_ERROR		2181
/*! cursor: cursor insert check calls that return an error */
#define	WT_STAT_DSRC_CURSOR_INSERT_CHECK_ERROR		2182
/*! cursor: cursor largest key calls that return an error */
#define	WT_STAT_DSRC_CURSOR_LARGEST_KEY_ERROR		2183
/*! cursor: cursor modify calls that return an error */
#define	WT_STAT_DSRC_CURSOR_MODIFY_ERROR		2184
/*! cursor: cursor next calls that return an error */
#define	WT_STAT_DSRC_CURSOR_NEXT_ERROR			2185
/*!
 * cursor: cursor next calls that skip due to a globally visible history
 * store tombstone
 */
#define	WT_STAT_DSRC_CURSOR_NEXT_HS_TOMBSTONE		2186
/*!
 * cursor: cursor next calls that skip greater than 1 and fewer than 100
 * entries
 */
#define	WT_STAT_DSRC_CURSOR_NEXT_SKIP_LT_100		2187
/*!
 * cursor: cursor next calls that skip greater than or equal to 100
 * entries
 */
#define	WT_STAT_DSRC_CURSOR_NEXT_SKIP_GE_100		2188
/*! cursor: cursor next random calls that return an error */
#define	WT_STAT_DSRC_CURSOR_NEXT_RANDOM_ERROR		2189
/*! cursor: cursor prev calls that return an error */
#define	WT_STAT_DSRC_CURSOR_PREV_ERROR			2190
/*!
 * cursor: cursor prev calls that skip due to a globally visible history
 * store tombstone
 */
#define	WT_STAT_DSRC_CURSOR_PREV_HS_TOMBSTONE		2191
/*!
 * cursor: cursor prev calls that skip greater than or equal to 100
 * entries
 */
#define	WT_STAT_DSRC_CURSOR_PREV_SKIP_GE_100		2192
/*! cursor: cursor prev calls that skip less than 100 entries */
#define	WT_STAT_DSRC_CURSOR_PREV_SKIP_LT_100		2193
/*! cursor: cursor reconfigure calls that return an error */
#define	WT_STAT_DSRC_CURSOR_RECONFIGURE_ERROR		2194
/*! cursor: cursor remove calls that return an error */
#define	WT_STAT_DSRC_CURSOR_REMOVE_ERROR		2195
/*! cursor: cursor reopen calls that return an error */
#define	WT_STAT_DSRC_CURSOR_REOPEN_ERROR		2196
/*! cursor: cursor reserve calls that return an error */
#define	WT_STAT_DSRC_CURSOR_RESERVE_ERROR		2197
/*! cursor: cursor reset calls that return an error */
#define	WT_STAT_DSRC_CURSOR_RESET_ERROR			2198
/*! cursor: cursor search calls that return an error */
#define	WT_STAT_DSRC_CURSOR_SEARCH_ERROR		2199
/*! cursor: cursor search near calls that return an error */
#define	WT_STAT_DSRC_CURSOR_SEARCH_NEAR_ERROR		2200
/*! cursor: cursor update calls that return an error */
#define	WT_STAT_DSRC_CURSOR_UPDATE_ERROR		2201
/*! cursor: insert calls */
#define	WT_STAT_DSRC_CURSOR_INSERT			2202
/*! cursor: insert key and value bytes */
#define	WT_STAT_DSRC_CURSOR_INSERT_BYTES		2203
/*! cursor: modify */
#define	WT_STAT_DSRC_CURSOR_MODIFY			2204
/*! cursor: modify key and value bytes affected */
#define	WT_STAT_DSRC_CURSOR_MODIFY_BYTES		2205
/*! cursor: modify value bytes modified */
#define	WT_STAT_DSRC_CURSOR_MODIFY_BYTES_TOUCH		2206
/*! cursor: next calls */
#define	WT_STAT_DSRC_CURSOR_NEXT			2207
/*! cursor: open cursor count */
#define	WT_STAT_DSRC_CURSOR_OPEN_COUNT			2208
/*! cursor: operation restarted */
#define	WT_STAT_DSRC_CURSOR_RESTART			2209
/*! cursor: prev calls */
#define	WT_STAT_DSRC_CURSOR_PREV			2210
/*! cursor: remove calls */
#define	WT_STAT_DSRC_CURSOR_REMOVE			2211
/*! cursor: remove key bytes removed */
#define	WT_STAT_DSRC_CURSOR_REMOVE_BYTES		2212
/*! cursor: reserve calls */
#define	WT_STAT_DSRC_CURSOR_RESERVE			2213
/*! cursor: reset calls */
#define	WT_STAT_DSRC_CURSOR_RESET			2214
/*! cursor: search calls */
#define	WT_STAT_DSRC_CURSOR_SEARCH			2215
/*! cursor: search history store calls */
#define	WT_STAT_DSRC_CURSOR_SEARCH_HS			2216
/*! cursor: search near calls */
#define	WT_STAT_DSRC_CURSOR_SEARCH_NEAR			2217
/*! cursor: truncate calls */
#define	WT_STAT_DSRC_CURSOR_TRUNCATE			2218
/*! cursor: update calls */
#define	WT_STAT_DSRC_CURSOR_UPDATE			2219
/*! cursor: update key and value bytes */
#define	WT_STAT_DSRC_CURSOR_UPDATE_BYTES		2220
/*! cursor: update value size change */
#define	WT_STAT_DSRC_CURSOR_UPDATE_BYTES_CHANGED	2221
/*! reconciliation: VLCS pages explicitly reconciled as empty */
#define	WT_STAT_DSRC_REC_VLCS_EMPTIED_PAGES		2222
/*! reconciliation: approximate byte size of timestamps in pages written */
#define	WT_STAT_DSRC_REC_TIME_WINDOW_BYTES_TS		2223
/*!
 * reconciliation: approximate byte size of transaction IDs in pages
 * written
 */
#define	WT_STAT_DSRC_REC_TIME_WINDOW_BYTES_TXN		2224
/*! reconciliation: dictionary matches */
#define	WT_STAT_DSRC_REC_DICTIONARY			2225
/*! reconciliation: fast-path pages deleted */
#define	WT_STAT_DSRC_REC_PAGE_DELETE_FAST		2226
/*!
 * reconciliation: internal page key bytes discarded using suffix
 * compression
 */
#define	WT_STAT_DSRC_REC_SUFFIX_COMPRESSION		2227
/*! reconciliation: internal page multi-block writes */
#define	WT_STAT_DSRC_REC_MULTIBLOCK_INTERNAL		2228
/*! reconciliation: leaf page key bytes discarded using prefix compression */
#define	WT_STAT_DSRC_REC_PREFIX_COMPRESSION		2229
/*! reconciliation: leaf page multi-block writes */
#define	WT_STAT_DSRC_REC_MULTIBLOCK_LEAF		2230
/*! reconciliation: leaf-page overflow keys */
#define	WT_STAT_DSRC_REC_OVERFLOW_KEY_LEAF		2231
/*! reconciliation: maximum blocks required for a page */
#define	WT_STAT_DSRC_REC_MULTIBLOCK_MAX			2232
/*! reconciliation: overflow values written */
#define	WT_STAT_DSRC_REC_OVERFLOW_VALUE			2233
/*! reconciliation: page checksum matches */
#define	WT_STAT_DSRC_REC_PAGE_MATCH			2234
/*! reconciliation: page reconciliation calls */
#define	WT_STAT_DSRC_REC_PAGES				2235
/*! reconciliation: page reconciliation calls for eviction */
#define	WT_STAT_DSRC_REC_PAGES_EVICTION			2236
/*! reconciliation: pages deleted */
#define	WT_STAT_DSRC_REC_PAGE_DELETE			2237
/*!
 * reconciliation: pages written including an aggregated newest start
 * durable timestamp
 */
#define	WT_STAT_DSRC_REC_TIME_AGGR_NEWEST_START_DURABLE_TS	2238
/*!
 * reconciliation: pages written including an aggregated newest stop
 * durable timestamp
 */
#define	WT_STAT_DSRC_REC_TIME_AGGR_NEWEST_STOP_DURABLE_TS	2239
/*!
 * reconciliation: pages written including an aggregated newest stop
 * timestamp
 */
#define	WT_STAT_DSRC_REC_TIME_AGGR_NEWEST_STOP_TS	2240
/*!
 * reconciliation: pages written including an aggregated newest stop
 * transaction ID
 */
#define	WT_STAT_DSRC_REC_TIME_AGGR_NEWEST_STOP_TXN	2241
/*!
 * reconciliation: pages written including an aggregated newest
 * transaction ID
 */
#define	WT_STAT_DSRC_REC_TIME_AGGR_NEWEST_TXN		2242
/*!
 * reconciliation: pages written including an aggregated oldest start
 * timestamp
 */
#define	WT_STAT_DSRC_REC_TIME_AGGR_OLDEST_START_TS	2243
/*! reconciliation: pages written including an aggregated prepare */
#define	WT_STAT_DSRC_REC_TIME_AGGR_PREPARED		2244
/*! reconciliation: pages written including at least one prepare */
#define	WT_STAT_DSRC_REC_TIME_WINDOW_PAGES_PREPARED	2245
/*!
 * reconciliation: pages written including at least one start durable
 * timestamp
 */
#define	WT_STAT_DSRC_REC_TIME_WINDOW_PAGES_DURABLE_START_TS	2246
/*! reconciliation: pages written including at least one start timestamp */
#define	WT_STAT_DSRC_REC_TIME_WINDOW_PAGES_START_TS	2247
/*!
 * reconciliation: pages written including at least one start transaction
 * ID
 */
#define	WT_STAT_DSRC_REC_TIME_WINDOW_PAGES_START_TXN	2248
/*!
 * reconciliation: pages written including at least one stop durable
 * timestamp
 */
#define	WT_STAT_DSRC_REC_TIME_WINDOW_PAGES_DURABLE_STOP_TS	2249
/*! reconciliation: pages written including at least one stop timestamp */
#define	WT_STAT_DSRC_REC_TIME_WINDOW_PAGES_STOP_TS	2250
/*!
 * reconciliation: pages written including at least one stop transaction
 * ID
 */
#define	WT_STAT_DSRC_REC_TIME_WINDOW_PAGES_STOP_TXN	2251
/*! reconciliation: records written including a prepare */
#define	WT_STAT_DSRC_REC_TIME_WINDOW_PREPARED		2252
/*! reconciliation: records written including a start durable timestamp */
#define	WT_STAT_DSRC_REC_TIME_WINDOW_DURABLE_START_TS	2253
/*! reconciliation: records written including a start timestamp */
#define	WT_STAT_DSRC_REC_TIME_WINDOW_START_TS		2254
/*! reconciliation: records written including a start transaction ID */
#define	WT_STAT_DSRC_REC_TIME_WINDOW_START_TXN		2255
/*! reconciliation: records written including a stop durable timestamp */
#define	WT_STAT_DSRC_REC_TIME_WINDOW_DURABLE_STOP_TS	2256
/*! reconciliation: records written including a stop timestamp */
#define	WT_STAT_DSRC_REC_TIME_WINDOW_STOP_TS		2257
/*! reconciliation: records written including a stop transaction ID */
#define	WT_STAT_DSRC_REC_TIME_WINDOW_STOP_TXN		2258
/*! session: object compaction */
#define	WT_STAT_DSRC_SESSION_COMPACT			2259
/*! transaction: checkpoint has acquired a snapshot for its transaction */
#define	WT_STAT_DSRC_TXN_CHECKPOINT_SNAPSHOT_ACQUIRED	2260
/*! transaction: number of times overflow removed value is read */
#define	WT_STAT_DSRC_TXN_READ_OVERFLOW_REMOVE		2261
/*! transaction: race to read prepared update retry */
#define	WT_STAT_DSRC_TXN_READ_RACE_PREPARE_UPDATE	2262
/*!
 * transaction: rollback to stable history store keys that would have
 * been swept in non-dryrun mode
 */
#define	WT_STAT_DSRC_TXN_RTS_SWEEP_HS_KEYS_DRYRUN	2263
/*!
 * transaction: rollback to stable history store records with stop
 * timestamps older than newer records
 */
#define	WT_STAT_DSRC_TXN_RTS_HS_STOP_OLDER_THAN_NEWER_START	2264
/*! transaction: rollback to stable inconsistent checkpoint */
#define	WT_STAT_DSRC_TXN_RTS_INCONSISTENT_CKPT		2265
/*! transaction: rollback to stable keys removed */
#define	WT_STAT_DSRC_TXN_RTS_KEYS_REMOVED		2266
/*! transaction: rollback to stable keys restored */
#define	WT_STAT_DSRC_TXN_RTS_KEYS_RESTORED		2267
/*!
 * transaction: rollback to stable keys that would have been removed in
 * non-dryrun mode
 */
#define	WT_STAT_DSRC_TXN_RTS_KEYS_REMOVED_DRYRUN	2268
/*!
 * transaction: rollback to stable keys that would have been restored in
 * non-dryrun mode
 */
#define	WT_STAT_DSRC_TXN_RTS_KEYS_RESTORED_DRYRUN	2269
/*! transaction: rollback to stable restored tombstones from history store */
#define	WT_STAT_DSRC_TXN_RTS_HS_RESTORE_TOMBSTONES	2270
/*! transaction: rollback to stable restored updates from history store */
#define	WT_STAT_DSRC_TXN_RTS_HS_RESTORE_UPDATES		2271
/*! transaction: rollback to stable skipping delete rle */
#define	WT_STAT_DSRC_TXN_RTS_DELETE_RLE_SKIPPED		2272
/*! transaction: rollback to stable skipping stable rle */
#define	WT_STAT_DSRC_TXN_RTS_STABLE_RLE_SKIPPED		2273
/*! transaction: rollback to stable sweeping history store keys */
#define	WT_STAT_DSRC_TXN_RTS_SWEEP_HS_KEYS		2274
/*!
 * transaction: rollback to stable tombstones from history store that
 * would have been restored in non-dryrun mode
 */
#define	WT_STAT_DSRC_TXN_RTS_HS_RESTORE_TOMBSTONES_DRYRUN	2275
/*!
 * transaction: rollback to stable updates from history store that would
 * have been restored in non-dryrun mode
 */
#define	WT_STAT_DSRC_TXN_RTS_HS_RESTORE_UPDATES_DRYRUN	2276
/*! transaction: rollback to stable updates removed from history store */
#define	WT_STAT_DSRC_TXN_RTS_HS_REMOVED			2277
/*!
 * transaction: rollback to stable updates that would have been removed
 * from history store in non-dryrun mode
 */
#define	WT_STAT_DSRC_TXN_RTS_HS_REMOVED_DRYRUN		2278
/*! transaction: transaction checkpoints due to obsolete pages */
#define	WT_STAT_DSRC_TXN_CHECKPOINT_OBSOLETE_APPLIED	2279
/*! transaction: update conflicts */
#define	WT_STAT_DSRC_TXN_UPDATE_CONFLICT		2280

/*!
 * @}
 * @name Statistics for join cursors
 * @anchor statistics_join
 * @{
 */
/*! join: accesses to the main table */
#define	WT_STAT_JOIN_MAIN_ACCESS			3000
/*! join: bloom filter false positives */
#define	WT_STAT_JOIN_BLOOM_FALSE_POSITIVE		3001
/*! join: checks that conditions of membership are satisfied */
#define	WT_STAT_JOIN_MEMBERSHIP_CHECK			3002
/*! join: items inserted into a bloom filter */
#define	WT_STAT_JOIN_BLOOM_INSERT			3003
/*! join: items iterated */
#define	WT_STAT_JOIN_ITERATED				3004

/*!
 * @}
 * @name Statistics for session
 * @anchor statistics_session
 * @{
 */
/*! session: bytes read into cache */
#define	WT_STAT_SESSION_BYTES_READ			4000
/*! session: bytes written from cache */
#define	WT_STAT_SESSION_BYTES_WRITE			4001
/*! session: dhandle lock wait time (usecs) */
#define	WT_STAT_SESSION_LOCK_DHANDLE_WAIT		4002
/*! session: dirty bytes in this txn */
#define	WT_STAT_SESSION_TXN_BYTES_DIRTY			4003
/*! session: page read from disk to cache time (usecs) */
#define	WT_STAT_SESSION_READ_TIME			4004
/*! session: page write from cache to disk time (usecs) */
#define	WT_STAT_SESSION_WRITE_TIME			4005
/*! session: schema lock wait time (usecs) */
#define	WT_STAT_SESSION_LOCK_SCHEMA_WAIT		4006
/*! session: time waiting for cache (usecs) */
#define	WT_STAT_SESSION_CACHE_TIME			4007
/*! @} */
/*
 * Statistics section: END
 * DO NOT EDIT: automatically built by dist/stat.py.
 */
/*! @} */

/*******************************************
 * Verbose categories
 *******************************************/
/*!
 * @addtogroup wt
 * @{
 */
/*!
 * @name Verbose categories
 * @anchor verbose_categories
 * @{
 */
/*!
 * WiredTiger verbose event categories.
 * Note that the verbose categories cover a wide set of sub-systems and operations
 * within WiredTiger. As such, the categories are subject to change and evolve
 * between different WiredTiger releases.
 */
typedef enum {
/* VERBOSE ENUM START */
    WT_VERB_API,                  /*!< API messages. */
    WT_VERB_BACKUP,               /*!< Backup messages. */
    WT_VERB_BLKCACHE,
    WT_VERB_BLOCK,                /*!< Block manager messages. */
    WT_VERB_CHECKPOINT,           /*!< Checkpoint messages. */
    WT_VERB_CHECKPOINT_CLEANUP,
    WT_VERB_CHECKPOINT_PROGRESS,  /*!< Checkpoint progress messages. */
    WT_VERB_CHUNKCACHE,           /*!< Chunk cache messages. */
    WT_VERB_COMPACT,              /*!< Compact messages. */
    WT_VERB_COMPACT_PROGRESS,     /*!< Compact progress messages. */
    WT_VERB_DEFAULT,
    WT_VERB_ERROR_RETURNS,
    WT_VERB_EVICT,                /*!< Eviction messages. */
    WT_VERB_EVICTSERVER,          /*!< Eviction server messages. */
    WT_VERB_EVICT_STUCK,
    WT_VERB_EXTENSION,            /*!< Extension messages. */
    WT_VERB_FILEOPS,
    WT_VERB_GENERATION,
    WT_VERB_HANDLEOPS,
    WT_VERB_HS,                   /*!< History store messages. */
    WT_VERB_HS_ACTIVITY,          /*!< History store activity messages. */
    WT_VERB_LOG,                  /*!< Log messages. */
    WT_VERB_LSM,                  /*!< LSM messages. */
    WT_VERB_LSM_MANAGER,
    WT_VERB_MUTEX,
    WT_VERB_METADATA,             /*!< Metadata messages. */
    WT_VERB_OUT_OF_ORDER,
    WT_VERB_OVERFLOW,
    WT_VERB_READ,
    WT_VERB_RECONCILE,            /*!< Reconcile messages. */
    WT_VERB_RECOVERY,             /*!< Recovery messages. */
    WT_VERB_RECOVERY_PROGRESS,    /*!< Recovery progress messages. */
    WT_VERB_RTS,                  /*!< RTS messages. */
    WT_VERB_SALVAGE,              /*!< Salvage messages. */
    WT_VERB_SHARED_CACHE,
    WT_VERB_SPLIT,
    WT_VERB_TEMPORARY,
    WT_VERB_THREAD_GROUP,
    WT_VERB_TIERED,               /*!< Tiered storage messages. */
    WT_VERB_TIMESTAMP,            /*!< Timestamp messages. */
    WT_VERB_TRANSACTION,          /*!< Transaction messages. */
    WT_VERB_VERIFY,               /*!< Verify messages. */
    WT_VERB_VERSION,              /*!< Version messages. */
    WT_VERB_WRITE,
/* VERBOSE ENUM STOP */
    WT_VERB_NUM_CATEGORIES
} WT_VERBOSE_CATEGORY;
/*! @} */

/*******************************************
 * Verbose levels
 *******************************************/
/*!
 * @name Verbose levels
 * @anchor verbose_levels
 * @{
 */
/*!
 * WiredTiger verbosity levels. The levels define a range of severity categories, with
 * \c WT_VERBOSE_ERROR being the lowest, most critical level (used by messages on critical error
 * paths) and \c WT_VERBOSE_DEBUG_5 being the highest verbosity/informational level (mostly adopted
 * for debugging).
 */
typedef enum {
    WT_VERBOSE_ERROR = -3,  /*!< Error conditions triggered in WiredTiger. */
    WT_VERBOSE_WARNING,     /*!< Warning conditions potentially signaling non-imminent errors and
                            behaviors. */
    WT_VERBOSE_NOTICE,      /*!< Messages for significant events in WiredTiger, usually worth
                            noting. */
    WT_VERBOSE_INFO,        /*!< Informational style messages. */
    WT_VERBOSE_DEBUG_1,     /*!< Low severity messages, useful for debugging purposes. This is
                            the default level when debugging. */
    WT_VERBOSE_DEBUG_2,     /*!< Low severity messages, an increase in verbosity from
                            the previous level. */
    WT_VERBOSE_DEBUG_3,     /*!< Low severity messages. */
    WT_VERBOSE_DEBUG_4,     /*!< Low severity messages. */
    WT_VERBOSE_DEBUG_5      /*!< Lowest severity messages. */
} WT_VERBOSE_LEVEL;
/*! @} */
/*
 * Verbose section: END
 */
/*! @} */

#undef __F

#if defined(__cplusplus)
}
#endif
#endif /* __WIREDTIGER_H_ */<|MERGE_RESOLUTION|>--- conflicted
+++ resolved
@@ -4396,169 +4396,6 @@
  * @snippet nop_encrypt.c WT_ENCRYPTOR initialization function
  */
 struct __wt_encryptor {
-<<<<<<< HEAD
-	/*!
-	 * Callback to encrypt a chunk of data.
-	 *
-	 * WT_ENCRYPTOR::encrypt takes a source buffer and a destination buffer. The
-	 * callback encrypts the source buffer (plain text) into the destination buffer.
-	 *
-	 * On entry, \c src will point to a block of memory to encrypt, with the length of
-	 * the block in \c src_len.
-	 *
-	 * On entry, \c dst points to the destination buffer with a length of \c dst_len.
-	 * The destination buffer will be at least src_len plus the size returned by that
-	 * WT_ENCRYPT::sizing.
-	 *
-	 * After successful completion, the callback should return \c 0 and set \c
-	 * result_lenp to the number of bytes required for the encrypted representation,
-	 * which should be less than or equal to \c dst_len.
-	 *
-	 * This callback cannot be NULL.
-	 *
-	 * @param[in] src the data to encrypt
-	 * @param[in] src_len the length of the data to encrypt
-	 * @param[in] dst the destination buffer
-	 * @param[in] dst_len the length of the destination buffer
-	 * @param[out] result_lenp the length of the encrypted data
-	 * @returns zero for success, non-zero to indicate an error.
-	 *
-	 * @snippet nop_encrypt.c WT_ENCRYPTOR encrypt
-	 */
-	int (*encrypt)(WT_ENCRYPTOR *encryptor, WT_SESSION *session,
-	    uint8_t *src, size_t src_len,
-	    uint8_t *dst, size_t dst_len,
-	    size_t *result_lenp);
-
-	/*!
-	 * Callback to decrypt a chunk of data.
-	 *
-	 * WT_ENCRYPTOR::decrypt takes a source buffer and a destination buffer. The
-	 * contents are switched from \c encrypt: the source buffer is the encrypted
-	 * value, and the destination buffer is sized to be the original size of the
-	 * decrypted data. If the callback successfully decrypts the source buffer to the
-	 * destination buffer, it returns 0. If an error occurs, it returns an errno or
-	 * WiredTiger error code.
-	 *
-	 * On entry, \c src will point to memory, with the length of the memory in \c
-	 * src_len. After successful completion, the callback should return \c 0 and set
-	 * \c result_lenp to the number of bytes required for the decrypted
-	 * representation.
-	 *
-	 * If the \c dst buffer is not big enough to hold the decrypted data, the callback
-	 * should return an error.
-	 *
-	 * This callback cannot be NULL.
-	 *
-	 * @param[in] src the data to decrypt
-	 * @param[in] src_len the length of the data to decrypt
-	 * @param[in] dst the destination buffer
-	 * @param[in] dst_len the length of the destination buffer
-	 * @param[out] result_lenp the length of the decrypted data
-	 * @returns zero for success, non-zero to indicate an error.
-	 *
-	 * @snippet nop_encrypt.c WT_ENCRYPTOR decrypt
-	 */
-	int (*decrypt)(WT_ENCRYPTOR *encryptor, WT_SESSION *session,
-	    uint8_t *src, size_t src_len,
-	    uint8_t *dst, size_t dst_len,
-	    size_t *result_lenp);
-
-	/*!
-	 * Callback to size a destination buffer for encryption.
-	 *
-	 * WT_ENCRYPTOR::sizing is an callback that returns the number of additional bytes
-	 * that is needed when encrypting a data block. This is always necessary, since
-	 * encryptors should always generate some sort of cryptographic checksum as well
-	 * as the ciphertext. Without such a call, WiredTiger would have no way to know
-	 * the worst case for the encrypted buffer size.
-	 *
-	 * The WiredTiger encryption infrastructure assumes that buffer sizing is not
-	 * dependent on the number of bytes of input, that there is a one-to-one
-	 * relationship in number of bytes needed between input and output. This means
-	 * that if the encryption uses a block cipher in such a way that the input size
-	 * needs to be padded to the cipher block size, the sizing method should return
-	 * the worst case to ensure enough space is available.
-	 *
-	 * This callback cannot be NULL.
-	 *
-	 * The callback should set \c expansion_constantp to the additional number of
-	 * bytes needed.
-	 *
-	 * @param[out] expansion_constantp the additional number of bytes needed when
-	 *    encrypting.
-	 * @returns zero for success, non-zero to indicate an error.
-	 *
-	 * @snippet nop_encrypt.c WT_ENCRYPTOR sizing
-	 */
-	int (*sizing)(WT_ENCRYPTOR *encryptor, WT_SESSION *session,
-	    size_t *expansion_constantp);
-
-	/*!
-	 * If non-NULL, this callback is called to load keys into the encryptor. (That
-	 * is, "customize" it for a given key.) The customize function is called whenever
-	 * a new keyid is used for the first time with this encryptor, whether it be in
-	 * the ::wiredtiger_open call or the WT_SESSION::create call. This should create a
-	 * new encryptor instance and insert the requested key in it.
-	 *
-	 * The key may be specified either via \c keyid or \c secretkey in the \c
-	 * encrypt_config parameter. In the former case, the encryptor should look up the
-	 * requested key ID with whatever key management service is in use and install it
-	 * in the new encryptor. In the latter case, the encryptor should save the
-	 * provided secret key (or some transformation of it) in the new
-	 * encryptor. Further encryption with the same \c keyid will use this new
-	 * encryptor instance. (In the case of \c secretkey, only one key can be
-	 * configured, for the system encryption, and the new encryptor will be used for
-	 * all encryption involving it.) See @ref encryption for more information.
-	 *
-	 * This callback may return NULL as the new encryptor, in which case the original
-	 * encryptor will be used for further operations on the selected key. Unless this
-	 * happens, the original encryptor structure created during extension
-	 * initialization will never be used for encryption or decryption.
-	 *
-	 * This callback may itself be NULL, in which case it is not called, but in that
-	 * case there is no way to configure a key. This may be suitable for an
-	 * environment where a key management service returns a single key under a
-	 * well-known name that can be compiled in, but in a more general environment is
-	 * not a useful approach. One should of course never compile in actual keys!
-	 *
-	 * @param[in] encrypt_config the "encryption" portion of the configuration from
-	 *    the wiredtiger_open or WT_SESSION::create call, containing the \c keyid or
-	 *    \c secretkey setting.
-	 * @param[out] customp the new modified encryptor, or NULL.
-	 * @returns zero for success, non-zero to indicate an error.
-	 */
-	int (*customize)(WT_ENCRYPTOR *encryptor, WT_SESSION *session,
-	    WT_CONFIG_ARG *encrypt_config, WT_ENCRYPTOR **customp);
-
-	/*!
-	 * If non-NULL, a callback performed when the database is closed. It is called for
-	 * each encryptor that was added using WT_CONNECTION::add_encryptor or returned by
-	 * the WT_ENCRYPTOR::customize callback.
-	 *
-	 * The WT_ENCRYPTOR::terminate callback is intended to allow cleanup; the handle
-	 * will not be subsequently accessed by WiredTiger.
-	 *
-	 * @snippet nop_encrypt.c WT_ENCRYPTOR terminate
-	 */
-	int (*terminate)(WT_ENCRYPTOR *encryptor, WT_SESSION *session);
-
-	/*!
-	 * If non-NULL, this callback is called when new session is created
-	 * on existing encryptor. It is used to allow encryptor to generate
-	 * or load new encryption key if the old key was dropped but keyid
-	 * is reused.
-	 * In current implementation it is not called for the very first session,
-	 * that is for the session for which customize and sizing are called.
-	 * This can be fixed if necessary.
-	 *
-	 * @param[in] encrypt_config the "encryption" portion of the
-	 *    configuration from the wiredtiger_open or WT_SESSION::create call
-	 * @returns zero for success, non-zero to indicate an error.
-	 */
-	int (*sessioncreate)(WT_ENCRYPTOR *encryptor, WT_SESSION *session,
-	    WT_CONFIG_ARG *encrypt_config);
-=======
     /*!
      * Callback to encrypt a chunk of data.
      *
@@ -4704,7 +4541,22 @@
      * @snippet nop_encrypt.c WT_ENCRYPTOR terminate
      */
     int (*terminate)(WT_ENCRYPTOR *encryptor, WT_SESSION *session);
->>>>>>> bd7b3ee9
+
+    /*!
+     * If non-NULL, this callback is called when new session is created
+     * on existing encryptor. It is used to allow encryptor to generate
+     * or load new encryption key if the old key was dropped but keyid
+     * is reused.
+     * In current implementation it is not called for the very first session,
+     * that is for the session for which customize and sizing are called.
+     * This can be fixed if necessary.
+     *
+     * @param[in] encrypt_config the "encryption" portion of the
+     *    configuration from the wiredtiger_open or WT_SESSION::create call
+     * @returns zero for success, non-zero to indicate an error.
+     */
+    int (*sessioncreate)(WT_ENCRYPTOR *encryptor, WT_SESSION *session,
+        WT_CONFIG_ARG *encrypt_config);
 };
 
 /*!
