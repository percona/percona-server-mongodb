/*-
 * Copyright (c) 2014-2020 MongoDB, Inc.
 * Copyright (c) 2008-2014 WiredTiger, Inc.
 *	All rights reserved.
 *
 * See the file LICENSE for redistribution information.
 */

#ifndef	__WIREDTIGER_H_
#define	__WIREDTIGER_H_

#if defined(__cplusplus)
extern "C" {
#endif

/*******************************************
 * Version information
 *******************************************/
#define	WIREDTIGER_VERSION_MAJOR	@VERSION_MAJOR@
#define	WIREDTIGER_VERSION_MINOR	@VERSION_MINOR@
#define	WIREDTIGER_VERSION_PATCH	@VERSION_PATCH@
#define	WIREDTIGER_VERSION_STRING	@VERSION_STRING@

/*******************************************
 * Required includes
 *******************************************/
@wiredtiger_includes_decl@

/*******************************************
 * Portable type names
 *******************************************/
@off_t_decl@
@uintmax_t_decl@
@uintptr_t_decl@

#if defined(DOXYGEN) || defined(SWIG)
#define	__F(func) func
#else
/* NOLINTNEXTLINE(misc-macro-parentheses) */
#define	__F(func) (*func)
#endif

/*
 * We support configuring WiredTiger with the gcc/clang -fvisibility=hidden
 * flags, but that requires public APIs be specifically marked.
 */
#if defined(DOXYGEN) || defined(SWIG) || !defined(__GNUC__)
#define	WT_ATTRIBUTE_LIBRARY_VISIBLE
#else
#define	WT_ATTRIBUTE_LIBRARY_VISIBLE	__attribute__((visibility("default")))
#endif

/*!
 * @defgroup wt WiredTiger API
 * The functions, handles and methods applications use to access and manage
 * data with WiredTiger.
 *
 * @{
 */

/*******************************************
 * Public forward structure declarations
 *******************************************/
struct __wt_async_callback;
	typedef struct __wt_async_callback WT_ASYNC_CALLBACK;
struct __wt_async_op;	    typedef struct __wt_async_op WT_ASYNC_OP;
struct __wt_collator;	    typedef struct __wt_collator WT_COLLATOR;
struct __wt_compressor;	    typedef struct __wt_compressor WT_COMPRESSOR;
struct __wt_config_item;    typedef struct __wt_config_item WT_CONFIG_ITEM;
struct __wt_config_parser;
	typedef struct __wt_config_parser WT_CONFIG_PARSER;
struct __wt_connection;	    typedef struct __wt_connection WT_CONNECTION;
struct __wt_cursor;	    typedef struct __wt_cursor WT_CURSOR;
struct __wt_data_source;    typedef struct __wt_data_source WT_DATA_SOURCE;
struct __wt_encryptor;	    typedef struct __wt_encryptor WT_ENCRYPTOR;
struct __wt_event_handler;  typedef struct __wt_event_handler WT_EVENT_HANDLER;
struct __wt_extension_api;  typedef struct __wt_extension_api WT_EXTENSION_API;
struct __wt_extractor;	    typedef struct __wt_extractor WT_EXTRACTOR;
struct __wt_file_handle;    typedef struct __wt_file_handle WT_FILE_HANDLE;
struct __wt_file_system;    typedef struct __wt_file_system WT_FILE_SYSTEM;
struct __wt_item;	    typedef struct __wt_item WT_ITEM;
struct __wt_modify;	    typedef struct __wt_modify WT_MODIFY;
struct __wt_session;	    typedef struct __wt_session WT_SESSION;

#if defined(SWIGJAVA)
#define	WT_HANDLE_NULLABLE(typename)	typename##_NULLABLE
#define	WT_HANDLE_CLOSED(typename)	typename##_CLOSED
typedef WT_CURSOR			WT_CURSOR_NULLABLE;
typedef WT_CURSOR			WT_CURSOR_CLOSED;
typedef WT_SESSION			WT_SESSION_CLOSED;
typedef WT_CONNECTION			WT_CONNECTION_CLOSED;
#elif !defined(DOXYGEN)
#define	WT_HANDLE_NULLABLE(typename)	typename
#define	WT_HANDLE_CLOSED(typename)	typename
#endif

/*!
 * A raw item of data to be managed, including a pointer to the data and a
 * length.
 *
 * WT_ITEM structures do not need to be cleared before use.
 */
struct __wt_item {
	/*!
	 * The memory reference of the data item.
	 *
	 * For items returned by a WT_CURSOR, the pointer is only valid until
	 * the next operation on that cursor.  Applications that need to keep
	 * an item across multiple cursor operations must make a copy.
	 */
	const void *data;

	/*!
	 * The number of bytes in the data item.
	 *
	 * The maximum length of a single column stored in a table is not fixed
	 * (as it partially depends on the underlying file configuration), but
	 * is always a small number of bytes less than 4GB.
	 */
	size_t size;

#ifndef DOXYGEN
	/*! Managed memory chunk (internal use). */
	void *mem;

	/*! Managed memory size (internal use). */
	size_t memsize;

	/*! Object flags (internal use). */
/* AUTOMATIC FLAG VALUE GENERATION START */
#define	WT_ITEM_ALIGNED	0x1u
#define	WT_ITEM_INUSE	0x2u
/* AUTOMATIC FLAG VALUE GENERATION STOP */
	uint32_t flags;
#endif
};

/*!
 * A set of modifications for a value, including a pointer to new data and a
 * length, plus a target offset in the value and an optional length of data
 * in the value to be replaced.
 *
 * WT_MODIFY structures do not need to be cleared before use.
 */
struct __wt_modify {
	/*!
	 * New data. The size of the new data may be zero when no new data is
	 * provided.
	 */
	WT_ITEM data;

	/*!
	 * The zero-based byte offset in the value where the new data is placed.
	 *
	 * If the offset is past the end of the value, padding bytes are
	 * appended to the value up to the specified offset. If the value is a
	 * string (value format \c S), the padding byte is a space. If the value
	 * is a raw byte array accessed using a WT_ITEM structure (value format
	 * \c u), the padding byte is a nul.
	 */
	 size_t offset;

	/*!
	 * The number of bytes in the value to be replaced.
	 *
	 * If the size is zero, no bytes from the value are replaced and the new
	 * data is inserted.
	 *
	 * If the offset is past the end of the value, the size is ignored.
	 *
	 * If the offset plus the size overlaps the end of the previous value,
	 * bytes from the offset to the end of the value are replaced and any
	 * remaining new data is appended.
	 */
	 size_t size;
};

/*!
 * The maximum packed size of a 64-bit integer.  The ::wiredtiger_struct_pack
 * function will pack single long integers into at most this many bytes.
 */
#define	WT_INTPACK64_MAXSIZE	((int)sizeof(int64_t) + 1)

/*!
 * The maximum packed size of a 32-bit integer.  The ::wiredtiger_struct_pack
 * function will pack single integers into at most this many bytes.
 */
#define	WT_INTPACK32_MAXSIZE	((int)sizeof(int32_t) + 1)

/*!
 * A WT_CURSOR handle is the interface to a cursor.
 *
 * Cursors allow data to be searched, iterated and modified, implementing the
 * CRUD (create, read, update and delete) operations.  Cursors are opened in
 * the context of a session.  If a transaction is started, cursors operate in
 * the context of the transaction until the transaction is resolved.
 *
 * Raw data is represented by key/value pairs of WT_ITEM structures, but
 * cursors can also provide access to fields within the key and value if the
 * formats are described in the WT_SESSION::create method.
 *
 * In the common case, a cursor is used to access records in a table.  However,
 * cursors can be used on subsets of tables (such as a single column or a
 * projection of multiple columns), as an interface to statistics, configuration
 * data or application-specific data sources.  See WT_SESSION::open_cursor for
 * more information.
 *
 * <b>Thread safety:</b> A WT_CURSOR handle is not usually shared between
 * threads, see @ref threads for more information.
 */
struct __wt_cursor {
	WT_SESSION *session;	/*!< The session handle for this cursor. */

	/*!
	 * The name of the data source for the cursor, matches the \c uri
	 * parameter to WT_SESSION::open_cursor used to open the cursor.
	 */
	const char *uri;

	/*!
	 * The format of the data packed into key items.  See @ref packing for
	 * details.  If not set, a default value of "u" is assumed, and
	 * applications must use WT_ITEM structures to manipulate untyped byte
	 * arrays.
	 */
	const char *key_format;

	/*!
	 * The format of the data packed into value items.  See @ref packing
	 * for details.  If not set, a default value of "u" is assumed, and
	 * applications must use WT_ITEM structures to manipulate untyped byte
	 * arrays.
	 */
	const char *value_format;

	/*!
	 * @name Data access
	 * @{
	 */
	/*!
	 * Get the key for the current record.
	 *
	 * @snippet ex_all.c Get the cursor's string key
	 *
	 * @snippet ex_all.c Get the cursor's record number key
	 *
	 * @param cursor the cursor handle
	 * @param ... pointers to hold key fields corresponding to
	 * WT_CURSOR::key_format.
	 * The API does not validate the argument types passed in, the caller is
	 * responsible for passing the correct argument types according to
	 * WT_CURSOR::key_format.
	 * @errors
	 */
	int __F(get_key)(WT_CURSOR *cursor, ...);

	/*!
	 * Get the value for the current record.
	 *
	 * @snippet ex_all.c Get the cursor's string value
	 *
	 * @snippet ex_all.c Get the cursor's raw value
	 *
	 * @param cursor the cursor handle
	 * @param ... pointers to hold value fields corresponding to
	 * WT_CURSOR::value_format.
	 * The API does not validate the argument types passed in, the caller is
	 * responsible for passing the correct argument types according to
	 * WT_CURSOR::value_format.
	 * @errors
	 */
	int __F(get_value)(WT_CURSOR *cursor, ...);

	/*!
	 * Set the key for the next operation.
	 *
	 * @snippet ex_all.c Set the cursor's string key
	 *
	 * @snippet ex_all.c Set the cursor's record number key
	 *
	 * @param cursor the cursor handle
	 * @param ... key fields corresponding to WT_CURSOR::key_format.
	 *
	 * If an error occurs during this operation, a flag will be set in the
	 * cursor, and the next operation to access the key will fail.  This
	 * simplifies error handling in applications.
	 */
	void __F(set_key)(WT_CURSOR *cursor, ...);

	/*!
	 * Set the value for the next operation.
	 *
	 * @snippet ex_all.c Set the cursor's string value
	 *
	 * @snippet ex_all.c Set the cursor's raw value
	 *
	 * @param cursor the cursor handle
	 * @param ... value fields corresponding to WT_CURSOR::value_format.
	 *
	 * If an error occurs during this operation, a flag will be set in the
	 * cursor, and the next operation to access the value will fail.  This
	 * simplifies error handling in applications.
	 */
	void __F(set_value)(WT_CURSOR *cursor, ...);
	/*! @} */

	/*!
	 * @name Cursor positioning
	 * @{
	 */
	/*!
	 * Return the ordering relationship between two cursors: both cursors
	 * must have the same data source and have valid keys. (When testing
	 * only for equality, WT_CURSOR::equals may be faster.)
	 *
	 * @snippet ex_all.c Cursor comparison
	 *
	 * @param cursor the cursor handle
	 * @param other another cursor handle
	 * @param comparep the status of the comparison: < 0 if
	 * <code>cursor</code> refers to a key that appears before
	 * <code>other</code>, 0 if the cursors refer to the same key,
	 * and > 0 if <code>cursor</code> refers to a key that appears after
	 * <code>other</code>.
	 * @errors
	 */
	int __F(compare)(WT_CURSOR *cursor, WT_CURSOR *other, int *comparep);

	/*!
	 * Return the ordering relationship between two cursors, testing only
	 * for equality: both cursors must have the same data source and have
	 * valid keys.
	 *
	 * @snippet ex_all.c Cursor equality
	 *
	 * @param cursor the cursor handle
	 * @param other another cursor handle
	 * @param[out] equalp the status of the comparison: 1 if the cursors
	 * refer to the same key, otherwise 0.
	 * @errors
	 */
	int __F(equals)(WT_CURSOR *cursor, WT_CURSOR *other, int *equalp);

	/*!
	 * Return the next record.
	 *
	 * @snippet ex_all.c Return the next record
	 *
	 * @param cursor the cursor handle
	 * @errors
	 */
	int __F(next)(WT_CURSOR *cursor);

	/*!
	 * Return the previous record.
	 *
	 * @snippet ex_all.c Return the previous record
	 *
	 * @param cursor the cursor handle
	 * @errors
	 */
	int __F(prev)(WT_CURSOR *cursor);

	/*!
	 * Reset the cursor. Any resources held by the cursor are released,
	 * and the cursor's key and position are no longer valid. Subsequent
	 * iterations with WT_CURSOR::next will move to the first record, or
	 * with WT_CURSOR::prev will move to the last record.
	 *
	 * In the case of a statistics cursor, resetting the cursor refreshes
	 * the statistics information returned. Resetting a session statistics
	 * cursor resets all the session statistics values to zero.
	 *
	 * @snippet ex_all.c Reset the cursor
	 *
	 * @param cursor the cursor handle
	 * @errors
	 */
	int __F(reset)(WT_CURSOR *cursor);

	/*!
	 * Return the record matching the key. The key must first be set.
	 *
	 * @snippet ex_all.c Search for an exact match
	 *
	 * On success, the cursor ends positioned at the returned record; to
	 * minimize cursor resources, the WT_CURSOR::reset method should be
	 * called as soon as the record has been retrieved and the cursor no
	 * longer needs that position.
	 *
	 * @param cursor the cursor handle
	 * @errors
	 */
	int __F(search)(WT_CURSOR *cursor);

	/*!
	 * Return the record matching the key if it exists, or an adjacent
	 * record.  An adjacent record is either the smallest record larger
	 * than the key or the largest record smaller than the key (in other
	 * words, a logically adjacent key).
	 *
	 * The key must first be set.
	 *
	 * An example of a search for an exact or adjacent match:
	 *
	 * @snippet ex_all.c Search for an exact or adjacent match
	 *
	 * An example of a forward scan through the table, where all keys
	 * greater than or equal to a specified prefix are included in the
	 * scan:
	 *
	 * @snippet ex_all.c Forward scan greater than or equal
	 *
	 * An example of a backward scan through the table, where all keys
	 * less than a specified prefix are included in the scan:
	 *
	 * @snippet ex_all.c Backward scan less than
	 *
	 * On success, the cursor ends positioned at the returned record; to
	 * minimize cursor resources, the WT_CURSOR::reset method should be
	 * called as soon as the record has been retrieved and the cursor no
	 * longer needs that position.
	 *
	 * @param cursor the cursor handle
	 * @param exactp the status of the search: 0 if an exact match is
	 * found, < 0 if a smaller key is returned, > 0 if a larger key is
	 * returned
	 * @errors
	 */
	int __F(search_near)(WT_CURSOR *cursor, int *exactp);
	/*! @} */

	/*!
	 * @name Data modification
	 * @{
	 */
	/*!
	 * Insert a record and optionally update an existing record.
	 *
	 * If the cursor was configured with "overwrite=true" (the default),
	 * both the key and value must be set; if the record already exists,
	 * the key's value will be updated, otherwise, the record will be
	 * inserted.
	 *
	 * @snippet ex_all.c Insert a new record or overwrite an existing record
	 *
	 * If the cursor was not configured with "overwrite=true", both the key
	 * and value must be set and the record must not already exist; the
	 * record will be inserted.
	 *
	 * @snippet ex_all.c Insert a new record and fail if the record exists
	 *
	 * If a cursor with record number keys was configured with
	 * "append=true" (not the default), the value must be set; a new record
	 * will be appended and the record number set as the cursor key value.
	 *
	 * @snippet ex_all.c Insert a new record and assign a record number
	 *
	 * The cursor ends with no position, and a subsequent call to the
	 * WT_CURSOR::next (WT_CURSOR::prev) method will iterate from the
	 * beginning (end) of the table.
	 *
	 * If the cursor does not have record number keys or was not configured
	 * with "append=true", the cursor ends with no key set and a subsequent
	 * call to the WT_CURSOR::get_key method will fail. The cursor ends with
	 * no value set and a subsequent call to the WT_CURSOR::get_value method
	 * will fail.
	 *
	 * Inserting a new record after the current maximum record in a
	 * fixed-length bit field column-store (that is, a store with an
	 * 'r' type key and 't' type value) may implicitly create the missing
	 * records as records with a value of 0.
	 *
	 * When loading a large amount of data into a new object, using
	 * a cursor with the \c bulk configuration string enabled and
	 * loading the data in sorted order will be much faster than doing
	 * out-of-order inserts.  See @ref tune_bulk_load for more information.
	 *
	 * The maximum length of a single column stored in a table is not fixed
	 * (as it partially depends on the underlying file configuration), but
	 * is always a small number of bytes less than 4GB.
	 *
	 * @param cursor the cursor handle
	 * @errors
	 * In particular, if \c overwrite=false is configured and a record with
	 * the specified key already exists, ::WT_DUPLICATE_KEY is returned.
	 * Also, if \c in_memory is configured for the database and the insert
	 * requires more than the configured cache size to complete,
	 * ::WT_CACHE_FULL is returned.
	 */
	int __F(insert)(WT_CURSOR *cursor);

	/*!
	 * Modify an existing record.
	 *
	 * Both the key and value must be set and the record must already exist;
	 * the record will be updated.
	 *
	 * Modifications are specified in WT_MODIFY structures. Modifications
	 * are applied in order and later modifications can update earlier ones.
	 *
	 * The modify method is only supported on strings (value format type
	 * \c S), or raw byte arrays accessed using a WT_ITEM structure (value
	 * format type \c u).
	 *
	 * The WT_CURSOR::modify method can only be called from within an
	 * explicit transaction configured at the snapshot isolation level.
	 *
	 * The WT_CURSOR::modify method stores a change record in cache and
	 * writes a change record to the log instead of the usual complete
	 * values. Note that WT_CURSOR::modify is generally slower than the
	 * WT_CURSOR::update method, and can result in slower reads because
	 * the complete value must be assembled during retrieval. The
	 * WT_CURSOR::modify method is intended for applications modifying
	 * large records where there is cache or I/O pressure, that is,
	 * applications that will benefit when data updates require less cache
	 * and they write less logging information.
	 *
	 * @snippet ex_all.c Modify an existing record
	 *
	 * On success, the cursor ends positioned at the modified record; to
	 * minimize cursor resources, the WT_CURSOR::reset method should be
	 * called as soon as the cursor no longer needs that position.
	 *
	 * The maximum length of a single column stored in a table is not fixed
	 * (as it partially depends on the underlying file configuration), but
	 * is always a small number of bytes less than 4GB.
	 *
	 * @param cursor the cursor handle
	 * @param entries an array of modification data structures
	 * @param nentries the number of modification data structures
	 * @errors
	 * In particular, if \c in_memory is configured for the database and
	 * the modify requires more than the configured cache size to complete,
	 * ::WT_CACHE_FULL is returned.
	 */
	int __F(modify)(WT_CURSOR *cursor, WT_MODIFY *entries, int nentries);

	/*!
	 * Update an existing record and optionally insert a record.
	 *
	 * If the cursor was configured with "overwrite=true" (the default),
	 * both the key and value must be set; if the record already exists, the
	 * key's value will be updated, otherwise, the record will be inserted.
	 *
	 * @snippet ex_all.c Update an existing record or insert a new record
	 *
	 * If the cursor was not configured with "overwrite=true", both the key
	 * and value must be set and the record must already exist; the
	 * record will be updated.
	 *
	 * @snippet ex_all.c Update an existing record and fail if DNE
	 *
	 * On success, the cursor ends positioned at the modified record; to
	 * minimize cursor resources, the WT_CURSOR::reset method should be
	 * called as soon as the cursor no longer needs that position. (The
	 * WT_CURSOR::insert method never keeps a cursor position and may be
	 * more efficient for that reason.)
	 *
	 * The maximum length of a single column stored in a table is not fixed
	 * (as it partially depends on the underlying file configuration), but
	 * is always a small number of bytes less than 4GB.
	 *
	 * @param cursor the cursor handle
	 * @errors
	 * In particular, if \c overwrite=false is configured and no record with
	 * the specified key exists, ::WT_NOTFOUND is returned.
	 * Also, if \c in_memory is configured for the database and the update
	 * requires more than the configured cache size to complete,
	 * ::WT_CACHE_FULL is returned.
	 */
	int __F(update)(WT_CURSOR *cursor);

	/*!
	 * Remove a record.
	 *
	 * If the cursor was configured with "overwrite=true" (the default),
	 * the key must be set; the key's record will be removed if it exists,
	 * no error will be returned if the record does not exist.
	 *
	 * @snippet ex_all.c Remove a record
	 *
	 * If the cursor was configured with "overwrite=false" (not the
	 * default), the key must be set and the key's record must exist; the
	 * record will be removed.
	 *
	 * Any cursor position does not change: if the cursor was positioned
	 * before the WT_CURSOR::remove call, the cursor remains positioned
	 * at the removed record; to minimize cursor resources, the
	 * WT_CURSOR::reset method should be called as soon as the cursor no
	 * longer needs that position. If the cursor was not positioned before
	 * the WT_CURSOR::remove call, the cursor ends with no position, and a
	 * subsequent call to the WT_CURSOR::next (WT_CURSOR::prev) method will
	 * iterate from the beginning (end) of the table.
	 *
	 * @snippet ex_all.c Remove a record and fail if DNE
	 *
	 * Removing a record in a fixed-length bit field column-store
	 * (that is, a store with an 'r' type key and 't' type value) is
	 * identical to setting the record's value to 0.
	 *
	 * @param cursor the cursor handle
	 * @errors
	 * In particular, if \c overwrite=false is configured and no record
	 * with the specified key exists, ::WT_NOTFOUND is returned.
	 */
	int __F(remove)(WT_CURSOR *cursor);

	/*!
	 * Reserve an existing record so a subsequent write is less likely to
	 * fail due to a conflict between concurrent operations.
	 *
	 * The key must first be set and the record must already exist.
	 *
	 * Note that reserve works by doing a special update operation that is
	 * not logged and does not change the value of the record. This update
	 * is aborted when the enclosing transaction ends regardless of whether
	 * it commits or rolls back. Given that, reserve can only be used to
	 * detect conflicts between transactions that execute concurrently. It
	 * cannot detect all logical conflicts between transactions. For that,
	 * some update to the record must be committed.
	 *
	 * @snippet ex_all.c Reserve a record
	 *
	 * On success, the cursor ends positioned at the specified record; to
	 * minimize cursor resources, the WT_CURSOR::reset method should be
	 * called as soon as the cursor no longer needs that position.
	 *
	 * @param cursor the cursor handle
	 * @errors
	 */
	int __F(reserve)(WT_CURSOR *cursor);
	/*! @} */

	/*!
	 * Close the cursor.
	 *
	 * This releases the resources associated with the cursor handle.
	 * Cursors are closed implicitly by ending the enclosing connection or
	 * closing the session in which they were opened.
	 *
	 * @snippet ex_all.c Close the cursor
	 *
	 * @param cursor the cursor handle
	 * @errors
	 */
	int __F(close)(WT_HANDLE_CLOSED(WT_CURSOR) *cursor);

	/*!
	 * Reconfigure the cursor.
	 *
	 * The cursor is reset.
	 *
	 * @snippet ex_all.c Reconfigure a cursor
	 *
	 * @param cursor the cursor handle
	 * @configstart{WT_CURSOR.reconfigure, see dist/api_data.py}
	 * @config{append, append the value as a new record\, creating a new record number key;
	 * valid only for cursors with record number keys., a boolean flag; default \c false.}
	 * @config{overwrite, configures whether the cursor's insert\, update and remove methods
	 * check the existing state of the record.  If \c overwrite is \c false\, WT_CURSOR::insert
	 * fails with ::WT_DUPLICATE_KEY if the record exists\, WT_CURSOR::update and
	 * WT_CURSOR::remove fail with ::WT_NOTFOUND if the record does not exist., a boolean flag;
	 * default \c true.}
	 * @configend
	 * @errors
	 */
	int __F(reconfigure)(WT_CURSOR *cursor, const char *config);

	/*
	 * Protected fields, only to be used by cursor implementations.
	 */
#if !defined(SWIG) && !defined(DOXYGEN)
	int __F(cache)(WT_CURSOR *cursor);	/* Cache the cursor */
						/* Reopen a cached cursor */
	int __F(reopen)(WT_CURSOR *cursor, bool check_only);

	uint64_t uri_hash;			/* Hash of URI */

	/*
	 * !!!
	 * Explicit representations of structures from queue.h.
	 * TAILQ_ENTRY(wt_cursor) q;
	 */
	struct {
		WT_CURSOR *tqe_next;
		WT_CURSOR **tqe_prev;
	} q;				/* Linked list of WT_CURSORs. */

	uint64_t recno;			/* Record number, normal and raw mode */
	uint8_t raw_recno_buf[WT_INTPACK64_MAXSIZE];

	void	*json_private;		/* JSON specific storage */
	void	*lang_private;		/* Language specific private storage */

	WT_ITEM key, value;
	int saved_err;			/* Saved error in set_{key,value}. */
	/*
	 * URI used internally, may differ from the URI provided by the
	 * user on open.
	 */
	const char *internal_uri;

/* AUTOMATIC FLAG VALUE GENERATION START */
#define	WT_CURSTD_APPEND		0x000001u
#define	WT_CURSTD_BULK			0x000002u
#define	WT_CURSTD_CACHEABLE		0x000004u
#define	WT_CURSTD_CACHED		0x000008u
#define	WT_CURSTD_DEAD			0x000010u
#define	WT_CURSTD_DEBUG_COPY_KEY	0x000020u
#define	WT_CURSTD_DEBUG_COPY_VALUE	0x000040u
#define	WT_CURSTD_DUMP_HEX		0x000080u
#define	WT_CURSTD_DUMP_JSON		0x000100u
#define	WT_CURSTD_DUMP_PRINT		0x000200u
#define	WT_CURSTD_IGNORE_TOMBSTONE	0x000400u
#define	WT_CURSTD_JOINED		0x000800u
#define	WT_CURSTD_KEY_EXT		0x001000u	/* Key points out of tree. */
#define	WT_CURSTD_KEY_INT		0x002000u	/* Key points into tree. */
#define	WT_CURSTD_META_INUSE		0x004000u
#define	WT_CURSTD_OPEN			0x008000u
#define	WT_CURSTD_OVERWRITE		0x010000u
#define	WT_CURSTD_RAW			0x020000u
#define	WT_CURSTD_RAW_SEARCH		0x040000u
#define	WT_CURSTD_UPDATE_LOCAL		0x080000u
#define	WT_CURSTD_VALUE_EXT		0x100000u	/* Value points out of tree. */
#define	WT_CURSTD_VALUE_INT		0x200000u	/* Value points into tree. */
/* AUTOMATIC FLAG VALUE GENERATION STOP */
#define	WT_CURSTD_KEY_SET	(WT_CURSTD_KEY_EXT | WT_CURSTD_KEY_INT)
#define	WT_CURSTD_VALUE_SET	(WT_CURSTD_VALUE_EXT | WT_CURSTD_VALUE_INT)
	uint32_t flags;
#endif
};

/*! Asynchronous operation types. */
typedef enum {
	WT_AOP_NONE=0,	/*!< No operation type set */
	WT_AOP_COMPACT, /*!< WT_ASYNC_OP::compact */
	WT_AOP_INSERT,	/*!< WT_ASYNC_OP::insert */
	WT_AOP_REMOVE,	/*!< WT_ASYNC_OP::remove */
	WT_AOP_SEARCH,	/*!< WT_ASYNC_OP::search */
	WT_AOP_UPDATE	/*!< WT_ASYNC_OP::update */
} WT_ASYNC_OPTYPE;

/*!
 * A WT_ASYNC_OP handle is the interface to an asynchronous operation.
 *
 * An asynchronous operation describes a data manipulation to be performed
 * asynchronously by a WiredTiger worker thread.  These operations implement
 * the CRUD (create, read, update and delete) operations.  Each operation
 * is a self-contained work unit.  The operation will be performed in the
 * context of the worker thread's session.  Each operation is performed
 * within the context of a transaction.  The application is notified of its
 * completion with a callback.  The transaction is resolved once the callback
 * returns.
 *
 * The table referenced in an operation must already exist.
 *
 * Raw data is represented by key/value pairs of WT_ITEM structures, but
 * operations can also provide access to fields within the key and value if
 * the formats are described in the WT_SESSION::create method.
 *
 * <b>Thread safety:</b> A WT_ASYNC_OP handle may not be shared between
 * threads, see @ref threads for more information.
 */
struct __wt_async_op {
	/*! The connection for this operation. */
	WT_CONNECTION *connection;

	/*!
	 * The format of the data packed into key items.  See @ref packing for
	 * details.  If not set, a default value of "u" is assumed, and
	 * applications must use WT_ITEM structures to manipulate untyped byte
	 * arrays.
	 */
	const char *key_format;

	/*!
	 * The format of the data packed into value items.  See @ref packing
	 * for details.  If not set, a default value of "u" is assumed, and
	 * applications must use WT_ITEM structures to manipulate untyped byte
	 * arrays.
	 */
	const char *value_format;

	/*
	 * Don't expose app_private to non-C language bindings - they have
	 * their own way to attach data to an operation.
	 */
#if !defined(SWIG)
	/*!
	 * A location for applications to store information that will be
	 * available in the callback from an async operation.
	 */
	void *app_private;
#endif

	/*!
	 * @name Data access
	 * @{
	 */
	/*!
	 * Invoke the underlying WT_CURSOR::get_key method; see that method
	 * for configuration, return and error values.
	 *
	 * @param op the operation handle
	 * @returns as described for WT_CURSOR::get_key
	 */
	int __F(get_key)(WT_ASYNC_OP *op, ...);

	/*!
	 * Invoke the underlying WT_CURSOR::get_value method; see that method
	 * for configuration, return and error values.
	 *
	 * @param op the operation handle
	 * @returns as described for WT_CURSOR::get_value
	 */
	int __F(get_value)(WT_ASYNC_OP *op, ...);

	/*!
	 * Invoke the underlying WT_CURSOR::set_key method; see that method
	 * for configuration, return and error values.
	 *
	 * @param op the operation handle
	 */
	void __F(set_key)(WT_ASYNC_OP *op, ...);

	/*!
	 * Invoke the underlying WT_CURSOR::set_value method; see that method
	 * for configuration, return and error values.
	 *
	 * @param op the operation handle
	 */
	void __F(set_value)(WT_ASYNC_OP *op, ...);
	/*! @} */

	/*!
	 * @name Positioning
	 * @{
	 */
	/*!
	 * Invoke the underlying WT_CURSOR::search method; see that method
	 * for configuration, return and error values.
	 *
	 * @param op the operation handle
	 * @returns via the callback as described for WT_CURSOR::search
	 */
	int __F(search)(WT_ASYNC_OP *op);
	/*! @} */

	/*!
	 * @name Data modification
	 * @{
	 */
	/*!
	 * Invoke the underlying WT_CURSOR::insert method; see that method
	 * for configuration, return and error values.
	 *
	 * @param op the operation handle
	 * @returns via the callback as described for WT_CURSOR::insert
	 */
	int __F(insert)(WT_ASYNC_OP *op);

	/*!
	 * Invoke the underlying WT_CURSOR::update method; see that method
	 * for configuration, return and error values.
	 *
	 * @param op the operation handle
	 * @returns via the callback as described for WT_CURSOR::update
	 */
	int __F(update)(WT_ASYNC_OP *op);

	/*!
	 * Invoke the underlying WT_CURSOR::remove method; see that method
	 * for configuration, return and error values.
	 *
	 * @param op the operation handle
	 * @returns via the callback as described for WT_CURSOR::remove
	 */
	int __F(remove)(WT_ASYNC_OP *op);
	/*! @} */

	/*!
	 * @name Table operations
	 * @{
	 */
	/*!
	 * Invoke the underlying WT_SESSION::compact method; see that method
	 * for configuration, return and error values.
	 *
	 * @param op the operation handle
	 * @returns via the callback as described for WT_SESSION::compact
	 */
	int __F(compact)(WT_ASYNC_OP *op);
	/*! @} */

	/*!
	 * Get the unique identifier for this operation.
	 *
	 * @snippet ex_async.c async get identifier
	 *
	 * @param op the operation handle
	 * @returns the id of the operation
	 */
	uint64_t __F(get_id)(WT_ASYNC_OP *op);

	/*!
	 * Get the type for this operation.
	 *
	 * @snippet ex_async.c async get type
	 *
	 * @param op the operation handle
	 * @returns the ::WT_ASYNC_OPTYPE of the operation
	 */
	WT_ASYNC_OPTYPE __F(get_type)(WT_ASYNC_OP *op);

	/*
	 * Protected fields, only to be used by internal implementation.
	 * Everything we need for maintaining the key/value is part of
	 * a cursor.  So, include one here so that we can use the cursor
	 * functions to manage them.
	 */
#if !defined(SWIG) && !defined(DOXYGEN)
	WT_CURSOR	c;
#endif
};

/*!
 * All data operations are performed in the context of a WT_SESSION.  This
 * encapsulates the thread and transactional context of the operation.
 *
 * <b>Thread safety:</b> A WT_SESSION handle is not usually shared between
 * threads, see @ref threads for more information.
 */
struct __wt_session {
	/*! The connection for this session. */
	WT_CONNECTION *connection;

	/*
	 * Don't expose app_private to non-C language bindings - they have
	 * their own way to attach data to an operation.
	 */
#if !defined(SWIG)
	/*!
	 * A location for applications to store information that will be
	 * available in callbacks taking a WT_SESSION handle.
	 */
	void *app_private;
#endif

	/*!
	 * Close the session handle.
	 *
	 * This will release the resources associated with the session handle,
	 * including rolling back any active transactions and closing any
	 * cursors that remain open in the session.
	 *
	 * @snippet ex_all.c Close a session
	 *
	 * @param session the session handle
	 * @configempty{WT_SESSION.close, see dist/api_data.py}
	 * @errors
	 */
	int __F(close)(WT_HANDLE_CLOSED(WT_SESSION) *session,
	    const char *config);

	/*!
	 * Reconfigure a session handle.
	 *
	 * @snippet ex_all.c Reconfigure a session
	 *
	 * WT_SESSION::reconfigure will fail if a transaction is in progress
	 * in the session.
	 *
	 * All cursors are reset.
	 *
	 * @param session the session handle
	 * @configstart{WT_SESSION.reconfigure, see dist/api_data.py}
	 * @config{cache_cursors, enable caching of cursors for reuse.  Any calls to
	 * WT_CURSOR::close for a cursor created in this session will mark the cursor as cached and
	 * keep it available to be reused for later calls to WT_SESSION::open_cursor.  Cached
	 * cursors may be eventually closed.  This value is inherited from ::wiredtiger_open \c
	 * cache_cursors., a boolean flag; default \c true.}
	 * @config{ignore_cache_size, when set\, operations performed by this session ignore the
	 * cache size and are not blocked when the cache is full.  Note that use of this option for
	 * operations that create cache pressure can starve ordinary sessions that obey the cache
	 * size., a boolean flag; default \c false.}
	 * @config{isolation, the default isolation level for operations in this session., a
	 * string\, chosen from the following options: \c "read-uncommitted"\, \c "read-committed"\,
	 * \c "snapshot"; default \c read-committed.}
	 * @configend
	 * @errors
	 */
	int __F(reconfigure)(WT_SESSION *session, const char *config);

	/*!
	 * Return information about an error as a string.
	 *
	 * @snippet ex_all.c Display an error thread safe
	 *
	 * @param session the session handle
	 * @param error a return value from a WiredTiger, ISO C, or POSIX
	 * standard API
	 * @returns a string representation of the error
	 */
	const char *__F(strerror)(WT_SESSION *session, int error);

	/*!
	 * @name Cursor handles
	 * @{
	 */

	/*!
	 * Open a new cursor on a data source or duplicate an existing cursor.
	 *
	 * @snippet ex_all.c Open a cursor
	 *
	 * An existing cursor can be duplicated by passing it as the \c to_dup
	 * parameter and setting the \c uri parameter to \c NULL:
	 *
	 * @snippet ex_all.c Duplicate a cursor
	 *
	 * Cursors being duplicated must have a key set, and successfully
	 * duplicated cursors are positioned at the same place in the data
	 * source as the original.
	 *
	 * Cursor handles should be discarded by calling WT_CURSOR::close.
	 *
	 * Cursors capable of supporting transactional operations operate in the
	 * context of the current transaction, if any.
	 *
	 * WT_SESSION::rollback_transaction implicitly resets all cursors.
	 *
	 * Cursors are relatively light-weight objects but may hold references
	 * to heavier-weight objects; applications should re-use cursors when
	 * possible, but instantiating new cursors is not so expensive that
	 * applications need to cache cursors at all cost.
	 *
	 * @param session the session handle
	 * @param uri the data source on which the cursor operates; cursors
	 *  are usually opened on tables, however, cursors can be opened on
	 *  any data source, regardless of whether it is ultimately stored
	 *  in a table.  Some cursor types may have limited functionality
	 *  (for example, they may be read-only or not support transactional
	 *  updates).  See @ref data_sources for more information.
	 *  <br>
	 *  @copydoc doc_cursor_types
	 * @param to_dup a cursor to duplicate or gather statistics on
	 * @configstart{WT_SESSION.open_cursor, see dist/api_data.py}
	 * @config{append, append the value as a new record\, creating a new record number key;
	 * valid only for cursors with record number keys., a boolean flag; default \c false.}
	 * @config{bulk, configure the cursor for bulk-loading\, a fast\, initial load path (see
	 * @ref tune_bulk_load for more information). Bulk-load may only be used for newly created
	 * objects and applications should use the WT_CURSOR::insert method to insert rows.  When
	 * bulk-loading\, rows must be loaded in sorted order.  The value is usually a true/false
	 * flag; when bulk-loading fixed-length column store objects\, the special value \c bitmap
	 * allows chunks of a memory resident bitmap to be loaded directly into a file by passing a
	 * \c WT_ITEM to WT_CURSOR::set_value where the \c size field indicates the number of
	 * records in the bitmap (as specified by the object's \c value_format configuration).
	 * Bulk-loaded bitmap values must end on a byte boundary relative to the bit count (except
	 * for the last set of values loaded)., a string; default \c false.}
	 * @config{checkpoint, the name of a checkpoint to open (the reserved name
	 * "WiredTigerCheckpoint" opens the most recent internal checkpoint taken for the object).
	 * The cursor does not support data modification., a string; default empty.}
	 * @config{dump, configure the cursor for dump format inputs and outputs: "hex" selects a
	 * simple hexadecimal format\, "json" selects a JSON format with each record formatted as
	 * fields named by column names if available\, and "print" selects a format where only
	 * non-printing characters are hexadecimal encoded.  These formats are compatible with the
	 * @ref util_dump and @ref util_load commands., a string\, chosen from the following
	 * options: \c "hex"\, \c "json"\, \c "print"; default empty.}
	 * @config{incremental = (, configure the cursor for block incremental backup usage.  These
	 * formats are only compatible with the backup data source; see @ref backup., a set of
	 * related configuration options defined below.}
	 * @config{&nbsp;&nbsp;&nbsp;&nbsp;enabled,
	 * whether to configure this backup as the starting point for a subsequent incremental
	 * backup., a boolean flag; default \c false.}
	 * @config{&nbsp;&nbsp;&nbsp;&nbsp;file, the
	 * file name when opening a duplicate incremental backup cursor.  That duplicate cursor will
	 * return the block modifications relevant to the given file name., a string; default
	 * empty.}
	 * @config{&nbsp;&nbsp;&nbsp;&nbsp;force_stop, causes all block incremental backup
	 * information to be released.  This is on an open_cursor call and the resources will be
	 * released when this cursor is closed.  No other operations should be done on this open
	 * cursor., a boolean flag; default \c false.}
	 * @config{&nbsp;&nbsp;&nbsp;&nbsp;granularity,
	 * this setting manages the granularity of how WiredTiger maintains modification maps
	 * internally.  The larger the granularity\, the smaller amount of information WiredTiger
	 * need to maintain., an integer between 1MB and 2GB; default \c 16MB.}
	 * @config{&nbsp;&nbsp;&nbsp;&nbsp;src_id, a string that identifies a previous checkpoint
	 * backup source as the source of this incremental backup.  This identifier must have
	 * already been created by use of the 'this_id' configuration in an earlier backup.  A
	 * source id is required to begin an incremental backup., a string; default empty.}
	 * @config{&nbsp;&nbsp;&nbsp;&nbsp;this_id, a string that identifies the current system
	 * state as a future backup source for an incremental backup via 'src_id'. This identifier
	 * is required when opening an incremental backup cursor and an error will be returned if
	 * one is not provided., a string; default empty.}
	 * @config{ ),,}
	 * @config{next_random, configure the cursor to return a pseudo-random record from the
	 * object when the WT_CURSOR::next method is called; valid only for row-store cursors.  See
	 * @ref cursor_random for details., a boolean flag; default \c false.}
	 * @config{next_random_sample_size, cursors configured by \c next_random to return
	 * pseudo-random records from the object randomly select from the entire object\, by
	 * default.  Setting \c next_random_sample_size to a non-zero value sets the number of
	 * samples the application expects to take using the \c next_random cursor.  A cursor
	 * configured with both \c next_random and \c next_random_sample_size attempts to divide the
	 * object into \c next_random_sample_size equal-sized pieces\, and each retrieval returns a
	 * record from one of those pieces.  See @ref cursor_random for details., a string; default
	 * \c 0.}
	 * @config{overwrite, configures whether the cursor's insert\, update and remove methods
	 * check the existing state of the record.  If \c overwrite is \c false\, WT_CURSOR::insert
	 * fails with ::WT_DUPLICATE_KEY if the record exists\, WT_CURSOR::update and
	 * WT_CURSOR::remove fail with ::WT_NOTFOUND if the record does not exist., a boolean flag;
	 * default \c true.}
	 * @config{raw, ignore the encodings for the key and value\, manage data as if the formats
	 * were \c "u". See @ref cursor_raw for details., a boolean flag; default \c false.}
	 * @config{read_once, results that are brought into cache from disk by this cursor will be
	 * given less priority in the cache., a boolean flag; default \c false.}
	 * @config{readonly, only query operations are supported by this cursor.  An error is
	 * returned if a modification is attempted using the cursor.  The default is false for all
	 * cursor types except for log and metadata cursors., a boolean flag; default \c false.}
	 * @config{statistics, Specify the statistics to be gathered.  Choosing "all" gathers
	 * statistics regardless of cost and may include traversing on-disk files; "fast" gathers a
	 * subset of relatively inexpensive statistics.  The selection must agree with the database
	 * \c statistics configuration specified to ::wiredtiger_open or WT_CONNECTION::reconfigure.
	 * For example\, "all" or "fast" can be configured when the database is configured with
	 * "all"\, but the cursor open will fail if "all" is specified when the database is
	 * configured with "fast"\, and the cursor open will fail in all cases when the database is
	 * configured with "none". If "size" is configured\, only the underlying size of the object
	 * on disk is filled in and the object is not opened.  If \c statistics is not configured\,
	 * the default configuration is the database configuration.  The "clear" configuration
	 * resets statistics after gathering them\, where appropriate (for example\, a cache size
	 * statistic is not cleared\, while the count of cursor insert operations will be cleared).
	 * See @ref statistics for more information., a list\, with values chosen from the following
	 * options: \c "all"\, \c "cache_walk"\, \c "fast"\, \c "clear"\, \c "size"\, \c
	 * "tree_walk"; default empty.}
	 * @config{target, if non-empty\, backup the list of objects; valid only for a backup data
	 * source., a list of strings; default empty.}
	 * @configend
	 * @param[out] cursorp a pointer to the newly opened cursor
	 * @errors
	 */
	int __F(open_cursor)(WT_SESSION *session,
	    const char *uri, WT_HANDLE_NULLABLE(WT_CURSOR) *to_dup,
	    const char *config, WT_CURSOR **cursorp);
	/*! @} */

	/*!
	 * @name Table operations
	 * @{
	 */
	/*!
	 * Alter a table.
	 *
	 * This will allow modification of some table settings after
	 * creation.
	 *
	 * @exclusive
	 *
	 * @snippet ex_all.c Alter a table
	 *
	 * @param session the session handle
	 * @param name the URI of the object to alter, such as \c "table:stock"
	 * @configstart{WT_SESSION.alter, see dist/api_data.py}
	 * @config{access_pattern_hint, It is recommended that workloads that consist primarily of
	 * updates and/or point queries specify \c random.  Workloads that do many cursor scans
	 * through large ranges of data specify \c sequential and other workloads specify \c none.
	 * The option leads to an advisory call to an appropriate operating system API where
	 * available., a string\, chosen from the following options: \c "none"\, \c "random"\, \c
	 * "sequential"; default \c none.}
	 * @config{app_metadata, application-owned metadata for this object., a string; default
	 * empty.}
	 * @config{cache_resident, do not ever evict the object's pages from cache.  Not compatible
	 * with LSM tables; see @ref tuning_cache_resident for more information., a boolean flag;
	 * default \c false.}
	 * @config{log = (, the transaction log configuration for this object.  Only valid if log is
	 * enabled in ::wiredtiger_open., a set of related configuration options defined below.}
	 * @config{&nbsp;&nbsp;&nbsp;&nbsp;enabled, if false\, this object has checkpoint-level
	 * durability., a boolean flag; default \c true.}
	 * @config{ ),,}
	 * @config{os_cache_dirty_max, maximum dirty system buffer cache usage\, in bytes.  If
	 * non-zero\, schedule writes for dirty blocks belonging to this object in the system buffer
	 * cache after that many bytes from this object are written into the buffer cache., an
	 * integer greater than or equal to 0; default \c 0.}
	 * @config{os_cache_max, maximum system buffer cache usage\, in bytes.  If non-zero\, evict
	 * object blocks from the system buffer cache after that many bytes from this object are
	 * read or written into the buffer cache., an integer greater than or equal to 0; default \c
	 * 0.}
	 * @configend
	 * @errors
	 */
	int __F(alter)(WT_SESSION *session,
	    const char *name, const char *config);

	/*!
	 * Create a table, column group, index or file.
	 *
	 * @not_transactional
	 *
	 * @snippet ex_all.c Create a table
	 *
	 * @param session the session handle
	 * @param name the URI of the object to create, such as
	 * \c "table:stock". For a description of URI formats
	 * see @ref data_sources.
	 * @configstart{WT_SESSION.create, see dist/api_data.py}
	 * @config{access_pattern_hint, It is recommended that workloads that consist primarily of
	 * updates and/or point queries specify \c random.  Workloads that do many cursor scans
	 * through large ranges of data specify \c sequential and other workloads specify \c none.
	 * The option leads to an advisory call to an appropriate operating system API where
	 * available., a string\, chosen from the following options: \c "none"\, \c "random"\, \c
	 * "sequential"; default \c none.}
	 * @config{allocation_size, the file unit allocation size\, in bytes\, must a power-of-two;
	 * smaller values decrease the file space required by overflow items\, and the default value
	 * of 4KB is a good choice absent requirements from the operating system or storage device.,
	 * an integer between 512B and 128MB; default \c 4KB.}
	 * @config{app_metadata, application-owned metadata for this object., a string; default
	 * empty.}
	 * @config{block_allocation, configure block allocation.  Permitted values are \c "first" or
	 * \c "best"; the \c "first" configuration uses a first-available algorithm during block
	 * allocation\, the \c "best" configuration uses a best-fit algorithm., a string\, chosen
	 * from the following options: \c "first"\, \c "best"; default \c best.}
	 * @config{block_compressor, configure a compressor for file blocks.  Permitted values are
	 * \c "none" or custom compression engine name created with WT_CONNECTION::add_compressor.
	 * If WiredTiger has builtin support for \c "lz4"\, \c "snappy"\, \c "zlib" or \c "zstd"
	 * compression\, these names are also available.  See @ref compression for more
	 * information., a string; default \c none.}
	 * @config{cache_resident, do not ever evict the object's pages from cache.  Not compatible
	 * with LSM tables; see @ref tuning_cache_resident for more information., a boolean flag;
	 * default \c false.}
	 * @config{checksum, configure block checksums; permitted values are <code>on</code>
	 * (checksum all blocks)\, <code>off</code> (checksum no blocks) and
	 * <code>uncompresssed</code> (checksum only blocks which are not compressed for any
	 * reason). The \c uncompressed setting is for applications which can rely on decompression
	 * to fail if a block has been corrupted., a string\, chosen from the following options: \c
	 * "on"\, \c "off"\, \c "uncompressed"; default \c uncompressed.}
	 * @config{colgroups, comma-separated list of names of column groups.  Each column group is
	 * stored separately\, keyed by the primary key of the table.  If no column groups are
	 * specified\, all columns are stored together in a single file.  All value columns in the
	 * table must appear in at least one column group.  Each column group must be created with a
	 * separate call to WT_SESSION::create., a list of strings; default empty.}
	 * @config{collator, configure custom collation for keys.  Permitted values are \c "none" or
	 * a custom collator name created with WT_CONNECTION::add_collator., a string; default \c
	 * none.}
	 * @config{columns, list of the column names.  Comma-separated list of the form
	 * <code>(column[\,...])</code>. For tables\, the number of entries must match the total
	 * number of values in \c key_format and \c value_format.  For colgroups and indices\, all
	 * column names must appear in the list of columns for the table., a list of strings;
	 * default empty.}
	 * @config{dictionary, the maximum number of unique values remembered in the Btree row-store
	 * leaf page value dictionary; see @ref file_formats_compression for more information., an
	 * integer greater than or equal to 0; default \c 0.}
	 * @config{encryption = (, configure an encryptor for file blocks.  When a table is
	 * created\, its encryptor is not implicitly used for any related indices or column groups.,
	 * a set of related configuration options defined below.}
	 * @config{&nbsp;&nbsp;&nbsp;&nbsp;
	 * keyid, An identifier that identifies a unique instance of the encryptor.  It is stored in
	 * clear text\, and thus is available when the wiredtiger database is reopened.  On the
	 * first use of a (name\, keyid) combination\, the WT_ENCRYPTOR::customize function is
	 * called with the keyid as an argument., a string; default empty.}
	 * @config{&nbsp;&nbsp;&nbsp;&nbsp;name, Permitted values are \c "none" or custom encryption
	 * engine name created with WT_CONNECTION::add_encryptor.  See @ref encryption for more
	 * information., a string; default \c none.}
	 * @config{ ),,}
	 * @config{exclusive, fail if the object exists.  When false (the default)\, if the object
	 * exists\, check that its settings match the specified configuration., a boolean flag;
	 * default \c false.}
	 * @config{extractor, configure custom extractor for indices.  Permitted values are \c
	 * "none" or an extractor name created with WT_CONNECTION::add_extractor., a string; default
	 * \c none.}
	 * @config{format, the file format., a string\, chosen from the following options: \c
	 * "btree"; default \c btree.}
	 * @config{huffman_key, configure Huffman encoding for keys.  Permitted values are \c
	 * "none"\, \c "english"\, \c "utf8<file>" or \c "utf16<file>". See @ref huffman for more
	 * information., a string; default \c none.}
	 * @config{huffman_value, configure Huffman encoding for values.  Permitted values are \c
	 * "none"\, \c "english"\, \c "utf8<file>" or \c "utf16<file>". See @ref huffman for more
	 * information., a string; default \c none.}
	 * @config{ignore_in_memory_cache_size, allow update and insert operations to proceed even
	 * if the cache is already at capacity.  Only valid in conjunction with in-memory databases.
	 * Should be used with caution - this configuration allows WiredTiger to consume memory over
	 * the configured cache limit., a boolean flag; default \c false.}
	 * @config{immutable, configure the index to be immutable - that is an index is not changed
	 * by any update to a record in the table., a boolean flag; default \c false.}
	 * @config{internal_key_max, the largest key stored in an internal node\, in bytes.  If
	 * set\, keys larger than the specified size are stored as overflow items (which may require
	 * additional I/O to access). The default and the maximum allowed value are both one-tenth
	 * the size of a newly split internal page., an integer greater than or equal to 0; default
	 * \c 0.}
	 * @config{internal_key_truncate, configure internal key truncation\, discarding unnecessary
	 * trailing bytes on internal keys (ignored for custom collators)., a boolean flag; default
	 * \c true.}
	 * @config{internal_page_max, the maximum page size for internal nodes\, in bytes; the size
	 * must be a multiple of the allocation size and is significant for applications wanting to
	 * avoid excessive L2 cache misses while searching the tree.  The page maximum is the bytes
	 * of uncompressed data\, that is\, the limit is applied before any block compression is
	 * done., an integer between 512B and 512MB; default \c 4KB.}
	 * @config{key_format, the format of the data packed into key items.  See @ref
	 * schema_format_types for details.  By default\, the key_format is \c 'u' and applications
	 * use WT_ITEM structures to manipulate raw byte arrays.  By default\, records are stored in
	 * row-store files: keys of type \c 'r' are record numbers and records referenced by record
	 * number are stored in column-store files., a format string; default \c u.}
	 * @config{leaf_key_max, the largest key stored in a leaf node\, in bytes.  If set\, keys
	 * larger than the specified size are stored as overflow items (which may require additional
	 * I/O to access). The default value is one-tenth the size of a newly split leaf page., an
	 * integer greater than or equal to 0; default \c 0.}
	 * @config{leaf_page_max, the maximum page size for leaf nodes\, in bytes; the size must be
	 * a multiple of the allocation size\, and is significant for applications wanting to
	 * maximize sequential data transfer from a storage device.  The page maximum is the bytes
	 * of uncompressed data\, that is\, the limit is applied before any block compression is
	 * done., an integer between 512B and 512MB; default \c 32KB.}
	 * @config{leaf_value_max, the largest value stored in a leaf node\, in bytes.  If set\,
	 * values larger than the specified size are stored as overflow items (which may require
	 * additional I/O to access). If the size is larger than the maximum leaf page size\, the
	 * page size is temporarily ignored when large values are written.  The default is one-half
	 * the size of a newly split leaf page., an integer greater than or equal to 0; default \c
	 * 0.}
	 * @config{log = (, the transaction log configuration for this object.  Only valid if log is
	 * enabled in ::wiredtiger_open., a set of related configuration options defined below.}
	 * @config{&nbsp;&nbsp;&nbsp;&nbsp;enabled, if false\, this object has checkpoint-level
	 * durability., a boolean flag; default \c true.}
	 * @config{ ),,}
	 * @config{lsm = (, options only relevant for LSM data sources., a set of related
	 * configuration options defined below.}
	 * @config{&nbsp;&nbsp;&nbsp;&nbsp;auto_throttle,
	 * Throttle inserts into LSM trees if flushing to disk isn't keeping up., a boolean flag;
	 * default \c true.}
	 * @config{&nbsp;&nbsp;&nbsp;&nbsp;bloom, create bloom filters on LSM tree
	 * chunks as they are merged., a boolean flag; default \c true.}
	 * @config{&nbsp;&nbsp;&nbsp;&nbsp;bloom_bit_count, the number of bits used per item for LSM
	 * bloom filters., an integer between 2 and 1000; default \c 16.}
	 * @config{&nbsp;&nbsp;&nbsp;&nbsp;bloom_config, config string used when creating Bloom
	 * filter files\, passed to WT_SESSION::create., a string; default empty.}
	 * @config{&nbsp;&nbsp;&nbsp;&nbsp;bloom_hash_count, the number of hash values per item used
	 * for LSM bloom filters., an integer between 2 and 100; default \c 8.}
	 * @config{&nbsp;&nbsp;&nbsp;&nbsp;bloom_oldest, create a bloom filter on the oldest LSM
	 * tree chunk.  Only supported if bloom filters are enabled., a boolean flag; default \c
	 * false.}
	 * @config{&nbsp;&nbsp;&nbsp;&nbsp;chunk_count_limit, the maximum number of chunks
	 * to allow in an LSM tree.  This option automatically times out old data.  As new chunks
	 * are added old chunks will be removed.  Enabling this option disables LSM background
	 * merges., an integer; default \c 0.}
	 * @config{&nbsp;&nbsp;&nbsp;&nbsp;chunk_max, the
	 * maximum size a single chunk can be.  Chunks larger than this size are not considered for
	 * further merges.  This is a soft limit\, and chunks larger than this value can be created.
	 * Must be larger than chunk_size., an integer between 100MB and 10TB; default \c 5GB.}
	 * @config{&nbsp;&nbsp;&nbsp;&nbsp;chunk_size, the maximum size of the in-memory chunk of an
	 * LSM tree.  This limit is soft - it is possible for chunks to be temporarily larger than
	 * this value.  This overrides the \c memory_page_max setting., an integer between 512K and
	 * 500MB; default \c 10MB.}
	 * @config{&nbsp;&nbsp;&nbsp;&nbsp;merge_custom = (, configure the
	 * tree to merge into a custom data source., a set of related configuration options defined
	 * below.}
	 * @config{&nbsp;&nbsp;&nbsp;&nbsp;&nbsp;&nbsp;&nbsp;&nbsp;prefix, custom data
	 * source prefix instead of \c "file"., a string; default empty.}
	 * @config{&nbsp;&nbsp;&nbsp;&nbsp;&nbsp;&nbsp;&nbsp;&nbsp;start_generation, merge
	 * generation at which the custom data source is used (zero indicates no custom data
	 * source)., an integer between 0 and 10; default \c 0.}
	 * @config{&nbsp;&nbsp;&nbsp;&nbsp;&nbsp;&nbsp;&nbsp;&nbsp;suffix, custom data source suffix
	 * instead of \c ".lsm"., a string; default empty.}
	 * @config{ ),,}
	 * @config{&nbsp;&nbsp;&nbsp;&nbsp;merge_max, the maximum number of chunks to include in a
	 * merge operation., an integer between 2 and 100; default \c 15.}
	 * @config{&nbsp;&nbsp;&nbsp;&nbsp;merge_min, the minimum number of chunks to include in a
	 * merge operation.  If set to 0 or 1 half the value of merge_max is used., an integer no
	 * more than 100; default \c 0.}
	 * @config{ ),,}
	 * @config{memory_page_image_max, the maximum in-memory page image represented by a single
	 * storage block.  Depending on compression efficiency\, compression can create storage
	 * blocks which require significant resources to re-instantiate in the cache\, penalizing
	 * the performance of future point updates.  The value limits the maximum in-memory page
	 * image a storage block will need.  If set to 0\, a default of 4 times \c leaf_page_max is
	 * used., an integer greater than or equal to 0; default \c 0.}
	 * @config{memory_page_max, the maximum size a page can grow to in memory before being
	 * reconciled to disk.  The specified size will be adjusted to a lower bound of
	 * <code>leaf_page_max</code>\, and an upper bound of <code>cache_size / 10</code>. This
	 * limit is soft - it is possible for pages to be temporarily larger than this value.  This
	 * setting is ignored for LSM trees\, see \c chunk_size., an integer between 512B and 10TB;
	 * default \c 5MB.}
	 * @config{os_cache_dirty_max, maximum dirty system buffer cache usage\, in bytes.  If
	 * non-zero\, schedule writes for dirty blocks belonging to this object in the system buffer
	 * cache after that many bytes from this object are written into the buffer cache., an
	 * integer greater than or equal to 0; default \c 0.}
	 * @config{os_cache_max, maximum system buffer cache usage\, in bytes.  If non-zero\, evict
	 * object blocks from the system buffer cache after that many bytes from this object are
	 * read or written into the buffer cache., an integer greater than or equal to 0; default \c
	 * 0.}
	 * @config{prefix_compression, configure prefix compression on row-store leaf pages., a
	 * boolean flag; default \c false.}
	 * @config{prefix_compression_min, minimum gain before prefix compression will be used on
	 * row-store leaf pages., an integer greater than or equal to 0; default \c 4.}
	 * @config{split_pct, the Btree page split size as a percentage of the maximum Btree page
	 * size\, that is\, when a Btree page is split\, it will be split into smaller pages\, where
	 * each page is the specified percentage of the maximum Btree page size., an integer between
	 * 50 and 100; default \c 90.}
	 * @config{type, set the type of data source used to store a column group\, index or simple
	 * table.  By default\, a \c "file:" URI is derived from the object name.  The \c type
	 * configuration can be used to switch to a different data source\, such as LSM or an
	 * extension configured by the application., a string; default \c file.}
	 * @config{value_format, the format of the data packed into value items.  See @ref
	 * schema_format_types for details.  By default\, the value_format is \c 'u' and
	 * applications use a WT_ITEM structure to manipulate raw byte arrays.  Value items of type
	 * 't' are bitfields\, and when configured with record number type keys\, will be stored
	 * using a fixed-length store., a format string; default \c u.}
	 * @configend
	 * @errors
	 */
	int __F(create)(WT_SESSION *session,
	    const char *name, const char *config);

#if !defined(SWIG) && !defined(DOXYGEN)
	/*!
	 * Import a file.
	 *
	 * @snippet ex_all.c Import a file
	 *
	 * @param session the session handle
	 * @param name the URI of the object to import
	 * @configempty{WT_SESSION.import, see dist/api_data.py}
	 * @errors
	 */
	int __F(import)(WT_SESSION *session,
	    const char *name, const char *config);
#endif

	/*!
	 * Compact a live row- or column-store btree or LSM tree.
	 *
	 * @snippet ex_all.c Compact a table
	 *
	 * @param session the session handle
	 * @param name the URI of the object to compact, such as
	 * \c "table:stock"
	 * @configstart{WT_SESSION.compact, see dist/api_data.py}
	 * @config{timeout, maximum amount of time to allow for compact in seconds.  The actual
	 * amount of time spent in compact may exceed the configured value.  A value of zero
	 * disables the timeout., an integer; default \c 1200.}
	 * @configend
	 * @errors
	 */
	int __F(compact)(WT_SESSION *session,
	    const char *name, const char *config);

	/*!
	 * Drop (delete) an object.
	 *
	 * @exclusive
	 *
	 * @not_transactional
	 *
	 * @snippet ex_all.c Drop a table
	 *
	 * @param session the session handle
	 * @param name the URI of the object to drop, such as \c "table:stock"
	 * @configstart{WT_SESSION.drop, see dist/api_data.py}
	 * @config{force, return success if the object does not exist., a boolean flag; default \c
	 * false.}
	 * @config{remove_files, if the underlying files should be removed., a boolean flag; default
	 * \c true.}
	 * @configend
	 * @ebusy_errors
	 */
	int __F(drop)(WT_SESSION *session,
	    const char *name, const char *config);

	/*!
	 * Join a join cursor with a reference cursor.
	 *
	 * @snippet ex_schema.c Join cursors
	 *
	 * @param session the session handle
	 * @param join_cursor a cursor that was opened using a
	 * \c "join:" URI. It may not have been used for any operations
	 * other than other join calls.
	 * @param ref_cursor an index cursor having the same base table
	 * as the join_cursor, or a table cursor open on the same base table,
	 * or another join cursor. Unless the ref_cursor is another join
	 * cursor, it must be positioned.
	 *
	 * The ref_cursor limits the results seen by iterating the
	 * join_cursor to table items referred to by the key in this
	 * index. The set of keys referred to is modified by the compare
	 * config option.
	 *
	 * Multiple join calls builds up a set of ref_cursors, and
	 * by default, the results seen by iteration are the intersection
	 * of the cursor ranges participating in the join. When configured
	 * with \c "operation=or", the results seen are the union of
	 * the participating cursor ranges.
	 *
	 * After the join call completes, the ref_cursor cursor may not be
	 * used for any purpose other than get_key and get_value. Any other
	 * cursor method (e.g. next, prev,close) will fail. When the
	 * join_cursor is closed, the ref_cursor is made available for
	 * general use again. The application should close ref_cursor when
	 * finished with it, although not before the join_cursor is closed.
	 *
	 * @configstart{WT_SESSION.join, see dist/api_data.py}
	 * @config{bloom_bit_count, the number of bits used per item for the bloom filter., an
	 * integer between 2 and 1000; default \c 16.}
	 * @config{bloom_false_positives, return all values that pass the bloom filter\, without
	 * eliminating any false positives., a boolean flag; default \c false.}
	 * @config{bloom_hash_count, the number of hash values per item for the bloom filter., an
	 * integer between 2 and 100; default \c 8.}
	 * @config{compare, modifies the set of items to be returned so that the index key satisfies
	 * the given comparison relative to the key set in this cursor., a string\, chosen from the
	 * following options: \c "eq"\, \c "ge"\, \c "gt"\, \c "le"\, \c "lt"; default \c "eq".}
	 * @config{count, set an approximate count of the elements that would be included in the
	 * join.  This is used in sizing the bloom filter\, and also influences evaluation order for
	 * cursors in the join.  When the count is equal for multiple bloom filters in a composition
	 * of joins\, the bloom filter may be shared., an integer; default \c .}
	 * @config{operation, the operation applied between this and other joined cursors.  When
	 * "operation=and" is specified\, all the conditions implied by joins must be satisfied for
	 * an entry to be returned by the join cursor; when "operation=or" is specified\, only one
	 * must be satisfied.  All cursors joined to a join cursor must have matching operations., a
	 * string\, chosen from the following options: \c "and"\, \c "or"; default \c "and".}
	 * @config{strategy, when set to bloom\, a bloom filter is created and populated for this
	 * index.  This has an up front cost but may reduce the number of accesses to the main table
	 * when iterating the joined cursor.  The bloom setting requires that count be set., a
	 * string\, chosen from the following options: \c "bloom"\, \c "default"; default empty.}
	 * @configend
	 * @errors
	 */
	int __F(join)(WT_SESSION *session, WT_CURSOR *join_cursor,
	    WT_CURSOR *ref_cursor, const char *config);

	/*!
	 * Flush the log.
	 *
	 * @param session the session handle
	 * @configstart{WT_SESSION.log_flush, see dist/api_data.py}
	 * @config{sync, forcibly flush the log and wait for it to achieve the synchronization level
	 * specified.  The \c background setting initiates a background synchronization intended to
	 * be used with a later call to WT_SESSION::transaction_sync.  The \c off setting forces any
	 * buffered log records to be written to the file system.  The \c on setting forces log
	 * records to be written to the storage device., a string\, chosen from the following
	 * options: \c "background"\, \c "off"\, \c "on"; default \c on.}
	 * @configend
	 * @errors
	 */
	int __F(log_flush)(WT_SESSION *session, const char *config);

	/*!
	 * Insert a ::WT_LOGREC_MESSAGE type record in the database log files
	 * (the database must be configured for logging when this method is
	 * called).
	 *
	 * @param session the session handle
	 * @param format a printf format specifier
	 * @errors
	 */
	int __F(log_printf)(WT_SESSION *session, const char *format, ...);

	/*!
	 * Rebalance a table or file, see @ref rebalance.
	 *
	 * @exclusive
	 *
	 * @snippet ex_all.c Rebalance a table
	 *
	 * @param session the session handle
	 * @param uri the current URI of the object, such as \c "table:mytable"
	 * @configempty{WT_SESSION.rebalance, see dist/api_data.py}
	 * @ebusy_errors
	 */
	int __F(rebalance)(
	    WT_SESSION *session, const char *uri, const char *config);

	/*!
	 * Rename an object.
	 *
	 * @not_transactional
	 *
	 * @snippet ex_all.c Rename a table
	 *
	 * @exclusive
	 *
	 * @param session the session handle
	 * @param uri the current URI of the object, such as \c "table:old"
	 * @param newuri the new URI of the object, such as \c "table:new"
	 * @configempty{WT_SESSION.rename, see dist/api_data.py}
	 * @ebusy_errors
	 */
	int __F(rename)(WT_SESSION *session,
	    const char *uri, const char *newuri, const char *config);

	/*!
	 * Reset the session handle.
	 *
	 * This method resets all cursors associated with this session and
	 * discards cached resources.  The session can be re-used immediately
	 * after this call returns. If a transaction is running on this
	 * session, then this call takes no action and return an error.
	 *
	 * @snippet ex_all.c Reset the session
	 *
	 * @param session the session handle
	 * @errors
	 */
	int __F(reset)(WT_SESSION *session);

	/*!
	 * Salvage a table or file.
	 *
	 * Salvage rebuilds the file, or files of which a table is comprised,
	 * discarding any corrupted file blocks.
	 *
	 * Previously deleted records may re-appear, and inserted records may
	 * disappear, when salvage is done, so salvage should not be run
	 * unless it is known to be necessary.  Normally, salvage should be
	 * called after a table or file has been corrupted, as reported by the
	 * WT_SESSION::verify method.
	 *
	 * Files are rebuilt in place, the salvage method overwrites the
	 * existing files.
	 *
	 * @exclusive
	 *
	 * @snippet ex_all.c Salvage a table
	 *
	 * @param session the session handle
	 * @param name the URI of the table or file to salvage
	 * @configstart{WT_SESSION.salvage, see dist/api_data.py}
	 * @config{force, force salvage even of files that do not appear to be WiredTiger files., a
	 * boolean flag; default \c false.}
	 * @configend
	 * @ebusy_errors
	 */
	int __F(salvage)(WT_SESSION *session,
	    const char *name, const char *config);

	/*!
	 * Truncate a file, table, cursor range, or backup cursor
	 *
	 * Truncate a table or file.
	 * @snippet ex_all.c Truncate a table
	 *
	 * Truncate a cursor range.  When truncating based on a cursor position,
	 * it is not required the cursor reference a record in the object, only
	 * that the key be set.  This allows applications to discard portions of
	 * the object name space without knowing exactly what records the object
	 * contains.
	 * @snippet ex_all.c Truncate a range
	 *
	 * Any specified cursors end with no position, and subsequent calls to
	 * the WT_CURSOR::next (WT_CURSOR::prev) method will iterate from the
	 * beginning (end) of the table.
	 *
	 * When a range truncate is in progress, and another transaction inserts
	 * a key into that range, the behavior is not well defined - a conflict
	 * may be detected or both transactions may be permitted to commit. If
	 * they do commit, and if there is a crash and recovery runs, the result
	 * may be different than what was in cache before the crash.
	 *
	 * Truncate a backup cursor.  This operation removes all log files that
	 * have been returned by the backup cursor.  It can be used to remove log
	 * files after copying them during @ref backup_incremental.
	 * @snippet ex_backup.c Truncate a backup cursor
	 *
	 * @param session the session handle
	 * @param name the URI of the table or file to truncate, or \c "log:"
	 * for a backup cursor
	 * @param start optional cursor marking the first record discarded;
	 * if <code>NULL</code>, the truncate starts from the beginning of
	 * the object; must be provided when truncating a backup cursor
	 * @param stop optional cursor marking the last record discarded;
	 * if <code>NULL</code>, the truncate continues to the end of the
	 * object; ignored when truncating a backup cursor
	 * @configempty{WT_SESSION.truncate, see dist/api_data.py}
	 * @errors
	 */
	int __F(truncate)(WT_SESSION *session,
	    const char *name,
	    WT_HANDLE_NULLABLE(WT_CURSOR) *start,
	    WT_HANDLE_NULLABLE(WT_CURSOR) *stop,
	    const char *config);

	/*!
	 * Upgrade a table or file.
	 *
	 * Upgrade upgrades a table or file, if upgrade is required.
	 *
	 * @exclusive
	 *
	 * @snippet ex_all.c Upgrade a table
	 *
	 * @param session the session handle
	 * @param name the URI of the table or file to upgrade
	 * @configempty{WT_SESSION.upgrade, see dist/api_data.py}
	 * @ebusy_errors
	 */
	int __F(upgrade)(WT_SESSION *session,
	    const char *name, const char *config);

	/*!
	 * Verify a table or file.
	 *
	 * Verify reports if a file, or the files of which a table is
	 * comprised, have been corrupted.  The WT_SESSION::salvage method
	 * can be used to repair a corrupted file,
	 *
	 * @snippet ex_all.c Verify a table
	 *
	 * @exclusive
	 *
	 * @param session the session handle
	 * @param name the URI of the table or file to verify, optional if verifying the history
	 * store
	 * @configstart{WT_SESSION.verify, see dist/api_data.py}
	 * @config{dump_address, Display page addresses\, time windows\, and page types as pages are
	 * verified\, using the application's message handler\, intended for debugging., a boolean
	 * flag; default \c false.}
	 * @config{dump_blocks, Display the contents of on-disk blocks as they are verified\, using
	 * the application's message handler\, intended for debugging., a boolean flag; default \c
	 * false.}
	 * @config{dump_layout, Display the layout of the files as they are verified\, using the
	 * application's message handler\, intended for debugging; requires optional support from
	 * the block manager., a boolean flag; default \c false.}
	 * @config{dump_offsets, Display the contents of specific on-disk blocks\, using the
	 * application's message handler\, intended for debugging., a list of strings; default
	 * empty.}
	 * @config{dump_pages, Display the contents of in-memory pages as they are verified\, using
	 * the application's message handler\, intended for debugging., a boolean flag; default \c
	 * false.}
	 * @config{stable_timestamp, Ensure that no data has a start timestamp after the stable
	 * timestamp\, to be run after rollback_to_stable., a boolean flag; default \c false.}
	 * @config{strict, Treat any verification problem as an error; by default\, verify will
	 * warn\, but not fail\, in the case of errors that won't affect future behavior (for
	 * example\, a leaked block)., a boolean flag; default \c false.}
	 * @configend
	 * @ebusy_errors
	 */
	int __F(verify)(WT_SESSION *session,
	    const char *name, const char *config);
	/*! @} */

	/*!
	 * @name Transactions
	 * @{
	 */
	/*!
	 * Start a transaction in this session.
	 *
	 * The transaction remains active until ended by
	 * WT_SESSION::commit_transaction or WT_SESSION::rollback_transaction.
	 * Operations performed on cursors capable of supporting transactional
	 * operations that are already open in this session, or which are opened
	 * before the transaction ends, will operate in the context of the
	 * transaction.
	 *
	 * @requires_notransaction
	 *
	 * @snippet ex_all.c transaction commit/rollback
	 *
	 * @param session the session handle
	 * @configstart{WT_SESSION.begin_transaction, see dist/api_data.py}
	 * @config{ignore_prepare, whether to ignore the updates by other prepared transactions as
	 * part of read operations of this transaction.  When \c true\, forces the transaction to be
	 * read-only.  Use \c force to ignore prepared updates and permit writes (which can cause
	 * lost updates unless the application knows something about the relationship between
	 * prepared transactions and the updates that are ignoring them)., a string\, chosen from
	 * the following options: \c "false"\, \c "force"\, \c "true"; default \c false.}
	 * @config{isolation, the isolation level for this transaction; defaults to the session's
	 * isolation level., a string\, chosen from the following options: \c "read-uncommitted"\,
	 * \c "read-committed"\, \c "snapshot"; default empty.}
	 * @config{name, name of the transaction for tracing and debugging., a string; default
	 * empty.}
	 * @config{operation_timeout_ms, when non-zero\, a requested limit on the number of elapsed
	 * real time milliseconds taken to complete database operations in this transaction.  Time
	 * is measured from the start of each WiredTiger API call.  There is no guarantee any
	 * operation will not take longer than this amount of time.  If WiredTiger notices the limit
	 * has been exceeded\, an operation may return a WT_ROLLBACK error.  Default is to have no
	 * limit., an integer greater than or equal to 1; default \c 0.}
	 * @config{priority, priority of the transaction for resolving conflicts.  Transactions with
	 * higher values are less likely to abort., an integer between -100 and 100; default \c 0.}
	 * @config{read_timestamp, read using the specified timestamp.  The supplied value must not
	 * be older than the current oldest timestamp.  See @ref transaction_timestamps., a string;
	 * default empty.}
	 * @config{roundup_timestamps = (, round up timestamps of the transaction.  This setting
	 * alters the visibility expected in a transaction.  See @ref transaction_timestamps., a set
	 * of related configuration options defined below.}
	 * @config{&nbsp;&nbsp;&nbsp;&nbsp;
	 * prepared, applicable only for prepared transactions.  Indicates if the prepare timestamp
	 * and the commit timestamp of this transaction can be rounded up.  If the prepare timestamp
	 * is less than the oldest timestamp\, the prepare timestamp will be rounded to the oldest
	 * timestamp.  If the commit timestamp is less than the prepare timestamp\, the commit
	 * timestamp will be rounded up to the prepare timestamp., a boolean flag; default \c
	 * false.}
	 * @config{&nbsp;&nbsp;&nbsp;&nbsp;read, if the read timestamp is less than the
	 * oldest timestamp\, the read timestamp will be rounded up to the oldest timestamp., a
	 * boolean flag; default \c false.}
	 * @config{ ),,}
	 * @config{sync, whether to sync log records when the transaction commits\, inherited from
	 * ::wiredtiger_open \c transaction_sync., a boolean flag; default empty.}
	 * @configend
	 * @errors
	 */
	int __F(begin_transaction)(WT_SESSION *session, const char *config);

	/*!
	 * Commit the current transaction.
	 *
	 * A transaction must be in progress when this method is called.
	 *
	 * If WT_SESSION::commit_transaction returns an error, the transaction
	 * was rolled back, not committed.
	 *
	 * @requires_transaction
	 *
	 * @snippet ex_all.c transaction commit/rollback
	 *
	 * @param session the session handle
	 * @configstart{WT_SESSION.commit_transaction, see dist/api_data.py}
	 * @config{commit_timestamp, set the commit timestamp for the current transaction.  The
	 * supplied value must not be older than the first commit timestamp set for the current
	 * transaction.  The value must also not be older than the current oldest and stable
	 * timestamps.  See @ref transaction_timestamps., a string; default empty.}
	 * @config{durable_timestamp, set the durable timestamp for the current transaction.  The
	 * supplied value must not be older than the commit timestamp set for the current
	 * transaction.  The value must also not be older than the current stable timestamp.  See
	 * @ref transaction_timestamps., a string; default empty.}
	 * @config{sync, override whether to sync log records when the transaction commits\,
	 * inherited from ::wiredtiger_open \c transaction_sync.  The \c background setting
	 * initiates a background synchronization intended to be used with a later call to
	 * WT_SESSION::transaction_sync.  The \c off setting does not wait for record to be written
	 * or synchronized.  The \c on setting forces log records to be written to the storage
	 * device., a string\, chosen from the following options: \c "background"\, \c "off"\, \c
	 * "on"; default empty.}
	 * @configend
	 * @errors
	 */
	int __F(commit_transaction)(WT_SESSION *session, const char *config);

	/*!
	 * Prepare the current transaction.
	 *
	 * A transaction must be in progress when this method is called.
	 *
	 * Preparing a transaction will guarantee a subsequent commit will
	 * succeed. Only commit and rollback are allowed on a transaction after
	 * it has been prepared. The transaction prepare API is designed to
	 * support MongoDB exclusively, and guarantees update conflicts have
	 * been resolved, but does not guarantee durability.
	 *
	 * @requires_transaction
	 *
	 * @snippet ex_all.c transaction prepare
	 *
	 * @param session the session handle
	 * @configstart{WT_SESSION.prepare_transaction, see dist/api_data.py}
	 * @config{prepare_timestamp, set the prepare timestamp for the updates of the current
	 * transaction.  The supplied value must not be older than any active read timestamps.  See
	 * @ref transaction_timestamps., a string; default empty.}
	 * @configend
	 * @errors
	 */
	int __F(prepare_transaction)(WT_SESSION *session, const char *config);

	/*!
	 * Roll back the current transaction.
	 *
	 * A transaction must be in progress when this method is called.
	 *
	 * All cursors are reset.
	 *
	 * @requires_transaction
	 *
	 * @snippet ex_all.c transaction commit/rollback
	 *
	 * @param session the session handle
	 * @configempty{WT_SESSION.rollback_transaction, see dist/api_data.py}
	 * @errors
	 */
	int __F(rollback_transaction)(WT_SESSION *session, const char *config);

	/*!
	 * Set a timestamp on a transaction.
	 *
	 * @snippet ex_all.c transaction timestamp
	 *
	 * @requires_transaction
	 *
	 * @param session the session handle
	 * @configstart{WT_SESSION.timestamp_transaction, see dist/api_data.py}
	 * @config{commit_timestamp, set the commit timestamp for the current transaction.  The
	 * supplied value must not be older than the first commit timestamp set for the current
	 * transaction.  The value must also not be older than the current oldest and stable
	 * timestamps.  See @ref transaction_timestamps., a string; default empty.}
	 * @config{durable_timestamp, set the durable timestamp for the current transaction.  The
	 * supplied value must not be older than the commit timestamp set for the current
	 * transaction.  The value must also not be older than the current stable timestamp.  See
	 * @ref transaction_timestamps., a string; default empty.}
	 * @config{prepare_timestamp, set the prepare timestamp for the updates of the current
	 * transaction.  The supplied value must not be older than any active read timestamps.  See
	 * @ref transaction_timestamps., a string; default empty.}
	 * @config{read_timestamp, read using the specified timestamp.  The supplied value must not
	 * be older than the current oldest timestamp.  This can only be set once for a transaction.
	 * See @ref transaction_timestamps., a string; default empty.}
	 * @configend
	 * @errors
	 */
	int __F(timestamp_transaction)(WT_SESSION *session, const char *config);

	/*!
	 * Query the session's transaction timestamp state.
	 *
	 * @param session the session handle
	 * @param[out] hex_timestamp a buffer that will be set to the
	 * hexadecimal encoding of the timestamp being queried.  Must be large
	 * enough to hold a NUL terminated, hex-encoded 8B timestamp (17 bytes).
	 * @configstart{WT_SESSION.query_timestamp, see dist/api_data.py}
	 * @config{get, specify which timestamp to query: \c commit returns the most recently set
	 * commit_timestamp.  \c first_commit returns the first set commit_timestamp.  \c prepare
	 * returns the timestamp used in preparing a transaction.  \c read returns the timestamp at
	 * which the transaction is reading at.  See @ref transaction_timestamps., a string\, chosen
	 * from the following options: \c "commit"\, \c "first_commit"\, \c "prepare"\, \c "read";
	 * default \c read.}
	 * @configend
	 * @errors
	 * If the session is not in a transaction ::WT_NOTFOUND will be
	 * returned.
	 */
	int __F(query_timestamp)(
	    WT_SESSION *session, char *hex_timestamp, const char *config);

	/*!
	 * Write a transactionally consistent snapshot of a database or set of
	 * objects.  In the absence of transaction timestamps, the checkpoint
	 * includes all transactions committed before the checkpoint starts.
	 *
	 * When timestamps are in use and a \c stable_timestamp has been set
	 * via WT_CONNECTION::set_timestamp and the checkpoint runs with
	 * \c use_timestamp=true (the default), updates committed with a
	 * timestamp larger than the \c stable_timestamp will not be included
	 * in the checkpoint for tables configured with \c log=(enabled=false).
	 * For tables with logging enabled, all committed changes will be
	 * included in the checkpoint (since recovery would roll them forward
	 * anyway).
	 *
	 * Additionally, existing named checkpoints may optionally be
	 * discarded.
	 *
	 * @requires_notransaction
	 *
	 * @snippet ex_all.c Checkpoint examples
	 *
	 * @param session the session handle
	 * @configstart{WT_SESSION.checkpoint, see dist/api_data.py}
	 * @config{drop, specify a list of checkpoints to drop.  The list may additionally contain
	 * one of the following keys: \c "from=all" to drop all checkpoints\, \c "from=<checkpoint>"
	 * to drop all checkpoints after and including the named checkpoint\, or \c
	 * "to=<checkpoint>" to drop all checkpoints before and including the named checkpoint.
	 * Checkpoints cannot be dropped if open in a cursor.  While a hot backup is in progress\,
	 * checkpoints created prior to the start of the backup cannot be dropped., a list of
	 * strings; default empty.}
	 * @config{force, if false (the default)\, checkpoints may be skipped if the underlying
	 * object has not been modified\, if true\, this option forces the checkpoint., a boolean
	 * flag; default \c false.}
	 * @config{name, if set\, specify a name for the checkpoint (note that checkpoints including
	 * LSM trees may not be named)., a string; default empty.}
	 * @config{target, if non-empty\, checkpoint the list of objects., a list of strings;
	 * default empty.}
	 * @config{use_timestamp, if true (the default)\, create the checkpoint as of the last
	 * stable timestamp if timestamps are in use\, or all current updates if there is no stable
	 * timestamp set.  If false\, this option generates a checkpoint with all updates including
	 * those later than the timestamp., a boolean flag; default \c true.}
	 * @configend
	 * @errors
	 */
	int __F(checkpoint)(WT_SESSION *session, const char *config);

	/*!
	 * Return the transaction ID range pinned by the session handle.
	 *
	 * The ID range is approximate and is calculated based on the oldest
	 * ID needed for the active transaction in this session, compared
	 * to the newest transaction in the system.
	 *
	 * @snippet ex_all.c transaction pinned range
	 *
	 * @param session the session handle
	 * @param[out] range the range of IDs pinned by this session. Zero if
	 * there is no active transaction.
	 * @errors
	 */
	int __F(transaction_pinned_range)(WT_SESSION* session, uint64_t *range);

	/*!
	 * Wait for a transaction to become synchronized.  This method is
	 * only useful when ::wiredtiger_open is configured with the
	 * \c transaction_sync setting disabled.
	 *
	 * @requires_notransaction
	 *
	 * @snippet ex_all.c Transaction sync
	 *
	 * @param session the session handle
	 * @configstart{WT_SESSION.transaction_sync, see dist/api_data.py}
	 * @config{timeout_ms, maximum amount of time to wait for background sync to complete in
	 * milliseconds.  A value of zero disables the timeout and returns immediately., an integer;
	 * default \c 1200000.}
	 * @configend
	 * @errors
	 */
	int __F(transaction_sync)(WT_SESSION *session, const char *config);
	/*! @} */

#ifndef DOXYGEN
	/*!
	 * Call into the library.
	 *
	 * This method is used for breakpoints and to set other configuration
	 * when debugging layers not directly supporting those features.
	 *
	 * @param session the session handle
	 * @errors
	 */
	int __F(breakpoint)(WT_SESSION *session);
#endif
};

/*!
 * A connection to a WiredTiger database.  The connection may be opened within
 * the same address space as the caller or accessed over a socket connection.
 *
 * Most applications will open a single connection to a database for each
 * process.  The first process to open a connection to a database will access
 * the database in its own address space.  Subsequent connections (if allowed)
 * will communicate with the first process over a socket connection to perform
 * their operations.
 *
 * <b>Thread safety:</b> A WT_CONNECTION handle may be shared between threads,
 * see @ref threads for more information.
 */
struct __wt_connection {
	/*!
	 * @name Async operation handles
	 * @{
	 */
	/*!
	 * Wait for all outstanding operations to complete.
	 *
	 * @snippet ex_async.c async flush
	 *
	 * @param connection the connection handle
	 * @errors
	 */
	int __F(async_flush)(WT_CONNECTION *connection);

	/*!
	 * Return an async operation handle
	 *
	 * @snippet ex_async.c async handle allocation
	 *
	 * @param connection the connection handle
	 * @param uri the connection handle
	 * @configstart{WT_CONNECTION.async_new_op, see dist/api_data.py}
	 * @config{append, append the value as a new record\, creating a new record number key;
	 * valid only for operations with record number keys., a boolean flag; default \c false.}
	 * @config{overwrite, configures whether the cursor's insert\, update and remove methods
	 * check the existing state of the record.  If \c overwrite is \c false\, WT_CURSOR::insert
	 * fails with ::WT_DUPLICATE_KEY if the record exists\, WT_CURSOR::update and
	 * WT_CURSOR::remove fail with ::WT_NOTFOUND if the record does not exist., a boolean flag;
	 * default \c true.}
	 * @config{raw, ignore the encodings for the key and value\, manage data as if the formats
	 * were \c "u". See @ref cursor_raw for details., a boolean flag; default \c false.}
	 * @config{timeout, maximum amount of time to allow for compact in seconds.  The actual
	 * amount of time spent in compact may exceed the configured value.  A value of zero
	 * disables the timeout., an integer; default \c 1200.}
	 * @configend
	 * @param callback the operation callback
	 * @param[out] asyncopp the new op handle
	 * @errors
	 * If there are no available handles, \c EBUSY is returned.
	 */
	int __F(async_new_op)(WT_CONNECTION *connection,
	    const char *uri, const char *config, WT_ASYNC_CALLBACK *callback,
	    WT_ASYNC_OP **asyncopp);
	/*! @} */

	/*!
	 * Close a connection.
	 *
	 * Any open sessions will be closed. This will release the resources
	 * associated with the session handle, including rolling back any
	 * active transactions and closing any cursors that remain open in the
	 * session.
	 *
	 * @snippet ex_all.c Close a connection
	 *
	 * @param connection the connection handle
	 * @configstart{WT_CONNECTION.close, see dist/api_data.py}
	 * @config{leak_memory, don't free memory during close., a boolean flag; default \c false.}
	 * @config{use_timestamp, by default\, create the close checkpoint as of the last stable
	 * timestamp if timestamps are in use\, or all current updates if there is no stable
	 * timestamp set.  If false\, this option generates a checkpoint with all updates., a
	 * boolean flag; default \c true.}
	 * @configend
	 * @errors
	 */
	int __F(close)(WT_HANDLE_CLOSED(WT_CONNECTION) *connection,
	    const char *config);

#ifndef DOXYGEN
	/*!
	 * Output debug information for various subsystems. The output format
	 * may change over time, gathering the debug information may be
	 * invasive, and the information reported may not provide a point in
	 * time view of the system.
	 *
	 * @param connection the connection handle
	 * @configstart{WT_CONNECTION.debug_info, see dist/api_data.py}
	 * @config{cache, print cache information., a boolean flag; default \c false.}
	 * @config{cursors, print all open cursor information., a boolean flag; default \c false.}
	 * @config{handles, print open handles information., a boolean flag; default \c false.}
	 * @config{log, print log information., a boolean flag; default \c false.}
	 * @config{sessions, print open session information., a boolean flag; default \c false.}
	 * @config{txn, print global txn information., a boolean flag; default \c false.}
	 * @configend
	 * @errors
	 */
	int __F(debug_info)(WT_CONNECTION *connection, const char *config);
#endif

	/*!
	 * Reconfigure a connection handle.
	 *
	 * @snippet ex_all.c Reconfigure a connection
	 *
	 * @param connection the connection handle
	 * @configstart{WT_CONNECTION.reconfigure, see dist/api_data.py}
	 * @config{async = (, asynchronous operations configuration options., a set of related
	 * configuration options defined below.}
	 * @config{&nbsp;&nbsp;&nbsp;&nbsp;enabled, enable
	 * asynchronous operation., a boolean flag; default \c false.}
	 * @config{&nbsp;&nbsp;&nbsp;&nbsp;ops_max, maximum number of expected simultaneous
	 * asynchronous operations., an integer between 1 and 4096; default \c 1024.}
	 * @config{&nbsp;&nbsp;&nbsp;&nbsp;threads, the number of worker threads to service
	 * asynchronous requests.  Each worker thread uses a session from the configured
	 * session_max., an integer between 1 and 20; default \c 2.}
	 * @config{ ),,}
	 * @config{cache_max_wait_ms, the maximum number of milliseconds an application thread will
	 * wait for space to be available in cache before giving up.  Default will wait forever., an
	 * integer greater than or equal to 0; default \c 0.}
	 * @config{cache_overflow = (, cache overflow configuration options., a set of related
	 * configuration options defined below.}
	 * @config{&nbsp;&nbsp;&nbsp;&nbsp;file_max, The
	 * maximum number of bytes that WiredTiger is allowed to use for its cache overflow
	 * mechanism.  If the cache overflow file exceeds this size\, a panic will be triggered.
	 * The default value means that the cache overflow file is unbounded and may use as much
	 * space as the filesystem will accommodate.  The minimum non-zero setting is 100MB., an
	 * integer greater than or equal to 0; default \c 0.}
	 * @config{ ),,}
	 * @config{cache_overhead, assume the heap allocator overhead is the specified percentage\,
	 * and adjust the cache usage by that amount (for example\, if there is 10GB of data in
	 * cache\, a percentage of 10 means WiredTiger treats this as 11GB). This value is
	 * configurable because different heap allocators have different overhead and different
	 * workloads will have different heap allocation sizes and patterns\, therefore applications
	 * may need to adjust this value based on allocator choice and behavior in measured
	 * workloads., an integer between 0 and 30; default \c 8.}
	 * @config{cache_size, maximum heap memory to allocate for the cache.  A database should
	 * configure either \c cache_size or \c shared_cache but not both., an integer between 1MB
	 * and 10TB; default \c 100MB.}
	 * @config{checkpoint = (, periodically checkpoint the database.  Enabling the checkpoint
	 * server uses a session from the configured session_max., a set of related configuration
	 * options defined below.}
	 * @config{&nbsp;&nbsp;&nbsp;&nbsp;log_size, wait for this amount of
	 * log record bytes to be written to the log between each checkpoint.  If non-zero\, this
	 * value will use a minimum of the log file size.  A database can configure both log_size
	 * and wait to set an upper bound for checkpoints; setting this value above 0 configures
	 * periodic checkpoints., an integer between 0 and 2GB; default \c 0.}
	 * @config{&nbsp;&nbsp;&nbsp;&nbsp;wait, seconds to wait between each checkpoint; setting
	 * this value above 0 configures periodic checkpoints., an integer between 0 and 100000;
	 * default \c 0.}
	 * @config{ ),,}
	 * @config{compatibility = (, set compatibility version of database.  Changing the
	 * compatibility version requires that there are no active operations for the duration of
	 * the call., a set of related configuration options defined below.}
	 * @config{&nbsp;&nbsp;&nbsp;&nbsp;release, compatibility release version string., a string;
	 * default empty.}
	 * @config{ ),,}
	 * @config{debug_mode = (, control the settings of various extended debugging features., a
	 * set of related configuration options defined below.}
	 * @config{&nbsp;&nbsp;&nbsp;&nbsp;
	 * checkpoint_retention, adjust log archiving to retain the log records of this number of
	 * checkpoints.  Zero or one means perform normal archiving., an integer between 0 and 1024;
	 * default \c 0.}
	 * @config{&nbsp;&nbsp;&nbsp;&nbsp;cursor_copy, if true\, use the system
	 * allocator to make a copy of any data returned by a cursor operation and return the copy
	 * instead.  The copy is freed on the next cursor operation.  This allows memory sanitizers
	 * to detect inappropriate references to memory owned by cursors., a boolean flag; default
	 * \c false.}
	 * @config{&nbsp;&nbsp;&nbsp;&nbsp;eviction, if true\, modify internal algorithms
	 * to change skew to force history store eviction to happen more aggressively.  This
	 * includes but is not limited to not skewing newest\, not favoring leaf pages\, and
	 * modifying the eviction score mechanism., a boolean flag; default \c false.}
	 * @config{&nbsp;&nbsp;&nbsp;&nbsp;log_retention, adjust log archiving to retain at least
	 * this number of log files\, ignored if set to 0. (Warning: this option can remove log
	 * files required for recovery if no checkpoints have yet been done and the number of log
	 * files exceeds the configured value.  As WiredTiger cannot detect the difference between a
	 * system that has not yet checkpointed and one that will never checkpoint\, it might
	 * discard log files before any checkpoint is done.)., an integer between 0 and 1024;
	 * default \c 0.}
	 * @config{&nbsp;&nbsp;&nbsp;&nbsp;realloc_exact, if true\, reallocation of
	 * memory will only provide the exact amount requested.  This will help with spotting memory
	 * allocation issues more easily., a boolean flag; default \c false.}
	 * @config{&nbsp;&nbsp;&nbsp;&nbsp;rollback_error, return a WT_ROLLBACK error from a
	 * transaction operation about every Nth operation to simulate a collision., an integer
	 * between 0 and 10M; default \c 0.}
	 * @config{&nbsp;&nbsp;&nbsp;&nbsp;slow_checkpoint, if
	 * true\, slow down checkpoint creation by slowing down internal page processing., a boolean
	 * flag; default \c false.}
	 * @config{&nbsp;&nbsp;&nbsp;&nbsp;table_logging, if true\, write
	 * transaction related information to the log for all operations\, even operations for
	 * tables with logging turned off.  This setting introduces a log format change that may
	 * break older versions of WiredTiger.  These operations are informational and skipped in
	 * recovery., a boolean flag; default \c false.}
	 * @config{ ),,}
	 * @config{error_prefix, prefix string for error messages., a string; default empty.}
	 * @config{eviction = (, eviction configuration options., a set of related configuration
	 * options defined below.}
	 * @config{&nbsp;&nbsp;&nbsp;&nbsp;threads_max, maximum number of
	 * threads WiredTiger will start to help evict pages from cache.  The number of threads
	 * started will vary depending on the current eviction load.  Each eviction worker thread
	 * uses a session from the configured session_max., an integer between 1 and 20; default \c
	 * 8.}
	 * @config{&nbsp;&nbsp;&nbsp;&nbsp;threads_min, minimum number of threads WiredTiger
	 * will start to help evict pages from cache.  The number of threads currently running will
	 * vary depending on the current eviction load., an integer between 1 and 20; default \c 1.}
	 * @config{ ),,}
	 * @config{eviction_checkpoint_target, perform eviction at the beginning of checkpoints to
	 * bring the dirty content in cache to this level.  It is a percentage of the cache size if
	 * the value is within the range of 0 to 100 or an absolute size when greater than 100. The
	 * value is not allowed to exceed the \c cache_size.  Ignored if set to zero or \c in_memory
	 * is \c true., an integer between 0 and 10TB; default \c 1.}
	 * @config{eviction_dirty_target, perform eviction in worker threads when the cache contains
	 * at least this much dirty content.  It is a percentage of the cache size if the value is
	 * within the range of 1 to 100 or an absolute size when greater than 100. The value is not
	 * allowed to exceed the \c cache_size., an integer between 1 and 10TB; default \c 5.}
	 * @config{eviction_dirty_trigger, trigger application threads to perform eviction when the
	 * cache contains at least this much dirty content.  It is a percentage of the cache size if
	 * the value is within the range of 1 to 100 or an absolute size when greater than 100. The
	 * value is not allowed to exceed the \c cache_size.  This setting only alters behavior if
	 * it is lower than eviction_trigger., an integer between 1 and 10TB; default \c 20.}
	 * @config{eviction_target, perform eviction in worker threads when the cache contains at
	 * least this much content.  It is a percentage of the cache size if the value is within the
	 * range of 10 to 100 or an absolute size when greater than 100. The value is not allowed to
	 * exceed the \c cache_size., an integer between 10 and 10TB; default \c 80.}
	 * @config{eviction_trigger, trigger application threads to perform eviction when the cache
	 * contains at least this much content.  It is a percentage of the cache size if the value
	 * is within the range of 10 to 100 or an absolute size when greater than 100. The value is
	 * not allowed to exceed the \c cache_size., an integer between 10 and 10TB; default \c 95.}
	 * @config{file_manager = (, control how file handles are managed., a set of related
	 * configuration options defined below.}
	 * @config{&nbsp;&nbsp;&nbsp;&nbsp;
	 * close_handle_minimum, number of handles open before the file manager will look for
	 * handles to close., an integer greater than or equal to 0; default \c 250.}
	 * @config{&nbsp;&nbsp;&nbsp;&nbsp;close_idle_time, amount of time in seconds a file handle
	 * needs to be idle before attempting to close it.  A setting of 0 means that idle handles
	 * are not closed., an integer between 0 and 100000; default \c 30.}
	 * @config{&nbsp;&nbsp;&nbsp;&nbsp;close_scan_interval, interval in seconds at which to
	 * check for files that are inactive and close them., an integer between 1 and 100000;
	 * default \c 10.}
	 * @config{ ),,}
	 * @config{history_store = (, history store configuration options., a set of related
	 * configuration options defined below.}
	 * @config{&nbsp;&nbsp;&nbsp;&nbsp;file_max, The
	 * maximum number of bytes that WiredTiger is allowed to use for its history store
	 * mechanism.  If the history store file exceeds this size\, a panic will be triggered.  The
	 * default value means that the history store file is unbounded and may use as much space as
	 * the filesystem will accommodate.  The minimum non-zero setting is 100MB., an integer
	 * greater than or equal to 0; default \c 0.}
	 * @config{ ),,}
	 * @config{io_capacity = (, control how many bytes per second are written and read.
	 * Exceeding the capacity results in throttling., a set of related configuration options
	 * defined below.}
	 * @config{&nbsp;&nbsp;&nbsp;&nbsp;total, number of bytes per second
	 * available to all subsystems in total.  When set\, decisions about what subsystems are
	 * throttled\, and in what proportion\, are made internally.  The minimum non-zero setting
	 * is 1MB., an integer between 0 and 1TB; default \c 0.}
	 * @config{ ),,}
	 * @config{log = (, enable logging.  Enabling logging uses three sessions from the
	 * configured session_max., a set of related configuration options defined below.}
	 * @config{&nbsp;&nbsp;&nbsp;&nbsp;archive, automatically archive unneeded log files., a
	 * boolean flag; default \c true.}
	 * @config{&nbsp;&nbsp;&nbsp;&nbsp;os_cache_dirty_pct,
	 * maximum dirty system buffer cache usage\, as a percentage of the log's \c file_max.  If
	 * non-zero\, schedule writes for dirty blocks belonging to the log in the system buffer
	 * cache after that percentage of the log has been written into the buffer cache without an
	 * intervening file sync., an integer between 0 and 100; default \c 0.}
	 * @config{&nbsp;&nbsp;&nbsp;&nbsp;prealloc, pre-allocate log files., a boolean flag;
	 * default \c true.}
	 * @config{&nbsp;&nbsp;&nbsp;&nbsp;zero_fill, manually write zeroes into
	 * log files., a boolean flag; default \c false.}
	 * @config{ ),,}
	 * @config{lsm_manager = (, configure database wide options for LSM tree management.  The
	 * LSM manager is started automatically the first time an LSM tree is opened.  The LSM
	 * manager uses a session from the configured session_max., a set of related configuration
	 * options defined below.}
	 * @config{&nbsp;&nbsp;&nbsp;&nbsp;merge, merge LSM chunks where
	 * possible., a boolean flag; default \c true.}
	 * @config{&nbsp;&nbsp;&nbsp;&nbsp;
	 * worker_thread_max, Configure a set of threads to manage merging LSM trees in the
	 * database.  Each worker thread uses a session handle from the configured session_max., an
	 * integer between 3 and 20; default \c 4.}
	 * @config{ ),,}
	 * @config{operation_timeout_ms, when non-zero\, a requested limit on the number of elapsed
	 * real time milliseconds application threads will take to complete database operations.
	 * Time is measured from the start of each WiredTiger API call.  There is no guarantee any
	 * operation will not take longer than this amount of time.  If WiredTiger notices the limit
	 * has been exceeded\, an operation may return a WT_ROLLBACK error.  Default is to have no
	 * limit., an integer greater than or equal to 1; default \c 0.}
	 * @config{operation_tracking = (, enable tracking of performance-critical functions.  See
	 * @ref operation_tracking for more information., a set of related configuration options
	 * defined below.}
	 * @config{&nbsp;&nbsp;&nbsp;&nbsp;enabled, enable operation tracking
	 * subsystem., a boolean flag; default \c false.}
	 * @config{&nbsp;&nbsp;&nbsp;&nbsp;path, the
	 * name of a directory into which operation tracking files are written.  The directory must
	 * already exist.  If the value is not an absolute path\, the path is relative to the
	 * database home (see @ref absolute_path for more information)., a string; default \c ".".}
	 * @config{ ),,}
	 * @config{shared_cache = (, shared cache configuration options.  A database should
	 * configure either a cache_size or a shared_cache not both.  Enabling a shared cache uses a
	 * session from the configured session_max.  A shared cache can not have absolute values
	 * configured for cache eviction settings., a set of related configuration options defined
	 * below.}
	 * @config{&nbsp;&nbsp;&nbsp;&nbsp;chunk, the granularity that a shared cache is
	 * redistributed., an integer between 1MB and 10TB; default \c 10MB.}
	 * @config{&nbsp;&nbsp;&nbsp;&nbsp;name, the name of a cache that is shared between
	 * databases or \c "none" when no shared cache is configured., a string; default \c none.}
	 * @config{&nbsp;&nbsp;&nbsp;&nbsp;quota, maximum size of cache this database can be
	 * allocated from the shared cache.  Defaults to the entire shared cache size., an integer;
	 * default \c 0.}
	 * @config{&nbsp;&nbsp;&nbsp;&nbsp;reserve, amount of cache this database is
	 * guaranteed to have available from the shared cache.  This setting is per database.
	 * Defaults to the chunk size., an integer; default \c 0.}
	 * @config{&nbsp;&nbsp;&nbsp;&nbsp;
	 * size, maximum memory to allocate for the shared cache.  Setting this will update the
	 * value if one is already set., an integer between 1MB and 10TB; default \c 500MB.}
	 * @config{ ),,}
	 * @config{statistics, Maintain database statistics\, which may impact performance.
	 * Choosing "all" maintains all statistics regardless of cost\, "fast" maintains a subset of
	 * statistics that are relatively inexpensive\, "none" turns off all statistics.  The
	 * "clear" configuration resets statistics after they are gathered\, where appropriate (for
	 * example\, a cache size statistic is not cleared\, while the count of cursor insert
	 * operations will be cleared). When "clear" is configured for the database\, gathered
	 * statistics are reset each time a statistics cursor is used to gather statistics\, as well
	 * as each time statistics are logged using the \c statistics_log configuration.  See @ref
	 * statistics for more information., a list\, with values chosen from the following options:
	 * \c "all"\, \c "cache_walk"\, \c "fast"\, \c "none"\, \c "clear"\, \c "tree_walk"; default
	 * \c none.}
	 * @config{statistics_log = (, log any statistics the database is configured to maintain\,
	 * to a file.  See @ref statistics for more information.  Enabling the statistics log server
	 * uses a session from the configured session_max., a set of related configuration options
	 * defined below.}
	 * @config{&nbsp;&nbsp;&nbsp;&nbsp;json, encode statistics in JSON format.,
	 * a boolean flag; default \c false.}
	 * @config{&nbsp;&nbsp;&nbsp;&nbsp;on_close, log
	 * statistics on database close., a boolean flag; default \c false.}
	 * @config{&nbsp;&nbsp;&nbsp;&nbsp;sources, if non-empty\, include statistics for the list
	 * of data source URIs\, if they are open at the time of the statistics logging.  The list
	 * may include URIs matching a single data source ("table:mytable")\, or a URI matching all
	 * data sources of a particular type ("table:")., a list of strings; default empty.}
	 * @config{&nbsp;&nbsp;&nbsp;&nbsp;timestamp, a timestamp prepended to each log record\, may
	 * contain strftime conversion specifications\, when \c json is configured\, defaults to \c
	 * "%FT%Y.000Z"., a string; default \c "%b %d %H:%M:%S".}
	 * @config{&nbsp;&nbsp;&nbsp;&nbsp;
	 * wait, seconds to wait between each write of the log records; setting this value above 0
	 * configures statistics logging., an integer between 0 and 100000; default \c 0.}
	 * @config{
	 * ),,}
	 * @config{verbose, enable messages for various events.  Options are given as a list\, such
	 * as <code>"verbose=[evictserver\,read]"</code>., a list\, with values chosen from the
	 * following options: \c "api"\, \c "backup"\, \c "block"\, \c "checkpoint"\, \c
	 * "checkpoint_gc"\, \c "checkpoint_progress"\, \c "compact"\, \c "compact_progress"\, \c
	 * "error_returns"\, \c "evict"\, \c "evict_stuck"\, \c "evictserver"\, \c "fileops"\, \c
	 * "handleops"\, \c "log"\, \c "history_store"\, \c "history_store_activity"\, \c "lsm"\, \c
	 * "lsm_manager"\, \c "metadata"\, \c "mutex"\, \c "overflow"\, \c "read"\, \c "rebalance"\,
	 * \c "reconcile"\, \c "recovery"\, \c "recovery_progress"\, \c "rts"\, \c "salvage"\, \c
	 * "shared_cache"\, \c "split"\, \c "temporary"\, \c "thread_group"\, \c "timestamp"\, \c
	 * "transaction"\, \c "verify"\, \c "version"\, \c "write"; default empty.}
	 * @configend
	 * @errors
	 */
	int __F(reconfigure)(WT_CONNECTION *connection, const char *config);

	/*!
	 * The home directory of the connection.
	 *
	 * @snippet ex_all.c Get the database home directory
	 *
	 * @param connection the connection handle
	 * @returns a pointer to a string naming the home directory
	 */
	const char *__F(get_home)(WT_CONNECTION *connection);

	/*!
	 * Add configuration options for a method.  See
	 * @ref custom_ds_config_add for more information.
	 *
	 * @snippet ex_all.c Configure method configuration
	 *
	 * @param connection the connection handle
	 * @param method the method being configured
	 * @param uri the object type or NULL for all object types
	 * @param config the additional configuration's name and default value
	 * @param type the additional configuration's type (must be one of
	 * \c "boolean"\, \c "int", \c "list" or \c "string")
	 * @param check the additional configuration check string, or NULL if
	 * none
	 * @errors
	 */
	int __F(configure_method)(WT_CONNECTION *connection,
	    const char *method, const char *uri,
	    const char *config, const char *type, const char *check);

	/*!
	 * Return if opening this handle created the database.
	 *
	 * @snippet ex_all.c Check if the database is newly created
	 *
	 * @param connection the connection handle
	 * @returns false (zero) if the connection existed before the call to
	 * ::wiredtiger_open, true (non-zero) if it was created by opening this
	 * handle.
	 */
	int __F(is_new)(WT_CONNECTION *connection);

	/*!
	 * @name Session handles
	 * @{
	 */
	/*!
	 * Open a session.
	 *
	 * @snippet ex_all.c Open a session
	 *
	 * @param connection the connection handle
	 * @param event_handler An event handler. If <code>NULL</code>, the
	 * connection's event handler is used. See @ref event_message_handling
	 * for more information.
	 * @configstart{WT_CONNECTION.open_session, see dist/api_data.py}
	 * @config{cache_cursors, enable caching of cursors for reuse.  Any calls to
	 * WT_CURSOR::close for a cursor created in this session will mark the cursor as cached and
	 * keep it available to be reused for later calls to WT_SESSION::open_cursor.  Cached
	 * cursors may be eventually closed.  This value is inherited from ::wiredtiger_open \c
	 * cache_cursors., a boolean flag; default \c true.}
	 * @config{ignore_cache_size, when set\, operations performed by this session ignore the
	 * cache size and are not blocked when the cache is full.  Note that use of this option for
	 * operations that create cache pressure can starve ordinary sessions that obey the cache
	 * size., a boolean flag; default \c false.}
	 * @config{isolation, the default isolation level for operations in this session., a
	 * string\, chosen from the following options: \c "read-uncommitted"\, \c "read-committed"\,
	 * \c "snapshot"; default \c read-committed.}
	 * @configend
	 * @param[out] sessionp the new session handle
	 * @errors
	 */
	int __F(open_session)(WT_CONNECTION *connection,
	    WT_EVENT_HANDLER *event_handler, const char *config,
	    WT_SESSION **sessionp);
	/*! @} */

	/*!
	 * @name Transactions
	 * @{
	 */
	/*!
	 * Query the global transaction timestamp state.
	 *
	 * @snippet ex_all.c query timestamp
	 *
	 * @param connection the connection handle
	 * @param[out] hex_timestamp a buffer that will be set to the
	 * hexadecimal encoding of the timestamp being queried.  Must be large
	 * enough to hold a NUL terminated, hex-encoded 8B timestamp (17 bytes).
	 * @configstart{WT_CONNECTION.query_timestamp, see dist/api_data.py}
	 * @config{get, specify which timestamp to query: \c all_durable returns the largest
	 * timestamp such that all timestamps up to that value have been made durable\, \c
	 * last_checkpoint returns the timestamp of the most recent stable checkpoint\, \c oldest
	 * returns the most recent \c oldest_timestamp set with WT_CONNECTION::set_timestamp\, \c
	 * oldest_reader returns the minimum of the read timestamps of all active readers \c pinned
	 * returns the minimum of the \c oldest_timestamp and the read timestamps of all active
	 * readers\, \c recovery returns the timestamp of the most recent stable checkpoint taken
	 * prior to a shutdown and \c stable returns the most recent \c stable_timestamp set with
	 * WT_CONNECTION::set_timestamp.  See @ref transaction_timestamps., a string\, chosen from
	 * the following options: \c "all_durable"\, \c "last_checkpoint"\, \c "oldest"\, \c
	 * "oldest_reader"\, \c "pinned"\, \c "recovery"\, \c "stable"; default \c all_durable.}
	 * @configend
	 * @errors
	 * If there is no matching timestamp (e.g., if this method is called
	 * before timestamps are used) ::WT_NOTFOUND will be returned.
	 */
	int __F(query_timestamp)(
	    WT_CONNECTION *connection, char *hex_timestamp, const char *config);

	/*!
	 * Set a global transaction timestamp.
	 *
	 * @snippet ex_all.c set commit timestamp
	 *
	 * @snippet ex_all.c set oldest timestamp
	 *
	 * @snippet ex_all.c set stable timestamp
	 *
	 * @param connection the connection handle
	 * @configstart{WT_CONNECTION.set_timestamp, see dist/api_data.py}
	 * @config{commit_timestamp, (deprecated) reset the maximum commit timestamp tracked by
	 * WiredTiger.  This will cause future calls to WT_CONNECTION::query_timestamp to ignore
	 * commit timestamps greater than the specified value until the next commit moves the
	 * tracked commit timestamp forwards.  This is only intended for use where the application
	 * is rolling back locally committed transactions.  The supplied value must not be older
	 * than the current oldest and stable timestamps.  See @ref transaction_timestamps., a
	 * string; default empty.}
	 * @config{durable_timestamp, reset the maximum durable timestamp tracked by WiredTiger.
	 * This will cause future calls to WT_CONNECTION::query_timestamp to ignore durable
	 * timestamps greater than the specified value until the next durable timestamp moves the
	 * tracked durable timestamp forwards.  This is only intended for use where the application
	 * is rolling back locally committed transactions.  The supplied value must not be older
	 * than the current oldest and stable timestamps.  See @ref transaction_timestamps., a
	 * string; default empty.}
	 * @config{force, set timestamps even if they violate normal ordering requirements.  For
	 * example allow the \c oldest_timestamp to move backwards., a boolean flag; default \c
	 * false.}
	 * @config{oldest_timestamp, future commits and queries will be no earlier than the
	 * specified timestamp.  Supplied values must be monotonically increasing\, any attempt to
	 * set the value to older than the current is silently ignored.  The supplied value must not
	 * be newer than the current stable timestamp.  See @ref transaction_timestamps., a string;
	 * default empty.}
	 * @config{stable_timestamp, checkpoints will not include commits that are newer than the
	 * specified timestamp in tables configured with \c log=(enabled=false). Supplied values
	 * must be monotonically increasing\, any attempt to set the value to older than the current
	 * is silently ignored.  The supplied value must not be older than the current oldest
	 * timestamp.  See @ref transaction_timestamps., a string; default empty.}
	 * @configend
	 * @errors
	 */
	int __F(set_timestamp)(
	    WT_CONNECTION *connection, const char *config);

	/*!
	 * Rollback in-memory non-logged state to an earlier point in time.
	 *
	 * This method uses a timestamp to define the rollback point, and requires the application
	 * use timestamps, the stable_timestamp have been set via a call to
	 * WT_CONNECTION::set_timestamp, and a checkpoint operating on the last stable timestamp
	 * to have completed. Any updates to checkpoint durable tables that are more recent than
	 * the stable timestamp are removed.
	 *
	 * This method requires that there are no active operations for the duration of the call.
	 *
	 * Any updates made to logged tables will not be rolled back. Any updates made without an
	 * associated timestamp will not be rolled back. See @ref transaction_timestamps.
	 *
	 * @snippet ex_all.c rollback to stable
	 *
	 * @param connection the connection handle
	 * @configempty{WT_CONNECTION.rollback_to_stable, see dist/api_data.py}
	 * @errors
	 */
	int __F(rollback_to_stable)(
	    WT_CONNECTION *connection, const char *config);

	/*! @} */

	/*!
	 * @name Extensions
	 * @{
	 */
	/*!
	 * Load an extension.
	 *
	 * @snippet ex_all.c Load an extension
	 *
	 * @param connection the connection handle
	 * @param path the filename of the extension module, or \c "local" to
	 * search the current application binary for the initialization
	 * function, see @ref extensions for more details.
	 * @configstart{WT_CONNECTION.load_extension, see dist/api_data.py}
	 * @config{config, configuration string passed to the entry point of the extension as its
	 * WT_CONFIG_ARG argument., a string; default empty.}
	 * @config{early_load, whether this extension should be loaded at the beginning of
	 * ::wiredtiger_open.  Only applicable to extensions loaded via the wiredtiger_open
	 * configurations string., a boolean flag; default \c false.}
	 * @config{entry, the entry point of the extension\, called to initialize the extension when
	 * it is loaded.  The signature of the function must match ::wiredtiger_extension_init., a
	 * string; default \c wiredtiger_extension_init.}
	 * @config{terminate, an optional function in the extension that is called before the
	 * extension is unloaded during WT_CONNECTION::close.  The signature of the function must
	 * match ::wiredtiger_extension_terminate., a string; default \c
	 * wiredtiger_extension_terminate.}
	 * @configend
	 * @errors
	 */
	int __F(load_extension)(WT_CONNECTION *connection,
	    const char *path, const char *config);

	/*!
	 * Add a custom data source.  See @ref custom_data_sources for more
	 * information.
	 *
	 * The application must first implement the WT_DATA_SOURCE interface
	 * and then register the implementation with WiredTiger:
	 *
	 * @snippet ex_data_source.c WT_DATA_SOURCE register
	 *
	 * @param connection the connection handle
	 * @param prefix the URI prefix for this data source, e.g., "file:"
	 * @param data_source the application-supplied implementation of
	 *	WT_DATA_SOURCE to manage this data source.
	 * @configempty{WT_CONNECTION.add_data_source, see dist/api_data.py}
	 * @errors
	 */
	int __F(add_data_source)(WT_CONNECTION *connection, const char *prefix,
	    WT_DATA_SOURCE *data_source, const char *config);

	/*!
	 * Add a custom collation function.
	 *
	 * The application must first implement the WT_COLLATOR interface and
	 * then register the implementation with WiredTiger:
	 *
	 * @snippet ex_all.c WT_COLLATOR register
	 *
	 * @param connection the connection handle
	 * @param name the name of the collation to be used in calls to
	 * 	WT_SESSION::create, may not be \c "none"
	 * @param collator the application-supplied collation handler
	 * @configempty{WT_CONNECTION.add_collator, see dist/api_data.py}
	 * @errors
	 */
	int __F(add_collator)(WT_CONNECTION *connection,
	    const char *name, WT_COLLATOR *collator, const char *config);

	/*!
	 * Add a compression function.
	 *
	 * The application must first implement the WT_COMPRESSOR interface
	 * and then register the implementation with WiredTiger:
	 *
	 * @snippet nop_compress.c WT_COMPRESSOR initialization structure
	 *
	 * @snippet nop_compress.c WT_COMPRESSOR initialization function
	 *
	 * @param connection the connection handle
	 * @param name the name of the compression function to be used in calls
	 *	to WT_SESSION::create, may not be \c "none"
	 * @param compressor the application-supplied compression handler
	 * @configempty{WT_CONNECTION.add_compressor, see dist/api_data.py}
	 * @errors
	 */
	int __F(add_compressor)(WT_CONNECTION *connection,
	    const char *name, WT_COMPRESSOR *compressor, const char *config);

	/*!
	 * Add an encryption function.
	 *
	 * The application must first implement the WT_ENCRYPTOR interface
	 * and then register the implementation with WiredTiger:
	 *
	 * @snippet nop_encrypt.c WT_ENCRYPTOR initialization structure
	 *
	 * @snippet nop_encrypt.c WT_ENCRYPTOR initialization function
	 *
	 * @param connection the connection handle
	 * @param name the name of the encryption function to be used in calls
	 *	to WT_SESSION::create, may not be \c "none"
	 * @param encryptor the application-supplied encryption handler
	 * @configempty{WT_CONNECTION.add_encryptor, see dist/api_data.py}
	 * @errors
	 */
	int __F(add_encryptor)(WT_CONNECTION *connection,
	    const char *name, WT_ENCRYPTOR *encryptor, const char *config);

	/*!
	 * Add a custom extractor for index keys or column groups.
	 *
	 * The application must first implement the WT_EXTRACTOR interface and
	 * then register the implementation with WiredTiger:
	 *
	 * @snippet ex_all.c WT_EXTRACTOR register
	 *
	 * @param connection the connection handle
	 * @param name the name of the extractor to be used in calls to
	 * 	WT_SESSION::create, may not be \c "none"
	 * @param extractor the application-supplied extractor
	 * @configempty{WT_CONNECTION.add_extractor, see dist/api_data.py}
	 * @errors
	 */
	int __F(add_extractor)(WT_CONNECTION *connection, const char *name,
	    WT_EXTRACTOR *extractor, const char *config);

	/*!
	 * Configure a custom file system.
	 *
	 * This method can only be called from an early loaded extension
	 * module. The application must first implement the WT_FILE_SYSTEM
	 * interface and then register the implementation with WiredTiger:
	 *
	 * @snippet ex_file_system.c WT_FILE_SYSTEM register
	 *
	 * @param connection the connection handle
	 * @param fs the populated file system structure
	 * @configempty{WT_CONNECTION.set_file_system, see dist/api_data.py}
	 * @errors
	 */
	int __F(set_file_system)(
	    WT_CONNECTION *connection, WT_FILE_SYSTEM *fs, const char *config);

	/*!
	 * Return a reference to the WiredTiger extension functions.
	 *
	 * @snippet ex_data_source.c WT_EXTENSION_API declaration
	 *
	 * @param wt_conn the WT_CONNECTION handle
	 * @returns a reference to a WT_EXTENSION_API structure.
	 */
	WT_EXTENSION_API *__F(get_extension_api)(WT_CONNECTION *wt_conn);
	/*! @} */
};

/*!
 * Open a connection to a database.
 *
 * @snippet ex_all.c Open a connection
 *
 * @param home The path to the database home directory.  See @ref home
 * for more information.
 * @param event_handler An event handler. If <code>NULL</code>, a default
 * event handler is installed that writes error messages to stderr. See
 * @ref event_message_handling for more information.
 * @configstart{wiredtiger_open, see dist/api_data.py}
 * @config{async = (, asynchronous operations configuration options., a set of related configuration
 * options defined below.}
 * @config{&nbsp;&nbsp;&nbsp;&nbsp;enabled, enable asynchronous operation.,
 * a boolean flag; default \c false.}
 * @config{&nbsp;&nbsp;&nbsp;&nbsp;ops_max, maximum number of
 * expected simultaneous asynchronous operations., an integer between 1 and 4096; default \c 1024.}
 * @config{&nbsp;&nbsp;&nbsp;&nbsp;threads, the number of worker threads to service asynchronous
 * requests.  Each worker thread uses a session from the configured session_max., an integer between
 * 1 and 20; default \c 2.}
 * @config{ ),,}
 * @config{buffer_alignment, in-memory alignment (in bytes) for buffers used for I/O. The default
 * value of -1 indicates a platform-specific alignment value should be used (4KB on Linux systems
 * when direct I/O is configured\, zero elsewhere)., an integer between -1 and 1MB; default \c -1.}
 * @config{builtin_extension_config, A structure where the keys are the names of builtin extensions
 * and the values are passed to WT_CONNECTION::load_extension as the \c config parameter (for
 * example\, <code>builtin_extension_config={zlib={compression_level=3}}</code>)., a string; default
 * empty.}
 * @config{cache_cursors, enable caching of cursors for reuse.  This is the default value for any
 * sessions created\, and can be overridden in configuring \c cache_cursors in
 * WT_CONNECTION.open_session., a boolean flag; default \c true.}
 * @config{cache_max_wait_ms, the maximum number of milliseconds an application thread will wait for
 * space to be available in cache before giving up.  Default will wait forever., an integer greater
 * than or equal to 0; default \c 0.}
 * @config{cache_overflow = (, cache overflow configuration options., a set of related configuration
 * options defined below.}
 * @config{&nbsp;&nbsp;&nbsp;&nbsp;file_max, The maximum number of bytes
 * that WiredTiger is allowed to use for its cache overflow mechanism.  If the cache overflow file
 * exceeds this size\, a panic will be triggered.  The default value means that the cache overflow
 * file is unbounded and may use as much space as the filesystem will accommodate.  The minimum
 * non-zero setting is 100MB., an integer greater than or equal to 0; default \c 0.}
 * @config{ ),,}
 * @config{cache_overhead, assume the heap allocator overhead is the specified percentage\, and
 * adjust the cache usage by that amount (for example\, if there is 10GB of data in cache\, a
 * percentage of 10 means WiredTiger treats this as 11GB). This value is configurable because
 * different heap allocators have different overhead and different workloads will have different
 * heap allocation sizes and patterns\, therefore applications may need to adjust this value based
 * on allocator choice and behavior in measured workloads., an integer between 0 and 30; default \c
 * 8.}
 * @config{cache_size, maximum heap memory to allocate for the cache.  A database should configure
 * either \c cache_size or \c shared_cache but not both., an integer between 1MB and 10TB; default
 * \c 100MB.}
 * @config{checkpoint = (, periodically checkpoint the database.  Enabling the checkpoint server
 * uses a session from the configured session_max., a set of related configuration options defined
 * below.}
 * @config{&nbsp;&nbsp;&nbsp;&nbsp;log_size, wait for this amount of log record bytes to be
 * written to the log between each checkpoint.  If non-zero\, this value will use a minimum of the
 * log file size.  A database can configure both log_size and wait to set an upper bound for
 * checkpoints; setting this value above 0 configures periodic checkpoints., an integer between 0
 * and 2GB; default \c 0.}
 * @config{&nbsp;&nbsp;&nbsp;&nbsp;wait, seconds to wait between each
 * checkpoint; setting this value above 0 configures periodic checkpoints., an integer between 0 and
 * 100000; default \c 0.}
 * @config{ ),,}
 * @config{checkpoint_sync, flush files to stable storage when closing or writing checkpoints., a
 * boolean flag; default \c true.}
 * @config{compatibility = (, set compatibility version of database.  Changing the compatibility
 * version requires that there are no active operations for the duration of the call., a set of
 * related configuration options defined below.}
 * @config{&nbsp;&nbsp;&nbsp;&nbsp;release,
 * compatibility release version string., a string; default empty.}
 * @config{&nbsp;&nbsp;&nbsp;&nbsp;
 * require_max, required maximum compatibility version of existing data files.  Must be greater than
 * or equal to any release version set in the \c release setting.  Has no effect if creating the
 * database., a string; default empty.}
 * @config{&nbsp;&nbsp;&nbsp;&nbsp;require_min, required
 * minimum compatibility version of existing data files.  Must be less than or equal to any release
 * version set in the \c release setting.  Has no effect if creating the database., a string;
 * default empty.}
 * @config{ ),,}
 * @config{config_base, write the base configuration file if creating the database.  If \c false in
 * the config passed directly to ::wiredtiger_open\, will ignore any existing base configuration
 * file in addition to not creating one.  See @ref config_base for more information., a boolean
 * flag; default \c true.}
 * @config{create, create the database if it does not exist., a boolean flag; default \c false.}
 * @config{debug_mode = (, control the settings of various extended debugging features., a set of
 * related configuration options defined below.}
 * @config{&nbsp;&nbsp;&nbsp;&nbsp;
 * checkpoint_retention, adjust log archiving to retain the log records of this number of
 * checkpoints.  Zero or one means perform normal archiving., an integer between 0 and 1024; default
 * \c 0.}
 * @config{&nbsp;&nbsp;&nbsp;&nbsp;cursor_copy, if true\, use the system allocator to make a
 * copy of any data returned by a cursor operation and return the copy instead.  The copy is freed
 * on the next cursor operation.  This allows memory sanitizers to detect inappropriate references
 * to memory owned by cursors., a boolean flag; default \c false.}
 * @config{&nbsp;&nbsp;&nbsp;&nbsp;
 * eviction, if true\, modify internal algorithms to change skew to force history store eviction to
 * happen more aggressively.  This includes but is not limited to not skewing newest\, not favoring
 * leaf pages\, and modifying the eviction score mechanism., a boolean flag; default \c false.}
 * @config{&nbsp;&nbsp;&nbsp;&nbsp;log_retention, adjust log archiving to retain at least this
 * number of log files\, ignored if set to 0. (Warning: this option can remove log files required
 * for recovery if no checkpoints have yet been done and the number of log files exceeds the
 * configured value.  As WiredTiger cannot detect the difference between a system that has not yet
 * checkpointed and one that will never checkpoint\, it might discard log files before any
 * checkpoint is done.)., an integer between 0 and 1024; default \c 0.}
 * @config{&nbsp;&nbsp;&nbsp;&nbsp;realloc_exact, if true\, reallocation of memory will only provide
 * the exact amount requested.  This will help with spotting memory allocation issues more easily.,
 * a boolean flag; default \c false.}
 * @config{&nbsp;&nbsp;&nbsp;&nbsp;rollback_error, return a
 * WT_ROLLBACK error from a transaction operation about every Nth operation to simulate a
 * collision., an integer between 0 and 10M; default \c 0.}
 * @config{&nbsp;&nbsp;&nbsp;&nbsp;
 * slow_checkpoint, if true\, slow down checkpoint creation by slowing down internal page
 * processing., a boolean flag; default \c false.}
 * @config{&nbsp;&nbsp;&nbsp;&nbsp;table_logging, if
 * true\, write transaction related information to the log for all operations\, even operations for
 * tables with logging turned off.  This setting introduces a log format change that may break older
 * versions of WiredTiger.  These operations are informational and skipped in recovery., a boolean
 * flag; default \c false.}
 * @config{ ),,}
 * @config{direct_io, Use \c O_DIRECT on POSIX systems\, and \c FILE_FLAG_NO_BUFFERING on Windows to
 * access files.  Options are given as a list\, such as <code>"direct_io=[data]"</code>. Configuring
 * \c direct_io requires care\, see @ref tuning_system_buffer_cache_direct_io for important
 * warnings.  Including \c "data" will cause WiredTiger data files to use direct I/O\, including \c
 * "log" will cause WiredTiger log files to use direct I/O\, and including \c "checkpoint" will
 * cause WiredTiger data files opened at a checkpoint (i.e: read-only) to use direct I/O. \c
 * direct_io should be combined with \c write_through to get the equivalent of \c O_DIRECT on
 * Windows., a list\, with values chosen from the following options: \c "checkpoint"\, \c "data"\,
 * \c "log"; default empty.}
 * @config{encryption = (, configure an encryptor for system wide metadata and logs.  If a system
 * wide encryptor is set\, it is also used for encrypting data files and tables\, unless encryption
 * configuration is explicitly set for them when they are created with WT_SESSION::create., a set of
 * related configuration options defined below.}
 * @config{&nbsp;&nbsp;&nbsp;&nbsp;keyid, An
 * identifier that identifies a unique instance of the encryptor.  It is stored in clear text\, and
 * thus is available when the wiredtiger database is reopened.  On the first use of a (name\, keyid)
 * combination\, the WT_ENCRYPTOR::customize function is called with the keyid as an argument., a
 * string; default empty.}
 * @config{&nbsp;&nbsp;&nbsp;&nbsp;name, Permitted values are \c "none" or
 * custom encryption engine name created with WT_CONNECTION::add_encryptor.  See @ref encryption for
 * more information., a string; default \c none.}
 * @config{&nbsp;&nbsp;&nbsp;&nbsp;secretkey, A
 * string that is passed to the WT_ENCRYPTOR::customize function.  It is never stored in clear
 * text\, so must be given to any subsequent ::wiredtiger_open calls to reopen the database.  It
 * must also be provided to any "wt" commands used with this database., a string; default empty.}
 * @config{ ),,}
 * @config{error_prefix, prefix string for error messages., a string; default empty.}
 * @config{eviction = (, eviction configuration options., a set of related configuration options
 * defined below.}
 * @config{&nbsp;&nbsp;&nbsp;&nbsp;threads_max, maximum number of threads WiredTiger
 * will start to help evict pages from cache.  The number of threads started will vary depending on
 * the current eviction load.  Each eviction worker thread uses a session from the configured
 * session_max., an integer between 1 and 20; default \c 8.}
 * @config{&nbsp;&nbsp;&nbsp;&nbsp;
 * threads_min, minimum number of threads WiredTiger will start to help evict pages from cache.  The
 * number of threads currently running will vary depending on the current eviction load., an integer
 * between 1 and 20; default \c 1.}
 * @config{ ),,}
 * @config{eviction_checkpoint_target, perform eviction at the beginning of checkpoints to bring the
 * dirty content in cache to this level.  It is a percentage of the cache size if the value is
 * within the range of 0 to 100 or an absolute size when greater than 100. The value is not allowed
 * to exceed the \c cache_size.  Ignored if set to zero or \c in_memory is \c true., an integer
 * between 0 and 10TB; default \c 1.}
 * @config{eviction_dirty_target, perform eviction in worker threads when the cache contains at
 * least this much dirty content.  It is a percentage of the cache size if the value is within the
 * range of 1 to 100 or an absolute size when greater than 100. The value is not allowed to exceed
 * the \c cache_size., an integer between 1 and 10TB; default \c 5.}
 * @config{eviction_dirty_trigger, trigger application threads to perform eviction when the cache
 * contains at least this much dirty content.  It is a percentage of the cache size if the value is
 * within the range of 1 to 100 or an absolute size when greater than 100. The value is not allowed
 * to exceed the \c cache_size.  This setting only alters behavior if it is lower than
 * eviction_trigger., an integer between 1 and 10TB; default \c 20.}
 * @config{eviction_target, perform eviction in worker threads when the cache contains at least this
 * much content.  It is a percentage of the cache size if the value is within the range of 10 to 100
 * or an absolute size when greater than 100. The value is not allowed to exceed the \c cache_size.,
 * an integer between 10 and 10TB; default \c 80.}
 * @config{eviction_trigger, trigger application threads to perform eviction when the cache contains
 * at least this much content.  It is a percentage of the cache size if the value is within the
 * range of 10 to 100 or an absolute size when greater than 100. The value is not allowed to exceed
 * the \c cache_size., an integer between 10 and 10TB; default \c 95.}
 * @config{exclusive, fail if the database already exists\, generally used with the \c create
 * option., a boolean flag; default \c false.}
 * @config{extensions, list of shared library extensions to load (using dlopen). Any values
 * specified to a library extension are passed to WT_CONNECTION::load_extension as the \c config
 * parameter (for example\, <code>extensions=(/path/ext.so={entry=my_entry})</code>)., a list of
 * strings; default empty.}
 * @config{file_close_sync, control whether to flush modified files to storage independent of a
 * global checkpoint when closing file handles to acquire exclusive access to a table.  If set to
 * false\, and logging is disabled\, API calls that require exclusive access to tables will return
 * EBUSY if there have been changes made to the table since the last global checkpoint.  When
 * logging is enabled\, the value for <code>file_close_sync</code> has no effect\, and\, modified
 * file is always flushed to storage when closing file handles to acquire exclusive access to the
 * table., a boolean flag; default \c true.}
 * @config{file_extend, file extension configuration.  If set\, extend files of the set type in
 * allocations of the set size\, instead of a block at a time as each new block is written.  For
 * example\, <code>file_extend=(data=16MB)</code>. If set to 0\, disable the file extension for the
 * set type.  For log files\, the allowed range is between 100KB and 2GB; values larger than the
 * configured maximum log size and the default config would extend log files in allocations of the
 * maximum log file size., a list\, with values chosen from the following options: \c "data"\, \c
 * "log"; default empty.}
 * @config{file_manager = (, control how file handles are managed., a set of related configuration
 * options defined below.}
 * @config{&nbsp;&nbsp;&nbsp;&nbsp;close_handle_minimum, number of handles
 * open before the file manager will look for handles to close., an integer greater than or equal to
 * 0; default \c 250.}
 * @config{&nbsp;&nbsp;&nbsp;&nbsp;close_idle_time, amount of time in seconds a
 * file handle needs to be idle before attempting to close it.  A setting of 0 means that idle
 * handles are not closed., an integer between 0 and 100000; default \c 30.}
 * @config{&nbsp;&nbsp;&nbsp;&nbsp;close_scan_interval, interval in seconds at which to check for
 * files that are inactive and close them., an integer between 1 and 100000; default \c 10.}
 * @config{ ),,}
 * @config{history_store = (, history store configuration options., a set of related configuration
 * options defined below.}
 * @config{&nbsp;&nbsp;&nbsp;&nbsp;file_max, The maximum number of bytes
 * that WiredTiger is allowed to use for its history store mechanism.  If the history store file
 * exceeds this size\, a panic will be triggered.  The default value means that the history store
 * file is unbounded and may use as much space as the filesystem will accommodate.  The minimum
 * non-zero setting is 100MB., an integer greater than or equal to 0; default \c 0.}
 * @config{ ),,}
 * @config{in_memory, keep data in-memory only.  See @ref in_memory for more information., a boolean
 * flag; default \c false.}
 * @config{io_capacity = (, control how many bytes per second are written and read.  Exceeding the
 * capacity results in throttling., a set of related configuration options defined below.}
 * @config{&nbsp;&nbsp;&nbsp;&nbsp;total, number of bytes per second available to all subsystems in
 * total.  When set\, decisions about what subsystems are throttled\, and in what proportion\, are
 * made internally.  The minimum non-zero setting is 1MB., an integer between 0 and 1TB; default \c
 * 0.}
 * @config{ ),,}
 * @config{log = (, enable logging.  Enabling logging uses three sessions from the configured
 * session_max., a set of related configuration options defined below.}
 * @config{&nbsp;&nbsp;&nbsp;&nbsp;archive, automatically archive unneeded log files., a boolean
 * flag; default \c true.}
 * @config{&nbsp;&nbsp;&nbsp;&nbsp;compressor, configure a compressor for
 * log records.  Permitted values are \c "none" or custom compression engine name created with
 * WT_CONNECTION::add_compressor.  If WiredTiger has builtin support for \c "lz4"\, \c "snappy"\, \c
 * "zlib" or \c "zstd" compression\, these names are also available.  See @ref compression for more
 * information., a string; default \c none.}
 * @config{&nbsp;&nbsp;&nbsp;&nbsp;enabled, enable logging
 * subsystem., a boolean flag; default \c false.}
 * @config{&nbsp;&nbsp;&nbsp;&nbsp;file_max, the
 * maximum size of log files., an integer between 100KB and 2GB; default \c 100MB.}
 * @config{&nbsp;&nbsp;&nbsp;&nbsp;os_cache_dirty_pct, maximum dirty system buffer cache usage\, as
 * a percentage of the log's \c file_max.  If non-zero\, schedule writes for dirty blocks belonging
 * to the log in the system buffer cache after that percentage of the log has been written into the
 * buffer cache without an intervening file sync., an integer between 0 and 100; default \c 0.}
 * @config{&nbsp;&nbsp;&nbsp;&nbsp;path, the name of a directory into which log files are written.
 * The directory must already exist.  If the value is not an absolute path\, the path is relative to
 * the database home (see @ref absolute_path for more information)., a string; default \c ".".}
 * @config{&nbsp;&nbsp;&nbsp;&nbsp;prealloc, pre-allocate log files., a boolean flag; default \c
 * true.}
 * @config{&nbsp;&nbsp;&nbsp;&nbsp;recover, run recovery or error if recovery needs to run
 * after an unclean shutdown., a string\, chosen from the following options: \c "error"\, \c "on";
 * default \c on.}
 * @config{&nbsp;&nbsp;&nbsp;&nbsp;zero_fill, manually write zeroes into log files.,
 * a boolean flag; default \c false.}
 * @config{ ),,}
 * @config{lsm_manager = (, configure database wide options for LSM tree management.  The LSM
 * manager is started automatically the first time an LSM tree is opened.  The LSM manager uses a
 * session from the configured session_max., a set of related configuration options defined below.}
 * @config{&nbsp;&nbsp;&nbsp;&nbsp;merge, merge LSM chunks where possible., a boolean flag; default
 * \c true.}
 * @config{&nbsp;&nbsp;&nbsp;&nbsp;worker_thread_max, Configure a set of threads to manage
 * merging LSM trees in the database.  Each worker thread uses a session handle from the configured
 * session_max., an integer between 3 and 20; default \c 4.}
 * @config{ ),,}
 * @config{mmap, Use memory mapping when accessing files in a read-only mode., a boolean flag;
 * default \c true.}
 * @config{mmap_all, Use memory mapping to read and write all data files\, may not be configured
 * with direct I/O., a boolean flag; default \c false.}
 * @config{multiprocess, permit sharing between processes (will automatically start an RPC server
 * for primary processes and use RPC for secondary processes). <b>Not yet supported in
 * WiredTiger</b>., a boolean flag; default \c false.}
 * @config{operation_timeout_ms, when non-zero\, a requested limit on the number of elapsed real
 * time milliseconds application threads will take to complete database operations.  Time is
 * measured from the start of each WiredTiger API call.  There is no guarantee any operation will
 * not take longer than this amount of time.  If WiredTiger notices the limit has been exceeded\, an
 * operation may return a WT_ROLLBACK error.  Default is to have no limit., an integer greater than
 * or equal to 1; default \c 0.}
 * @config{operation_tracking = (, enable tracking of performance-critical functions.  See @ref
 * operation_tracking for more information., a set of related configuration options defined below.}
 * @config{&nbsp;&nbsp;&nbsp;&nbsp;enabled, enable operation tracking subsystem., a boolean flag;
 * default \c false.}
 * @config{&nbsp;&nbsp;&nbsp;&nbsp;path, the name of a directory into which
 * operation tracking files are written.  The directory must already exist.  If the value is not an
 * absolute path\, the path is relative to the database home (see @ref absolute_path for more
 * information)., a string; default \c ".".}
 * @config{ ),,}
 * @config{readonly, open connection in read-only mode.  The database must exist.  All methods that
 * may modify a database are disabled.  See @ref readonly for more information., a boolean flag;
 * default \c false.}
 * @config{salvage, open connection and salvage any WiredTiger-owned database and log files that it
 * detects as corrupted.  This API should only be used after getting an error return of
 * WT_TRY_SALVAGE. Salvage rebuilds files in place\, overwriting existing files.  We recommend
 * making a backup copy of all files with the WiredTiger prefix prior to passing this flag., a
 * boolean flag; default \c false.}
 * @config{session_max, maximum expected number of sessions (including server threads)., an integer
 * greater than or equal to 1; default \c 100.}
 * @config{shared_cache = (, shared cache configuration options.  A database should configure either
 * a cache_size or a shared_cache not both.  Enabling a shared cache uses a session from the
 * configured session_max.  A shared cache can not have absolute values configured for cache
 * eviction settings., a set of related configuration options defined below.}
 * @config{&nbsp;&nbsp;&nbsp;&nbsp;chunk, the granularity that a shared cache is redistributed., an
 * integer between 1MB and 10TB; default \c 10MB.}
 * @config{&nbsp;&nbsp;&nbsp;&nbsp;name, the name of
 * a cache that is shared between databases or \c "none" when no shared cache is configured., a
 * string; default \c none.}
 * @config{&nbsp;&nbsp;&nbsp;&nbsp;quota, maximum size of cache this
 * database can be allocated from the shared cache.  Defaults to the entire shared cache size., an
 * integer; default \c 0.}
 * @config{&nbsp;&nbsp;&nbsp;&nbsp;reserve, amount of cache this database is
 * guaranteed to have available from the shared cache.  This setting is per database.  Defaults to
 * the chunk size., an integer; default \c 0.}
 * @config{&nbsp;&nbsp;&nbsp;&nbsp;size, maximum memory
 * to allocate for the shared cache.  Setting this will update the value if one is already set., an
 * integer between 1MB and 10TB; default \c 500MB.}
 * @config{ ),,}
 * @config{statistics, Maintain database statistics\, which may impact performance.  Choosing "all"
 * maintains all statistics regardless of cost\, "fast" maintains a subset of statistics that are
 * relatively inexpensive\, "none" turns off all statistics.  The "clear" configuration resets
 * statistics after they are gathered\, where appropriate (for example\, a cache size statistic is
 * not cleared\, while the count of cursor insert operations will be cleared). When "clear" is
 * configured for the database\, gathered statistics are reset each time a statistics cursor is used
 * to gather statistics\, as well as each time statistics are logged using the \c statistics_log
 * configuration.  See @ref statistics for more information., a list\, with values chosen from the
 * following options: \c "all"\, \c "cache_walk"\, \c "fast"\, \c "none"\, \c "clear"\, \c
 * "tree_walk"; default \c none.}
 * @config{statistics_log = (, log any statistics the database is configured to maintain\, to a
 * file.  See @ref statistics for more information.  Enabling the statistics log server uses a
 * session from the configured session_max., a set of related configuration options defined below.}
 * @config{&nbsp;&nbsp;&nbsp;&nbsp;json, encode statistics in JSON format., a boolean flag; default
 * \c false.}
 * @config{&nbsp;&nbsp;&nbsp;&nbsp;on_close, log statistics on database close., a boolean
 * flag; default \c false.}
 * @config{&nbsp;&nbsp;&nbsp;&nbsp;path, the name of a directory into which
 * statistics files are written.  The directory must already exist.  If the value is not an absolute
 * path\, the path is relative to the database home (see @ref absolute_path for more information).,
 * a string; default \c ".".}
 * @config{&nbsp;&nbsp;&nbsp;&nbsp;sources, if non-empty\, include
 * statistics for the list of data source URIs\, if they are open at the time of the statistics
 * logging.  The list may include URIs matching a single data source ("table:mytable")\, or a URI
 * matching all data sources of a particular type ("table:")., a list of strings; default empty.}
 * @config{&nbsp;&nbsp;&nbsp;&nbsp;timestamp, a timestamp prepended to each log record\, may contain
 * strftime conversion specifications\, when \c json is configured\, defaults to \c "%FT%Y.000Z"., a
 * string; default \c "%b %d %H:%M:%S".}
 * @config{&nbsp;&nbsp;&nbsp;&nbsp;wait, seconds to wait
 * between each write of the log records; setting this value above 0 configures statistics logging.,
 * an integer between 0 and 100000; default \c 0.}
 * @config{ ),,}
 * @config{transaction_sync = (, how to sync log records when the transaction commits., a set of
 * related configuration options defined below.}
 * @config{&nbsp;&nbsp;&nbsp;&nbsp;enabled, whether to
 * sync the log on every commit by default\, can be overridden by the \c sync setting to
 * WT_SESSION::commit_transaction., a boolean flag; default \c false.}
 * @config{&nbsp;&nbsp;&nbsp;&nbsp;method, the method used to ensure log records are stable on
 * disk\, see @ref tune_durability for more information., a string\, chosen from the following
 * options: \c "dsync"\, \c "fsync"\, \c "none"; default \c fsync.}
 * @config{ ),,}
 * @config{use_environment, use the \c WIREDTIGER_CONFIG and \c WIREDTIGER_HOME environment
 * variables if the process is not running with special privileges.  See @ref home for more
 * information., a boolean flag; default \c true.}
 * @config{use_environment_priv, use the \c WIREDTIGER_CONFIG and \c WIREDTIGER_HOME environment
 * variables even if the process is running with special privileges.  See @ref home for more
 * information., a boolean flag; default \c false.}
 * @config{verbose, enable messages for various events.  Options are given as a list\, such as
 * <code>"verbose=[evictserver\,read]"</code>., a list\, with values chosen from the following
 * options: \c "api"\, \c "backup"\, \c "block"\, \c "checkpoint"\, \c "checkpoint_gc"\, \c
 * "checkpoint_progress"\, \c "compact"\, \c "compact_progress"\, \c "error_returns"\, \c "evict"\,
 * \c "evict_stuck"\, \c "evictserver"\, \c "fileops"\, \c "handleops"\, \c "log"\, \c
 * "history_store"\, \c "history_store_activity"\, \c "lsm"\, \c "lsm_manager"\, \c "metadata"\, \c
 * "mutex"\, \c "overflow"\, \c "read"\, \c "rebalance"\, \c "reconcile"\, \c "recovery"\, \c
 * "recovery_progress"\, \c "rts"\, \c "salvage"\, \c "shared_cache"\, \c "split"\, \c "temporary"\,
 * \c "thread_group"\, \c "timestamp"\, \c "transaction"\, \c "verify"\, \c "version"\, \c "write";
 * default empty.}
 * @config{verify_metadata, open connection and verify any WiredTiger metadata.  This API allows
 * verification and detection of corruption in WiredTiger metadata., a boolean flag; default \c
 * false.}
 * @config{write_through, Use \c FILE_FLAG_WRITE_THROUGH on Windows to write to files.  Ignored on
 * non-Windows systems.  Options are given as a list\, such as <code>"write_through=[data]"</code>.
 * Configuring \c write_through requires care\, see @ref tuning_system_buffer_cache_direct_io for
 * important warnings.  Including \c "data" will cause WiredTiger data files to write through
 * cache\, including \c "log" will cause WiredTiger log files to write through cache.  \c
 * write_through should be combined with \c direct_io to get the equivalent of POSIX \c O_DIRECT on
 * Windows., a list\, with values chosen from the following options: \c "data"\, \c "log"; default
 * empty.}
 * @configend
 * Additionally, if files named \c WiredTiger.config or \c WiredTiger.basecfg
 * appear in the WiredTiger home directory, they are read for configuration
 * values (see @ref config_file and @ref config_base for details).
 * See @ref config_order for ordering of the configuration mechanisms.
 * @param[out] connectionp A pointer to the newly opened connection handle
 * @errors
 */
int wiredtiger_open(const char *home,
    WT_EVENT_HANDLER *event_handler, const char *config,
    WT_CONNECTION **connectionp) WT_ATTRIBUTE_LIBRARY_VISIBLE;

/*!
 * Return information about a WiredTiger error as a string (see
 * WT_SESSION::strerror for a thread-safe API).
 *
 * @snippet ex_all.c Display an error
 *
 * @param error a return value from a WiredTiger, ISO C, or POSIX standard API
 * @returns a string representation of the error
 */
const char *wiredtiger_strerror(int error) WT_ATTRIBUTE_LIBRARY_VISIBLE;

#if !defined(SWIG)
/*!
 * The interface implemented by applications to accept notifications
 * of the completion of asynchronous operations.
 *
 * Applications register their implementation with WiredTiger by calling
 * WT_CONNECTION::async_new_op.
 *
 * @snippet ex_async.c async handle allocation
 */
struct __wt_async_callback {
	/*!
	 * Callback to receive completion notification.
	 *
	 * @param[in] op the operation handle
	 * @param[in] op_ret the result of the async operation
	 * @param[in] flags currently unused
	 * @returns zero for success, non-zero to indicate an error.
	 *
	 * @snippet ex_async.c async example callback implementation
	 */
	int (*notify)(WT_ASYNC_CALLBACK *cb, WT_ASYNC_OP *op,
	    int op_ret, uint32_t flags);
};
#endif

/*!
 * The interface implemented by applications to handle error, informational and
 * progress messages.  Entries set to NULL are ignored and the default handlers
 * will continue to be used.
 */
struct __wt_event_handler {
	/*!
	 * Callback to handle error messages; by default, error messages are
	 * written to the stderr stream. See @ref event_message_handling for
	 * more information.
	 *
	 * Errors that require the application to exit and restart will have
	 * their \c error value set to \c WT_PANIC. The application can exit
	 * immediately when \c WT_PANIC is passed to an event handler, there
	 * is no reason to return into WiredTiger.
	 *
	 * Event handler returns are not ignored: if the handler returns
	 * non-zero, the error may cause the WiredTiger function posting the
	 * event to fail, and may even cause operation or library failure.
	 *
	 * @param session the WiredTiger session handle in use when the error
	 * was generated. The handle may have been created by the application
	 * or automatically by WiredTiger.
	 * @param error a return value from a WiredTiger, ISO C, or
	 * POSIX standard API, which can be converted to a string using
	 * WT_SESSION::strerror
	 * @param message an error string
	 */
	int (*handle_error)(WT_EVENT_HANDLER *handler,
	    WT_SESSION *session, int error, const char *message);

	/*!
	 * Callback to handle informational messages; by default, informational
	 * messages are written to the stdout stream. See
	 * @ref event_message_handling for more information.
	 *
	 * Message handler returns are not ignored: if the handler returns
	 * non-zero, the error may cause the WiredTiger function posting the
	 * event to fail, and may even cause operation or library failure.
	 *
	 * @param session the WiredTiger session handle in use when the message
	 * was generated. The handle may have been created by the application
	 * or automatically by WiredTiger.
	 * @param message an informational string
	 */
	int (*handle_message)(WT_EVENT_HANDLER *handler,
	    WT_SESSION *session, const char *message);

	/*!
	 * Callback to handle progress messages; by default, progress messages
	 * are not written. See @ref event_message_handling for more
	 * information.
	 *
	 * Progress handler returns are not ignored: if the handler returns
	 * non-zero, the error may cause the WiredTiger function posting the
	 * event to fail, and may even cause operation or library failure.
	 *
	 * @param session the WiredTiger session handle in use when the
	 * progress message was generated. The handle may have been created by
	 * the application or automatically by WiredTiger.
	 * @param operation a string representation of the operation
	 * @param progress a counter
	 */
	int (*handle_progress)(WT_EVENT_HANDLER *handler,
	    WT_SESSION *session, const char *operation, uint64_t progress);

	/*!
	 * Callback to handle automatic close of a WiredTiger handle.
	 *
	 * Close handler returns are not ignored: if the handler returns
	 * non-zero, the error may cause the WiredTiger function posting the
	 * event to fail, and may even cause operation or library failure.
	 *
	 * @param session The session handle that is being closed if the
	 * cursor parameter is NULL.
	 * @param cursor The cursor handle that is being closed, or NULL if
	 * it is a session handle being closed.
	 */
	int (*handle_close)(WT_EVENT_HANDLER *handler,
	    WT_SESSION *session, WT_CURSOR *cursor);
};

/*!
 * @name Data packing and unpacking
 * @{
 */

/*!
 * Pack a structure into a buffer.
 *
 * See @ref packing for a description of the permitted format strings.
 *
 * @section pack_examples Packing Examples
 *
 * For example, the string <code>"iSh"</code> will pack a 32-bit integer
 * followed by a NUL-terminated string, followed by a 16-bit integer.  The
 * default, big-endian encoding will be used, with no alignment.  This could be
 * used in C as follows:
 *
 * @snippet ex_all.c Pack fields into a buffer
 *
 * Then later, the values can be unpacked as follows:
 *
 * @snippet ex_all.c Unpack fields from a buffer
 *
 * @param session the session handle
 * @param buffer a pointer to a packed byte array
 * @param len the number of valid bytes in the buffer
 * @param format the data format, see @ref packing
 * @errors
 */
int wiredtiger_struct_pack(WT_SESSION *session,
    void *buffer, size_t len, const char *format, ...)
    WT_ATTRIBUTE_LIBRARY_VISIBLE;

/*!
 * Calculate the size required to pack a structure.
 *
 * Note that for variable-sized fields including variable-sized strings and
 * integers, the calculated sized merely reflects the expected sizes specified
 * in the format string itself.
 *
 * @snippet ex_all.c Get the packed size
 *
 * @param session the session handle
 * @param lenp a location where the number of bytes needed for the
 * matching call to ::wiredtiger_struct_pack is returned
 * @param format the data format, see @ref packing
 * @errors
 */
int wiredtiger_struct_size(WT_SESSION *session,
    size_t *lenp, const char *format, ...) WT_ATTRIBUTE_LIBRARY_VISIBLE;

/*!
 * Unpack a structure from a buffer.
 *
 * Reverse of ::wiredtiger_struct_pack: gets values out of a
 * packed byte string.
 *
 * @snippet ex_all.c Unpack fields from a buffer
 *
 * @param session the session handle
 * @param buffer a pointer to a packed byte array
 * @param len the number of valid bytes in the buffer
 * @param format the data format, see @ref packing
 * @errors
 */
int wiredtiger_struct_unpack(WT_SESSION *session,
    const void *buffer, size_t len, const char *format, ...)
    WT_ATTRIBUTE_LIBRARY_VISIBLE;

#if !defined(SWIG)

/*!
 * Streaming interface to packing.
 *
 * This allows applications to pack or unpack records one field at a time.
 * This is an opaque handle returned by ::wiredtiger_pack_start or
 * ::wiredtiger_unpack_start.  It must be closed with ::wiredtiger_pack_close.
 */
typedef struct __wt_pack_stream WT_PACK_STREAM;

/*!
 * Start a packing operation into a buffer with the given format string.  This
 * should be followed by a series of calls to ::wiredtiger_pack_item,
 * ::wiredtiger_pack_int, ::wiredtiger_pack_str or ::wiredtiger_pack_uint
 * to fill in the values.
 *
 * @param session the session handle
 * @param format the data format, see @ref packing
 * @param buffer a pointer to memory to hold the packed data
 * @param size the size of the buffer
 * @param[out] psp the new packing stream handle
 * @errors
 */
int wiredtiger_pack_start(WT_SESSION *session,
    const char *format, void *buffer, size_t size, WT_PACK_STREAM **psp)
    WT_ATTRIBUTE_LIBRARY_VISIBLE;

/*!
 * Start an unpacking operation from a buffer with the given format string.
 * This should be followed by a series of calls to ::wiredtiger_unpack_item,
 * ::wiredtiger_unpack_int, ::wiredtiger_unpack_str or ::wiredtiger_unpack_uint
 * to retrieve the packed values.
 *
 * @param session the session handle
 * @param format the data format, see @ref packing
 * @param buffer a pointer to memory holding the packed data
 * @param size the size of the buffer
 * @param[out] psp the new packing stream handle
 * @errors
 */
int wiredtiger_unpack_start(WT_SESSION *session,
    const char *format, const void *buffer, size_t size, WT_PACK_STREAM **psp)
    WT_ATTRIBUTE_LIBRARY_VISIBLE;

/*!
 * Close a packing stream.
 *
 * @param ps the packing stream handle
 * @param[out] usedp the number of bytes in the buffer used by the stream
 * @errors
 */
int wiredtiger_pack_close(WT_PACK_STREAM *ps, size_t *usedp)
    WT_ATTRIBUTE_LIBRARY_VISIBLE;

/*!
 * Pack an item into a packing stream.
 *
 * @param ps the packing stream handle
 * @param item an item to pack
 * @errors
 */
int wiredtiger_pack_item(WT_PACK_STREAM *ps, WT_ITEM *item)
    WT_ATTRIBUTE_LIBRARY_VISIBLE;

/*!
 * Pack a signed integer into a packing stream.
 *
 * @param ps the packing stream handle
 * @param i a signed integer to pack
 * @errors
 */
int wiredtiger_pack_int(WT_PACK_STREAM *ps, int64_t i)
    WT_ATTRIBUTE_LIBRARY_VISIBLE;

/*!
 * Pack a string into a packing stream.
 *
 * @param ps the packing stream handle
 * @param s a string to pack
 * @errors
 */
int wiredtiger_pack_str(WT_PACK_STREAM *ps, const char *s)
    WT_ATTRIBUTE_LIBRARY_VISIBLE;

/*!
 * Pack an unsigned integer into a packing stream.
 *
 * @param ps the packing stream handle
 * @param u an unsigned integer to pack
 * @errors
 */
int wiredtiger_pack_uint(WT_PACK_STREAM *ps, uint64_t u)
    WT_ATTRIBUTE_LIBRARY_VISIBLE;

/*!
 * Unpack an item from a packing stream.
 *
 * @param ps the packing stream handle
 * @param item an item to unpack
 * @errors
 */
int wiredtiger_unpack_item(WT_PACK_STREAM *ps, WT_ITEM *item)
    WT_ATTRIBUTE_LIBRARY_VISIBLE;

/*!
 * Unpack a signed integer from a packing stream.
 *
 * @param ps the packing stream handle
 * @param[out] ip the unpacked signed integer
 * @errors
 */
int wiredtiger_unpack_int(WT_PACK_STREAM *ps, int64_t *ip)
    WT_ATTRIBUTE_LIBRARY_VISIBLE;

/*!
 * Unpack a string from a packing stream.
 *
 * @param ps the packing stream handle
 * @param[out] sp the unpacked string
 * @errors
 */
int wiredtiger_unpack_str(WT_PACK_STREAM *ps, const char **sp)
    WT_ATTRIBUTE_LIBRARY_VISIBLE;

/*!
 * Unpack an unsigned integer from a packing stream.
 *
 * @param ps the packing stream handle
 * @param[out] up the unpacked unsigned integer
 * @errors
 */
int wiredtiger_unpack_uint(WT_PACK_STREAM *ps, uint64_t *up)
    WT_ATTRIBUTE_LIBRARY_VISIBLE;
/*! @} */

/*!
 * @name Configuration strings
 * @{
 */

/*!
 * The configuration information returned by the WiredTiger configuration
 * parsing functions in the WT_EXTENSION_API and the public API.
 */
struct __wt_config_item {
	/*!
	 * The value of a configuration string.
	 *
	 * Regardless of the type of the configuration string (boolean, int,
	 * list or string), the \c str field will reference the value of the
	 * configuration string.
	 *
	 * The bytes referenced by \c str are <b>not</b> nul-terminated,
	 * use the \c len field instead of a terminating nul byte.
	 */
	const char *str;

	/*! The number of bytes in the value referenced by \c str. */
	size_t len;

	/*!
	 * The numeric value of a configuration boolean or integer.
	 *
	 * If the configuration string's value is "true" or "false", the
	 * \c val field will be set to 1 (true), or 0 (false).
	 *
	 * If the configuration string can be legally interpreted as an integer,
	 * using the strtoll function rules as specified in ISO/IEC 9899:1990
	 * ("ISO C90"), that integer will be stored in the \c val field.
	 */
	int64_t val;

	/*! Permitted values of the \c type field. */
	enum {
		/*! A string value with quotes stripped. */
		WT_CONFIG_ITEM_STRING,
		/*! A boolean literal ("true" or "false"). */
		WT_CONFIG_ITEM_BOOL,
		/*! An unquoted identifier: a string value without quotes. */
		WT_CONFIG_ITEM_ID,
		/*! A numeric value. */
		WT_CONFIG_ITEM_NUM,
		/*! A nested structure or list, including brackets. */
		WT_CONFIG_ITEM_STRUCT
	}
	/*!
	 * The type of value determined by the parser.  In all cases,
	 * the \c str and \c len fields are set.
	 */
	type;
};

#if !defined(SWIG) && !defined(DOXYGEN)
/*!
 * Validate a configuration string for a WiredTiger API.
 * This API is outside the scope of a WiredTiger connection handle, since
 * applications may need to validate configuration strings prior to calling
 * ::wiredtiger_open.
 * @param session the session handle (may be \c NULL if the database not yet
 * opened).
 * @param event_handler An event handler (used if \c session is \c NULL; if both
 * \c session and \c event_handler are \c NULL, error messages will be written
 * to stderr).
 * @param name the WiredTiger function or method to validate.
 * @param config the configuration string being parsed.
 * @returns zero for success, non-zero to indicate an error.
 *
 * @snippet ex_all.c Validate a configuration string
 */
int wiredtiger_config_validate(WT_SESSION *session,
    WT_EVENT_HANDLER *event_handler, const char *name, const char *config)
    WT_ATTRIBUTE_LIBRARY_VISIBLE;
#endif

/*!
 * Create a handle that can be used to parse or create configuration strings
 * compatible with WiredTiger APIs.
 * This API is outside the scope of a WiredTiger connection handle, since
 * applications may need to generate configuration strings prior to calling
 * ::wiredtiger_open.
 * @param session the session handle to be used for error reporting (if NULL,
 *	error messages will be written to stderr).
 * @param config the configuration string being parsed. The string must
 *	remain valid for the lifetime of the parser handle.
 * @param len the number of valid bytes in \c config
 * @param[out] config_parserp A pointer to the newly opened handle
 * @errors
 *
 * @snippet ex_config_parse.c Create a configuration parser
 */
int wiredtiger_config_parser_open(WT_SESSION *session,
    const char *config, size_t len, WT_CONFIG_PARSER **config_parserp)
    WT_ATTRIBUTE_LIBRARY_VISIBLE;

/*!
 * A handle that can be used to search and traverse configuration strings
 * compatible with WiredTiger APIs.
 * To parse the contents of a list or nested configuration string use a new
 * configuration parser handle based on the content of the ::WT_CONFIG_ITEM
 * retrieved from the parent configuration string.
 *
 * @section config_parse_examples Configuration String Parsing examples
 *
 * This could be used in C to create a configuration parser as follows:
 *
 * @snippet ex_config_parse.c Create a configuration parser
 *
 * Once the parser has been created the content can be queried directly:
 *
 * @snippet ex_config_parse.c get
 *
 * Or the content can be traversed linearly:
 *
 * @snippet ex_config_parse.c next
 *
 * Nested configuration values can be queried using a shorthand notation:
 *
 * @snippet ex_config_parse.c nested get
 *
 * Nested configuration values can be traversed using multiple
 * ::WT_CONFIG_PARSER handles:
 *
 * @snippet ex_config_parse.c nested traverse
 */
struct __wt_config_parser {

	/*!
	 * Close the configuration scanner releasing any resources.
	 *
	 * @param config_parser the configuration parser handle
	 * @errors
	 *
	 */
	int __F(close)(WT_CONFIG_PARSER *config_parser);

	/*!
	 * Return the next key/value pair.
	 *
	 * If an item has no explicitly assigned value, the item will be
	 * returned in \c key and the \c value will be set to the boolean
	 * \c "true" value.
	 *
	 * @param config_parser the configuration parser handle
	 * @param key the returned key
	 * @param value the returned value
	 * @errors
	 * When iteration would pass the end of the configuration string
	 * ::WT_NOTFOUND will be returned.
	 */
	int __F(next)(WT_CONFIG_PARSER *config_parser,
	    WT_CONFIG_ITEM *key, WT_CONFIG_ITEM *value);

	/*!
	 * Return the value of an item in the configuration string.
	 *
	 * @param config_parser the configuration parser handle
	 * @param key configuration key string
	 * @param value the returned value
	 * @errors
	 *
	 */
	int __F(get)(WT_CONFIG_PARSER *config_parser,
	    const char *key, WT_CONFIG_ITEM *value);
};

/*! @} */

/*!
 * @name Support functions
 * @anchor support_functions
 * @{
 */

/*!
 * Return a pointer to a function that calculates a CRC32C checksum.
 *
 * The WiredTiger library CRC32C checksum function uses hardware support where
 * available, else it falls back to a software implementation.
 *
 * @snippet ex_all.c Checksum a buffer
 *
 * @returns a pointer to a function that takes a buffer and length and returns
 * the CRC32C checksum
 */
uint32_t (*wiredtiger_crc32c_func(void))(const void *, size_t)
    WT_ATTRIBUTE_LIBRARY_VISIBLE;

#endif /* !defined(SWIG) */

/*!
 * Calculate a set of WT_MODIFY operations to represent an update.
 * This call will calculate a set of modifications to an old value that produce
 * the new value.  If more modifications are required than fit in the array
 * passed in by the caller, or if more bytes have changed than the \c maxdiff
 * parameter, the call will fail.  The matching algorithm is approximate, so it
 * may fail and return WT_NOTFOUND if a matching set of WT_MODIFY operations
 * is not found.
 *
 * The \c maxdiff parameter bounds how much work will be done searching for a
 * match: to ensure a match is found, it may need to be set larger than actual
 * number of bytes that differ between the old and new values.  In particular,
 * repeated patterns of bytes in the values can lead to suboptimal matching,
 * and matching ranges less than 64 bytes long will not be detected.
 *
 * If the call succeeds, the WT_MODIFY operations will point into \c newv,
 * which must remain valid until WT_CURSOR::modify is called.
 *
 * @snippet ex_all.c Calculate a modify operation
 *
 * @param session the current WiredTiger session (may be NULL)
 * @param oldv old value
 * @param newv new value
 * @param maxdiff maximum bytes difference
 * @param[out] entries array of modifications producing the new value
 * @param[in,out] nentriesp size of \c entries array passed in,
 *	set to the number of entries used
 * @errors
 */
int wiredtiger_calc_modify(WT_SESSION *session,
    const WT_ITEM *oldv, const WT_ITEM *newv,
    size_t maxdiff, WT_MODIFY *entries, int *nentriesp)
    WT_ATTRIBUTE_LIBRARY_VISIBLE;

/*!
 * Get version information.
 *
 * @snippet ex_all.c Get the WiredTiger library version #1
 * @snippet ex_all.c Get the WiredTiger library version #2
 *
 * @param majorp a location where the major version number is returned
 * @param minorp a location where the minor version number is returned
 * @param patchp a location where the patch version number is returned
 * @returns a string representation of the version
 */
const char *wiredtiger_version(int *majorp, int *minorp, int *patchp)
    WT_ATTRIBUTE_LIBRARY_VISIBLE;

/*! @} */

/*******************************************
 * Error returns
 *******************************************/
/*!
 * @name Error returns
 * Most functions and methods in WiredTiger return an integer code indicating
 * whether the operation succeeded or failed.  A return of zero indicates
 * success, all non-zero return values indicate some kind of failure.
 *
 * WiredTiger reserves all values from -31,800 to -31,999 as possible error
 * return values.  WiredTiger may also return C99/POSIX error codes such as
 * \c ENOMEM, \c EINVAL and \c ENOTSUP, with the usual meanings.
 *
 * The following are all of the WiredTiger-specific error returns:
 * @{
 */
/*
 * DO NOT EDIT: automatically built by dist/api_err.py.
 * Error return section: BEGIN
 */
/*!
 * Conflict between concurrent operations.
 * This error is generated when an operation cannot be completed due to a
 * conflict with concurrent operations.  The operation may be retried; if a
 * transaction is in progress, it should be rolled back and the operation
 * retried in a new transaction.
 */
#define	WT_ROLLBACK	(-31800)
/*!
 * Attempt to insert an existing key.
 * This error is generated when the application attempts to insert a record with
 * the same key as an existing record without the 'overwrite' configuration to
 * WT_SESSION::open_cursor.
 */
#define	WT_DUPLICATE_KEY	(-31801)
/*!
 * Non-specific WiredTiger error.
 * This error is returned when an error is not covered by a specific error
 * return.
 */
#define	WT_ERROR	(-31802)
/*!
 * Item not found.
 * This error indicates an operation did not find a value to return.  This
 * includes cursor search and other operations where no record matched the
 * cursor's search key such as WT_CURSOR::update or WT_CURSOR::remove.
 */
#define	WT_NOTFOUND	(-31803)
/*!
 * WiredTiger library panic.
 * This error indicates an underlying problem that requires a database restart.
 * The application may exit immediately, no further WiredTiger calls are
 * required (and further calls will themselves immediately fail).
 */
#define	WT_PANIC	(-31804)
/*! @cond internal */
/*! Restart the operation (internal). */
#define	WT_RESTART	(-31805)
/*! @endcond */
/*!
 * Recovery must be run to continue.
 * This error is generated when wiredtiger_open is configured to return an error
 * if recovery is required to use the database.
 */
#define	WT_RUN_RECOVERY	(-31806)
/*!
 * Operation would overflow cache.
 * This error is only generated when wiredtiger_open is configured to run in-
 * memory, and an insert or update operation requires more than the configured
 * cache size to complete. The operation may be retried; if a transaction is in
 * progress, it should be rolled back and the operation retried in a new
 * transaction.
 */
#define	WT_CACHE_FULL	(-31807)
/*!
 * Conflict with a prepared update.
 * This error is generated when the application attempts to update an already
 * updated record which is in prepared state. An updated record will be in
 * prepared state, when the transaction that performed the update is in prepared
 * state.
 */
#define	WT_PREPARE_CONFLICT	(-31808)
/*!
 * Database corruption detected.
 * This error is generated when corruption is detected in an on-disk file.
 * During normal operations, this may occur in rare circumstances as a result of
 * a system crash. The application may choose to salvage the file or retry
 * wiredtiger_open with the 'salvage=true' configuration setting.
 */
#define	WT_TRY_SALVAGE	(-31809)
/*
 * Error return section: END
 * DO NOT EDIT: automatically built by dist/api_err.py.
 */
/*! @} */

#ifndef DOXYGEN
#define	WT_DEADLOCK	WT_ROLLBACK		/* Backward compatibility */
#endif

/*! @} */

/*!
 * @defgroup wt_ext WiredTiger Extension API
 * The functions and interfaces applications use to customize and extend the
 * behavior of WiredTiger.
 * @{
 */

/*******************************************
 * Forward structure declarations for the extension API
 *******************************************/
struct __wt_config_arg;	typedef struct __wt_config_arg WT_CONFIG_ARG;

/*!
 * The interface implemented by applications to provide custom ordering of
 * records.
 *
 * Applications register their implementation with WiredTiger by calling
 * WT_CONNECTION::add_collator.  See @ref custom_collators for more
 * information.
 *
 * @snippet ex_extending.c add collator nocase
 *
 * @snippet ex_extending.c add collator prefix10
 */
struct __wt_collator {
	/*!
	 * Callback to compare keys.
	 *
	 * @param[out] cmp set to -1 if <code>key1 < key2</code>,
	 * 	0 if <code>key1 == key2</code>,
	 * 	1 if <code>key1 > key2</code>.
	 * @returns zero for success, non-zero to indicate an error.
	 *
	 * @snippet ex_all.c Implement WT_COLLATOR
	 *
	 * @snippet ex_extending.c case insensitive comparator
	 *
	 * @snippet ex_extending.c n character comparator
	 */
	int (*compare)(WT_COLLATOR *collator, WT_SESSION *session,
	    const WT_ITEM *key1, const WT_ITEM *key2, int *cmp);

	/*!
	 * If non-NULL, this callback is called to customize the collator
	 * for each data source.  If the callback returns a non-NULL
	 * collator, that instance is used instead of this one for all
	 * comparisons.
	 */
	int (*customize)(WT_COLLATOR *collator, WT_SESSION *session,
	    const char *uri, WT_CONFIG_ITEM *passcfg, WT_COLLATOR **customp);

	/*!
	 * If non-NULL a callback performed when the data source is closed
	 * for customized extractors otherwise when the database is closed.
	 *
	 * The WT_COLLATOR::terminate callback is intended to allow cleanup,
	 * the handle will not be subsequently accessed by WiredTiger.
	 */
	int (*terminate)(WT_COLLATOR *collator, WT_SESSION *session);
};

/*!
 * The interface implemented by applications to provide custom compression.
 *
 * Compressors must implement the WT_COMPRESSOR interface: the
 * WT_COMPRESSOR::compress and WT_COMPRESSOR::decompress callbacks must be
 * specified, and WT_COMPRESSOR::pre_size is optional.  To build your own
 * compressor, use one of the compressors in \c ext/compressors as a template:
 * \c ext/nop_compress is a simple compressor that passes through data
 * unchanged, and is a reasonable starting point.
 *
 * Applications register their implementation with WiredTiger by calling
 * WT_CONNECTION::add_compressor.
 *
 * @snippet nop_compress.c WT_COMPRESSOR initialization structure
 * @snippet nop_compress.c WT_COMPRESSOR initialization function
 */
struct __wt_compressor {
	/*!
	 * Callback to compress a chunk of data.
	 *
	 * WT_COMPRESSOR::compress takes a source buffer and a destination
	 * buffer, by default of the same size.  If the callback can compress
	 * the buffer to a smaller size in the destination, it does so, sets
	 * the \c compression_failed return to 0 and returns 0.  If compression
	 * does not produce a smaller result, the callback sets the
	 * \c compression_failed return to 1 and returns 0. If another
	 * error occurs, it returns an errno or WiredTiger error code.
	 *
	 * On entry, \c src will point to memory, with the length of the memory
	 * in \c src_len.  After successful completion, the callback should
	 * return \c 0 and set \c result_lenp to the number of bytes required
	 * for the compressed representation.
	 *
	 * On entry, \c dst points to the destination buffer with a length
	 * of \c dst_len.  If the WT_COMPRESSOR::pre_size method is specified,
	 * the destination buffer will be at least the size returned by that
	 * method; otherwise, the destination buffer will be at least as large
	 * as the length of the data to compress.
	 *
	 * If compression would not shrink the data or the \c dst buffer is not
	 * large enough to hold the compressed data, the callback should set
	 * \c compression_failed to a non-zero value and return 0.
	 *
	 * @param[in] src the data to compress
	 * @param[in] src_len the length of the data to compress
	 * @param[in] dst the destination buffer
	 * @param[in] dst_len the length of the destination buffer
	 * @param[out] result_lenp the length of the compressed data
	 * @param[out] compression_failed non-zero if compression did not
	 * decrease the length of the data (compression may not have completed)
	 * @returns zero for success, non-zero to indicate an error.
	 *
	 * @snippet nop_compress.c WT_COMPRESSOR compress
	 */
	int (*compress)(WT_COMPRESSOR *compressor, WT_SESSION *session,
	    uint8_t *src, size_t src_len,
	    uint8_t *dst, size_t dst_len,
	    size_t *result_lenp, int *compression_failed);

	/*!
	 * Callback to decompress a chunk of data.
	 *
	 * WT_COMPRESSOR::decompress takes a source buffer and a destination
	 * buffer.  The contents are switched from \c compress: the
	 * source buffer is the compressed value, and the destination buffer is
	 * sized to be the original size.  If the callback successfully
	 * decompresses the source buffer to the destination buffer, it returns
	 * 0.  If an error occurs, it returns an errno or WiredTiger error code.
	 * The source buffer that WT_COMPRESSOR::decompress takes may have a
	 * size that is rounded up from the size originally produced by
	 * WT_COMPRESSOR::compress, with the remainder of the buffer set to
	 * zeroes. Most compressors do not care about this difference if the
	 * size to be decompressed can be implicitly discovered from the
	 * compressed data.  If your compressor cares, you may need to allocate
	 * space for, and store, the actual size in the compressed buffer.  See
	 * the source code for the included snappy compressor for an example.
	 *
	 * On entry, \c src will point to memory, with the length of the memory
	 * in \c src_len.  After successful completion, the callback should
	 * return \c 0 and set \c result_lenp to the number of bytes required
	 * for the decompressed representation.
	 *
	 * If the \c dst buffer is not big enough to hold the decompressed
	 * data, the callback should return an error.
	 *
	 * @param[in] src the data to decompress
	 * @param[in] src_len the length of the data to decompress
	 * @param[in] dst the destination buffer
	 * @param[in] dst_len the length of the destination buffer
	 * @param[out] result_lenp the length of the decompressed data
	 * @returns zero for success, non-zero to indicate an error.
	 *
	 * @snippet nop_compress.c WT_COMPRESSOR decompress
	 */
	int (*decompress)(WT_COMPRESSOR *compressor, WT_SESSION *session,
	    uint8_t *src, size_t src_len,
	    uint8_t *dst, size_t dst_len,
	    size_t *result_lenp);

	/*!
	 * Callback to size a destination buffer for compression
	 *
	 * WT_COMPRESSOR::pre_size is an optional callback that, given the
	 * source buffer and size, produces the size of the destination buffer
	 * to be given to WT_COMPRESSOR::compress.  This is useful for
	 * compressors that assume that the output buffer is sized for the
	 * worst case and thus no overrun checks are made.  If your compressor
	 * works like this, WT_COMPRESSOR::pre_size will need to be defined.
	 * See the source code for the snappy compressor for an example.
	 * However, if your compressor detects and avoids overruns against its
	 * target buffer, you will not need to define WT_COMPRESSOR::pre_size.
	 * When WT_COMPRESSOR::pre_size is set to NULL, the destination buffer
	 * is sized the same as the source buffer.  This is always sufficient,
	 * since a compression result that is larger than the source buffer is
	 * discarded by WiredTiger.
	 *
	 * If not NULL, this callback is called before each call to
	 * WT_COMPRESSOR::compress to determine the size of the destination
	 * buffer to provide.  If the callback is NULL, the destination
	 * buffer will be the same size as the source buffer.
	 *
	 * The callback should set \c result_lenp to a suitable buffer size
	 * for compression, typically the maximum length required by
	 * WT_COMPRESSOR::compress.
	 *
	 * This callback function is for compressors that require an output
	 * buffer larger than the source buffer (for example, that do not
	 * check for buffer overflow during compression).
	 *
	 * @param[in] src the data to compress
	 * @param[in] src_len the length of the data to compress
	 * @param[out] result_lenp the required destination buffer size
	 * @returns zero for success, non-zero to indicate an error.
	 *
	 * @snippet nop_compress.c WT_COMPRESSOR presize
	 */
	int (*pre_size)(WT_COMPRESSOR *compressor, WT_SESSION *session,
	    uint8_t *src, size_t src_len, size_t *result_lenp);

	/*!
	 * If non-NULL, a callback performed when the database is closed.
	 *
	 * The WT_COMPRESSOR::terminate callback is intended to allow cleanup,
	 * the handle will not be subsequently accessed by WiredTiger.
	 *
	 * @snippet nop_compress.c WT_COMPRESSOR terminate
	 */
	int (*terminate)(WT_COMPRESSOR *compressor, WT_SESSION *session);
};

/*!
 * Applications can extend WiredTiger by providing new implementations of the
 * WT_DATA_SOURCE class.  Each data source supports a different URI scheme for
 * data sources to WT_SESSION::create, WT_SESSION::open_cursor and related
 * methods.  See @ref custom_data_sources for more information.
 *
 * <b>Thread safety:</b> WiredTiger may invoke methods on the WT_DATA_SOURCE
 * interface from multiple threads concurrently.  It is the responsibility of
 * the implementation to protect any shared data.
 *
 * Applications register their implementation with WiredTiger by calling
 * WT_CONNECTION::add_data_source.
 *
 * @snippet ex_data_source.c WT_DATA_SOURCE register
 */
struct __wt_data_source {
	/*!
	 * Callback to alter an object.
	 *
	 * @snippet ex_data_source.c WT_DATA_SOURCE alter
	 */
	int (*alter)(WT_DATA_SOURCE *dsrc, WT_SESSION *session,
	    const char *uri, WT_CONFIG_ARG *config);

	/*!
	 * Callback to create a new object.
	 *
	 * @snippet ex_data_source.c WT_DATA_SOURCE create
	 */
	int (*create)(WT_DATA_SOURCE *dsrc, WT_SESSION *session,
	    const char *uri, WT_CONFIG_ARG *config);

	/*!
	 * Callback to compact an object.
	 *
	 * @snippet ex_data_source.c WT_DATA_SOURCE compact
	 */
	int (*compact)(WT_DATA_SOURCE *dsrc, WT_SESSION *session,
	    const char *uri, WT_CONFIG_ARG *config);

	/*!
	 * Callback to drop an object.
	 *
	 * @snippet ex_data_source.c WT_DATA_SOURCE drop
	 */
	int (*drop)(WT_DATA_SOURCE *dsrc, WT_SESSION *session,
	    const char *uri, WT_CONFIG_ARG *config);

	/*!
	 * Callback to initialize a cursor.
	 *
	 * @snippet ex_data_source.c WT_DATA_SOURCE open_cursor
	 */
	int (*open_cursor)(WT_DATA_SOURCE *dsrc, WT_SESSION *session,
	    const char *uri, WT_CONFIG_ARG *config, WT_CURSOR **new_cursor);

	/*!
	 * Callback to rename an object.
	 *
	 * @snippet ex_data_source.c WT_DATA_SOURCE rename
	 */
	int (*rename)(WT_DATA_SOURCE *dsrc, WT_SESSION *session,
	    const char *uri, const char *newuri, WT_CONFIG_ARG *config);

	/*!
	 * Callback to salvage an object.
	 *
	 * @snippet ex_data_source.c WT_DATA_SOURCE salvage
	 */
	int (*salvage)(WT_DATA_SOURCE *dsrc, WT_SESSION *session,
	    const char *uri, WT_CONFIG_ARG *config);

	/*!
	 * Callback to get the size of an object.
	 *
	 * @snippet ex_data_source.c WT_DATA_SOURCE size
	 */
	int (*size)(WT_DATA_SOURCE *dsrc, WT_SESSION *session,
	    const char *uri, wt_off_t *size);

	/*!
	 * Callback to truncate an object.
	 *
	 * @snippet ex_data_source.c WT_DATA_SOURCE truncate
	 */
	int (*truncate)(WT_DATA_SOURCE *dsrc, WT_SESSION *session,
	    const char *uri, WT_CONFIG_ARG *config);

	/*!
	 * Callback to truncate a range of an object.
	 *
	 * @snippet ex_data_source.c WT_DATA_SOURCE range truncate
	 */
	int (*range_truncate)(WT_DATA_SOURCE *dsrc, WT_SESSION *session,
	    WT_CURSOR *start, WT_CURSOR *stop);

	/*!
	 * Callback to verify an object.
	 *
	 * @snippet ex_data_source.c WT_DATA_SOURCE verify
	 */
	int (*verify)(WT_DATA_SOURCE *dsrc, WT_SESSION *session,
	    const char *uri, WT_CONFIG_ARG *config);

	/*!
	 * Callback to checkpoint the database.
	 *
	 * @snippet ex_data_source.c WT_DATA_SOURCE checkpoint
	 */
	int (*checkpoint)(
	    WT_DATA_SOURCE *dsrc, WT_SESSION *session, WT_CONFIG_ARG *config);

	/*!
	 * If non-NULL, a callback performed when the database is closed.
	 *
	 * The WT_DATA_SOURCE::terminate callback is intended to allow cleanup,
	 * the handle will not be subsequently accessed by WiredTiger.
	 *
	 * @snippet ex_data_source.c WT_DATA_SOURCE terminate
	 */
	int (*terminate)(WT_DATA_SOURCE *dsrc, WT_SESSION *session);

	/*!
	 * If non-NULL, a callback performed before an LSM merge.
	 *
	 * @param[in] source a cursor configured with the data being merged
	 * @param[in] dest a cursor on the new object being filled by the merge
	 *
	 * @snippet ex_data_source.c WT_DATA_SOURCE lsm_pre_merge
	 */
	int (*lsm_pre_merge)(
	    WT_DATA_SOURCE *dsrc, WT_CURSOR *source, WT_CURSOR *dest);
};

/*!
 * The interface implemented by applications to provide custom encryption.
 *
 * Encryptors must implement the WT_ENCRYPTOR interface: the
 * WT_ENCRYPTOR::encrypt, WT_ENCRYPTOR::decrypt and WT_ENCRYPTOR::sizing
 * callbacks must be specified, WT_ENCRYPTOR::customize and
 * WT_ENCRYPTOR::terminate are optional.  To build your own encryptor, use
 * one of the encryptors in \c ext/encryptors as a template:
 * \c ext/encryptors/nop_encrypt is a simple encryptor that passes through
 * data unchanged, and is a reasonable starting point;
 * \c ext/encryptors/rotn_encrypt is an encryptor implementing
 * a simple rotation cipher, it shows the use of \c keyid, \c secretkey,
 * and implements the WT_ENCRYPTOR::customize and
 * WT_ENCRYPTOR::terminate callbacks.
 *
 * Applications register their implementation with WiredTiger by calling
 * WT_CONNECTION::add_encryptor.
 *
 * @snippet nop_encrypt.c WT_ENCRYPTOR initialization structure
 * @snippet nop_encrypt.c WT_ENCRYPTOR initialization function
 */
struct __wt_encryptor {
	/*!
	 * Callback to encrypt a chunk of data.
	 *
	 * WT_ENCRYPTOR::encrypt takes a source buffer and a destination
	 * buffer.  The callback encrypts the source buffer (plain text)
	 * into the destination buffer.
	 *
	 * On entry, \c src will point to memory, with the length of the memory
	 * in \c src_len.  After successful completion, the callback should
	 * return \c 0 and set \c result_lenp to the number of bytes required
	 * for the encrypted representation.
	 *
	 * On entry, \c dst points to the destination buffer with a length
	 * of \c dst_len.  The destination buffer will be at least src_len
	 * plus the size returned by that WT_ENCRYPT::sizing.
	 *
	 * This callback cannot be NULL.
	 *
	 * @param[in] src the data to encrypt
	 * @param[in] src_len the length of the data to encrypt
	 * @param[in] dst the destination buffer
	 * @param[in] dst_len the length of the destination buffer
	 * @param[out] result_lenp the length of the encrypted data
	 * @returns zero for success, non-zero to indicate an error.
	 *
	 * @snippet nop_encrypt.c WT_ENCRYPTOR encrypt
	 */
	int (*encrypt)(WT_ENCRYPTOR *encryptor, WT_SESSION *session,
	    uint8_t *src, size_t src_len,
	    uint8_t *dst, size_t dst_len,
	    size_t *result_lenp);

	/*!
	 * Callback to decrypt a chunk of data.
	 *
	 * WT_ENCRYPTOR::decrypt takes a source buffer and a destination
	 * buffer.  The contents are switched from \c encrypt: the
	 * source buffer is the encrypted value, and the destination buffer is
	 * sized to be the original size.  If the callback successfully
	 * decrypts the source buffer to the destination buffer, it returns
	 * 0.  If an error occurs, it returns an errno or WiredTiger error code.
	 *
	 * On entry, \c src will point to memory, with the length of the memory
	 * in \c src_len.  After successful completion, the callback should
	 * return \c 0 and set \c result_lenp to the number of bytes required
	 * for the decrypted representation.
	 *
	 * If the \c dst buffer is not big enough to hold the decrypted
	 * data, the callback should return an error.
	 *
	 * This callback cannot be NULL.
	 *
	 * @param[in] src the data to decrypt
	 * @param[in] src_len the length of the data to decrypt
	 * @param[in] dst the destination buffer
	 * @param[in] dst_len the length of the destination buffer
	 * @param[out] result_lenp the length of the decrypted data
	 * @returns zero for success, non-zero to indicate an error.
	 *
	 * @snippet nop_encrypt.c WT_ENCRYPTOR decrypt
	 */
	int (*decrypt)(WT_ENCRYPTOR *encryptor, WT_SESSION *session,
	    uint8_t *src, size_t src_len,
	    uint8_t *dst, size_t dst_len,
	    size_t *result_lenp);

	/*!
	 * Callback to size a destination buffer for encryption.
	 *
	 * WT_ENCRYPTOR::sizing is an callback that returns the number
	 * of additional bytes that is needed when encrypting a
	 * text buffer.  This is always necessary, since encryptors
	 * typically generate encrypted text that is larger than the
	 * plain text input. Without such a call, WiredTiger would
	 * have no way to know the worst case for the encrypted buffer size.
	 * The WiredTiger encryption infrastructure assumes that
	 * buffer sizing is not dependent on the number of bytes
	 * of input, that there is a one to one relationship in number
	 * of bytes needed between input and output.
	 *
	 * This callback cannot be NULL.
	 *
	 * The callback should set \c expansion_constantp to the additional
	 * number of bytes needed.
	 *
	 * @param[out] expansion_constantp the additional number of bytes needed
	 *    when encrypting.
	 * @returns zero for success, non-zero to indicate an error.
	 *
	 * @snippet nop_encrypt.c WT_ENCRYPTOR sizing
	 */
	int (*sizing)(WT_ENCRYPTOR *encryptor, WT_SESSION *session,
	    size_t *expansion_constantp);

	/*!
	 * If non-NULL, this callback is called to customize the encryptor.
	 * The customize function is called whenever a keyid is used for the
	 * first time with this encryptor, whether it be in
	 * the ::wiredtiger_open call or the WT_SESSION::create
	 * call. This gives the algorithm an
	 * opportunity to retrieve and save keys in a customized encryptor.
	 * If the callback returns a non-NULL encryptor, that instance
	 * is used instead of this one for any callbacks.
	 *
	 * @param[in] encrypt_config the "encryption" portion of the
	 *    configuration from the wiredtiger_open or WT_SESSION::create call
	 * @param[out] customp the new modified encryptor, or NULL.
	 * @returns zero for success, non-zero to indicate an error.
	 */
	int (*customize)(WT_ENCRYPTOR *encryptor, WT_SESSION *session,
	    WT_CONFIG_ARG *encrypt_config, WT_ENCRYPTOR **customp);

	/*!
	 * If non-NULL, a callback performed when the database is closed.
	 * It is called for each encryptor that was added using
	 * WT_CONNECTION::add_encryptor or returned by the
	 * WT_ENCRYPTOR::customize callback.
	 *
	 * The WT_ENCRYPTOR::terminate callback is intended to allow cleanup,
	 * the handle will not be subsequently accessed by WiredTiger.
	 *
	 * @snippet nop_encrypt.c WT_ENCRYPTOR terminate
	 */
	int (*terminate)(WT_ENCRYPTOR *encryptor, WT_SESSION *session);

	/*!
	 * If non-NULL, this callback is called when new session is created
	 * on existing encryptor. It is used to allow encryptor to generate
	 * or load new encryption key if the old key was dropped but keyid
	 * is reused.
	 * In current implementation it is not called for the very first session,
	 * that is for the session for which customize and sizing are called.
	 * This can be fixed if necessary.
	 *
	 * @param[in] encrypt_config the "encryption" portion of the
	 *    configuration from the wiredtiger_open or WT_SESSION::create call
	 * @returns zero for success, non-zero to indicate an error.
	 */
	int (*sessioncreate)(WT_ENCRYPTOR *encryptor, WT_SESSION *session,
	    WT_CONFIG_ARG *encrypt_config);
};

/*!
 * The interface implemented by applications to provide custom extraction of
 * index keys or column group values.
 *
 * Applications register implementations with WiredTiger by calling
 * WT_CONNECTION::add_extractor.  See @ref custom_extractors for more
 * information.
 *
 * @snippet ex_all.c WT_EXTRACTOR register
 */
struct __wt_extractor {
	/*!
	 * Callback to extract a value for an index or column group.
	 *
	 * @errors
	 *
	 * @snippet ex_all.c WT_EXTRACTOR
	 *
	 * @param extractor the WT_EXTRACTOR implementation
	 * @param session the current WiredTiger session
	 * @param key the table key in raw format, see @ref cursor_raw for
	 *	details
	 * @param value the table value in raw format, see @ref cursor_raw for
	 *	details
	 * @param[out] result_cursor the method should call WT_CURSOR::set_key
	 *	and WT_CURSOR::insert on this cursor to return a key.  The \c
	 *	key_format of the cursor will match that passed to
	 *	WT_SESSION::create for the index.  Multiple index keys can be
	 *	created for each record by calling WT_CURSOR::insert multiple
	 *	times.
	 */
	int (*extract)(WT_EXTRACTOR *extractor, WT_SESSION *session,
	    const WT_ITEM *key, const WT_ITEM *value,
	    WT_CURSOR *result_cursor);

	/*!
	 * If non-NULL, this callback is called to customize the extractor for
	 * each index.  If the callback returns a non-NULL extractor, that
	 * instance is used instead of this one for all comparisons.
	 */
	int (*customize)(WT_EXTRACTOR *extractor, WT_SESSION *session,
	    const char *uri, WT_CONFIG_ITEM *appcfg, WT_EXTRACTOR **customp);

	/*!
	 * If non-NULL a callback performed when the index or column group
	 * is closed for customized extractors otherwise when the database
	 * is closed.
	 *
	 * The WT_EXTRACTOR::terminate callback is intended to allow cleanup,
	 * the handle will not be subsequently accessed by WiredTiger.
	 */
	int (*terminate)(WT_EXTRACTOR *extractor, WT_SESSION *session);
};

#if !defined(SWIG)
/*! WT_FILE_SYSTEM::open_file file types */
typedef enum {
	WT_FS_OPEN_FILE_TYPE_CHECKPOINT,/*!< open a data file checkpoint */
	WT_FS_OPEN_FILE_TYPE_DATA,	/*!< open a data file */
	WT_FS_OPEN_FILE_TYPE_DIRECTORY,	/*!< open a directory */
	WT_FS_OPEN_FILE_TYPE_LOG,	/*!< open a log file */
	WT_FS_OPEN_FILE_TYPE_REGULAR	/*!< open a regular file */
} WT_FS_OPEN_FILE_TYPE;

#ifdef DOXYGEN
/*! WT_FILE_SYSTEM::open_file flags: random access pattern */
#define	WT_FS_OPEN_ACCESS_RAND	0x0
/*! WT_FILE_SYSTEM::open_file flags: sequential access pattern */
#define	WT_FS_OPEN_ACCESS_SEQ	0x0
/*! WT_FILE_SYSTEM::open_file flags: create if does not exist */
#define	WT_FS_OPEN_CREATE	0x0
/*! WT_FILE_SYSTEM::open_file flags: direct I/O requested */
#define	WT_FS_OPEN_DIRECTIO	0x0
/*! WT_FILE_SYSTEM::open_file flags: file creation must be durable */
#define	WT_FS_OPEN_DURABLE	0x0
/*!
 * WT_FILE_SYSTEM::open_file flags: return EBUSY if exclusive use not available
 */
#define	WT_FS_OPEN_EXCLUSIVE	0x0
/*! WT_FILE_SYSTEM::open_file flags: open is read-only */
#define	WT_FS_OPEN_READONLY	0x0

/*!
 * WT_FILE_SYSTEM::remove or WT_FILE_SYSTEM::rename flags: the remove or rename
 * operation must be durable
 */
#define	WT_FS_DURABLE		0x0
#else
/* AUTOMATIC FLAG VALUE GENERATION START */
#define	WT_FS_OPEN_ACCESS_RAND	0x01u
#define	WT_FS_OPEN_ACCESS_SEQ	0x02u
#define	WT_FS_OPEN_CREATE	0x04u
#define	WT_FS_OPEN_DIRECTIO	0x08u
#define	WT_FS_OPEN_DURABLE	0x10u
#define	WT_FS_OPEN_EXCLUSIVE	0x20u
#define	WT_FS_OPEN_FIXED	0x40u	/* Path not home relative (internal) */
#define	WT_FS_OPEN_READONLY	0x80u
/* AUTOMATIC FLAG VALUE GENERATION STOP */

/* AUTOMATIC FLAG VALUE GENERATION START */
#define	WT_FS_DURABLE		0x1u
/* AUTOMATIC FLAG VALUE GENERATION STOP */
#endif

/*!
 * The interface implemented by applications to provide a custom file system
 * implementation.
 *
 * <b>Thread safety:</b> WiredTiger may invoke methods on the WT_FILE_SYSTEM
 * interface from multiple threads concurrently. It is the responsibility of
 * the implementation to protect any shared data.
 *
 * Applications register implementations with WiredTiger by calling
 * WT_CONNECTION::add_file_system.  See @ref custom_file_systems for more
 * information.
 *
 * @snippet ex_file_system.c WT_FILE_SYSTEM register
 */
struct __wt_file_system {
	/*!
	 * Return a list of file names for the named directory.
	 *
	 * @errors
	 *
	 * @param file_system the WT_FILE_SYSTEM
	 * @param session the current WiredTiger session
	 * @param directory the name of the directory
	 * @param prefix if not NULL, only files with names matching the prefix
	 *    are returned
	 * @param[out] dirlist the method returns an allocated array of
	 *    individually allocated strings, one for each entry in the
	 *    directory.
	 * @param[out] countp the number of entries returned
	 */
	int (*fs_directory_list)(WT_FILE_SYSTEM *file_system,
	    WT_SESSION *session, const char *directory, const char *prefix,
	    char ***dirlist, uint32_t *countp);

#if !defined(DOXYGEN)
	/*
	 * Return a single file name for the named directory.
	 */
	int (*fs_directory_list_single)(WT_FILE_SYSTEM *file_system,
	    WT_SESSION *session, const char *directory, const char *prefix,
	    char ***dirlist, uint32_t *countp);
#endif

	/*!
	 * Free memory allocated by WT_FILE_SYSTEM::directory_list.
	 *
	 * @errors
	 *
	 * @param file_system the WT_FILE_SYSTEM
	 * @param session the current WiredTiger session
	 * @param dirlist array returned by WT_FILE_SYSTEM::directory_list
	 * @param count count returned by WT_FILE_SYSTEM::directory_list
	 */
	int (*fs_directory_list_free)(WT_FILE_SYSTEM *file_system,
	    WT_SESSION *session, char **dirlist, uint32_t count);

	/*!
	 * Return if the named file system object exists.
	 *
	 * @errors
	 *
	 * @param file_system the WT_FILE_SYSTEM
	 * @param session the current WiredTiger session
	 * @param name the name of the file
	 * @param[out] existp If the named file system object exists
	 */
	int (*fs_exist)(WT_FILE_SYSTEM *file_system,
	    WT_SESSION *session, const char *name, bool *existp);

	/*!
	 * Open a handle for a named file system object
	 *
	 * The method should return ENOENT if the file is not being created and
	 * does not exist.
	 *
	 * The method should return EACCES if the file cannot be opened in the
	 * requested mode (for example, a file opened for writing in a readonly
	 * file system).
	 *
	 * The method should return EBUSY if ::WT_FS_OPEN_EXCLUSIVE is set and
	 * the file is in use.
	 *
	 * @errors
	 *
	 * @param file_system the WT_FILE_SYSTEM
	 * @param session the current WiredTiger session
	 * @param name the name of the file system object
	 * @param file_type the type of the file
	 *    The file type is provided to allow optimization for different file
	 *    access patterns.
	 * @param flags flags indicating how to open the file, one or more of
	 *    ::WT_FS_OPEN_CREATE, ::WT_FS_OPEN_DIRECTIO, ::WT_FS_OPEN_DURABLE,
	 *    ::WT_FS_OPEN_EXCLUSIVE or ::WT_FS_OPEN_READONLY.
	 * @param[out] file_handlep the handle to the newly opened file. File
	 *    system implementations must allocate memory for the handle and
	 *    the WT_FILE_HANDLE::name field, and fill in the WT_FILE_HANDLE::
	 *    fields. Applications wanting to associate private information
	 *    with the WT_FILE_HANDLE:: structure should declare and allocate
	 *    their own structure as a superset of a WT_FILE_HANDLE:: structure.
	 */
	int (*fs_open_file)(WT_FILE_SYSTEM *file_system, WT_SESSION *session,
	    const char *name, WT_FS_OPEN_FILE_TYPE file_type, uint32_t flags,
	    WT_FILE_HANDLE **file_handlep);

	/*!
	 * Remove a named file system object
	 *
	 * This method is not required for readonly file systems and should be
	 * set to NULL when not required by the file system.
	 *
	 * @errors
	 *
	 * @param file_system the WT_FILE_SYSTEM
	 * @param session the current WiredTiger session
	 * @param name the name of the file system object
	 * @param durable if the operation requires durability
	 * @param flags 0 or ::WT_FS_DURABLE
	 */
	int (*fs_remove)(WT_FILE_SYSTEM *file_system,
	    WT_SESSION *session, const char *name, uint32_t flags);

	/*!
	 * Rename a named file system object
	 *
	 * This method is not required for readonly file systems and should be
	 * set to NULL when not required by the file system.
	 *
	 * @errors
	 *
	 * @param file_system the WT_FILE_SYSTEM
	 * @param session the current WiredTiger session
	 * @param from the original name of the object
	 * @param to the new name for the object
	 * @param flags 0 or ::WT_FS_DURABLE
	 */
	int (*fs_rename)(WT_FILE_SYSTEM *file_system, WT_SESSION *session,
	    const char *from, const char *to, uint32_t flags);

	/*!
	 * Return the size of a named file system object
	 *
	 * @errors
	 *
	 * @param file_system the WT_FILE_SYSTEM
	 * @param session the current WiredTiger session
	 * @param name the name of the file system object
	 * @param[out] sizep the size of the file system entry
	 */
	int (*fs_size)(WT_FILE_SYSTEM *file_system,
	    WT_SESSION *session, const char *name, wt_off_t *sizep);

	/*!
	 * A callback performed when the file system is closed and will no
	 * longer be accessed by the WiredTiger database.
	 *
	 * This method is not required and should be set to NULL when not
	 * required by the file system.
	 *
	 * The WT_FILE_SYSTEM::terminate callback is intended to allow cleanup,
	 * the handle will not be subsequently accessed by WiredTiger.
	 */
	int (*terminate)(WT_FILE_SYSTEM *file_system, WT_SESSION *session);
};

/*! WT_FILE_HANDLE::fadvise flags: no longer need */
#define	WT_FILE_HANDLE_DONTNEED	1
/*! WT_FILE_HANDLE::fadvise flags: will need */
#define	WT_FILE_HANDLE_WILLNEED	2

/*!
 * A file handle implementation returned by WT_FILE_SYSTEM::open_file.
 *
 * <b>Thread safety:</b> Unless explicitly stated otherwise, WiredTiger may
 * invoke methods on the WT_FILE_HANDLE interface from multiple threads
 * concurrently. It is the responsibility of the implementation to protect
 * any shared data.
 *
 * See @ref custom_file_systems for more information.
 */
struct __wt_file_handle {
	/*!
	 * The enclosing file system, set by WT_FILE_SYSTEM::open_file.
	 */
	WT_FILE_SYSTEM *file_system;

	/*!
	 * The name of the file, set by WT_FILE_SYSTEM::open_file.
	 */
	char *name;

	/*!
	 * Close a file handle, the handle will not be further accessed by
	 * WiredTiger.
	 *
	 * @errors
	 *
	 * @param file_handle the WT_FILE_HANDLE
	 * @param session the current WiredTiger session
	 */
	int (*close)(WT_FILE_HANDLE *file_handle, WT_SESSION *session);

	/*!
	 * Indicate expected future use of file ranges, based on the POSIX
	 * 1003.1 standard fadvise.
	 *
	 * This method is not required, and should be set to NULL when not
	 * supported by the file.
	 *
	 * @errors
	 *
	 * @param file_handle the WT_FILE_HANDLE
	 * @param session the current WiredTiger session
	 * @param offset the file offset
	 * @param len the size of the advisory
	 * @param advice one of ::WT_FILE_HANDLE_WILLNEED or
	 *    ::WT_FILE_HANDLE_DONTNEED.
	 */
	int (*fh_advise)(WT_FILE_HANDLE *file_handle,
	    WT_SESSION *session, wt_off_t offset, wt_off_t len, int advice);

	/*!
	 * Extend the file.
	 *
	 * This method is not required, and should be set to NULL when not
	 * supported by the file.
	 *
	 * Any allocated disk space must read as 0 bytes, and no existing file
	 * data may change. Allocating all necessary underlying storage (not
	 * changing just the file's metadata), is likely to result in increased
	 * performance.
	 *
	 * This method is not called by multiple threads concurrently (on the
	 * same file handle). If the file handle's extension method supports
	 * concurrent calls, set the WT_FILE_HANDLE::fh_extend_nolock method
	 * instead. See @ref custom_file_systems for more information.
	 *
	 * @errors
	 *
	 * @param file_handle the WT_FILE_HANDLE
	 * @param session the current WiredTiger session
	 * @param offset desired file size after extension
	 */
	int (*fh_extend)(
	    WT_FILE_HANDLE *file_handle, WT_SESSION *session, wt_off_t offset);

	/*!
	 * Extend the file.
	 *
	 * This method is not required, and should be set to NULL when not
	 * supported by the file.
	 *
	 * Any allocated disk space must read as 0 bytes, and no existing file
	 * data may change. Allocating all necessary underlying storage (not
	 * only changing the file's metadata), is likely to result in increased
	 * performance.
	 *
	 * This method may be called by multiple threads concurrently (on the
	 * same file handle). If the file handle's extension method does not
	 * support concurrent calls, set the WT_FILE_HANDLE::fh_extend method
	 * instead. See @ref custom_file_systems for more information.
	 *
	 * @errors
	 *
	 * @param file_handle the WT_FILE_HANDLE
	 * @param session the current WiredTiger session
	 * @param offset desired file size after extension
	 */
	int (*fh_extend_nolock)(
	    WT_FILE_HANDLE *file_handle, WT_SESSION *session, wt_off_t offset);

	/*!
	 * Lock/unlock a file from the perspective of other processes running
	 * in the system, where necessary.
	 *
	 * @errors
	 *
	 * @param file_handle the WT_FILE_HANDLE
	 * @param session the current WiredTiger session
	 * @param lock whether to lock or unlock
	 */
	int (*fh_lock)(
	    WT_FILE_HANDLE *file_handle, WT_SESSION *session, bool lock);

	/*!
	 * Map a file into memory, based on the POSIX 1003.1 standard mmap.
	 *
	 * This method is not required, and should be set to NULL when not
	 * supported by the file.
	 *
	 * @errors
	 *
	 * @param file_handle the WT_FILE_HANDLE
	 * @param session the current WiredTiger session
	 * @param[out] mapped_regionp a reference to a memory location into
	 *    which should be stored a pointer to the start of the mapped region
	 * @param[out] lengthp a reference to a memory location into which
	 *    should be stored the length of the region
	 * @param[out] mapped_cookiep a reference to a memory location into
	 *    which can be optionally stored a pointer to an opaque cookie
	 *    which is subsequently passed to WT_FILE_HANDLE::unmap.
	 */
	int (*fh_map)(WT_FILE_HANDLE *file_handle, WT_SESSION *session,
	    void *mapped_regionp, size_t *lengthp, void *mapped_cookiep);

	/*!
	 * Unmap part of a memory mapped file, based on the POSIX 1003.1
	 * standard madvise.
	 *
	 * This method is not required, and should be set to NULL when not
	 * supported by the file.
	 *
	 * @errors
	 *
	 * @param file_handle the WT_FILE_HANDLE
	 * @param session the current WiredTiger session
	 * @param map a location in the mapped region unlikely to be used in the
	 *    near future
	 * @param length the length of the mapped region to discard
	 * @param mapped_cookie any cookie set by the WT_FILE_HANDLE::map method
	 */
	int (*fh_map_discard)(WT_FILE_HANDLE *file_handle,
	    WT_SESSION *session, void *map, size_t length, void *mapped_cookie);

	/*!
	 * Preload part of a memory mapped file, based on the POSIX 1003.1
	 * standard madvise.
	 *
	 * This method is not required, and should be set to NULL when not
	 * supported by the file.
	 *
	 * @errors
	 *
	 * @param file_handle the WT_FILE_HANDLE
	 * @param session the current WiredTiger session
	 * @param map a location in the mapped region likely to be used in the
	 *    near future
	 * @param length the size of the mapped region to preload
	 * @param mapped_cookie any cookie set by the WT_FILE_HANDLE::map method
	 */
	int (*fh_map_preload)(WT_FILE_HANDLE *file_handle, WT_SESSION *session,
	    const void *map, size_t length, void *mapped_cookie);

	/*!
	 * Unmap a memory mapped file, based on the POSIX 1003.1 standard
	 * munmap.
	 *
	 * This method is only required if a valid implementation of map is
	 * provided by the file, and should be set to NULL otherwise.
	 *
	 * @errors
	 *
	 * @param file_handle the WT_FILE_HANDLE
	 * @param session the current WiredTiger session
	 * @param mapped_region a pointer to the start of the mapped region
	 * @param length the length of the mapped region
	 * @param mapped_cookie any cookie set by the WT_FILE_HANDLE::map method
	 */
	int (*fh_unmap)(WT_FILE_HANDLE *file_handle, WT_SESSION *session,
	    void *mapped_region, size_t length, void *mapped_cookie);

	/*!
	 * Read from a file, based on the POSIX 1003.1 standard pread.
	 *
	 * @errors
	 *
	 * @param file_handle the WT_FILE_HANDLE
	 * @param session the current WiredTiger session
	 * @param offset the offset in the file to start reading from
	 * @param len the amount to read
	 * @param[out] buf buffer to hold the content read from file
	 */
	int (*fh_read)(WT_FILE_HANDLE *file_handle,
	    WT_SESSION *session, wt_off_t offset, size_t len, void *buf);

	/*!
	 * Return the size of a file.
	 *
	 * @errors
	 *
	 * @param file_handle the WT_FILE_HANDLE
	 * @param session the current WiredTiger session
	 * @param sizep the size of the file
	 */
	int (*fh_size)(
	    WT_FILE_HANDLE *file_handle, WT_SESSION *session, wt_off_t *sizep);

	/*!
	 * Make outstanding file writes durable and do not return until writes
	 * are complete.
	 *
	 * This method is not required for read-only files, and should be set
	 * to NULL when not supported by the file.
	 *
	 * @errors
	 *
	 * @param file_handle the WT_FILE_HANDLE
	 * @param session the current WiredTiger session
	 */
	int (*fh_sync)(WT_FILE_HANDLE *file_handle, WT_SESSION *session);

	/*!
	 * Schedule the outstanding file writes required for durability and
	 * return immediately.
	 *
	 * This method is not required, and should be set to NULL when not
	 * supported by the file.
	 *
	 * @errors
	 *
	 * @param file_handle the WT_FILE_HANDLE
	 * @param session the current WiredTiger session
	 */
	int (*fh_sync_nowait)(WT_FILE_HANDLE *file_handle, WT_SESSION *session);

	/*!
	 * Truncate the file.
	 *
	 * This method is not required, and should be set to NULL when not
	 * supported by the file.
	 *
	 * This method is not called by multiple threads concurrently (on the
	 * same file handle).
	 *
	 * @errors
	 *
	 * @param file_handle the WT_FILE_HANDLE
	 * @param session the current WiredTiger session
	 * @param offset desired file size after truncate
	 */
	int (*fh_truncate)(
	    WT_FILE_HANDLE *file_handle, WT_SESSION *session, wt_off_t offset);

	/*!
	 * Write to a file, based on the POSIX 1003.1 standard pwrite.
	 *
	 * This method is not required for read-only files, and should be set
	 * to NULL when not supported by the file.
	 *
	 * @errors
	 *
	 * @param file_handle the WT_FILE_HANDLE
	 * @param session the current WiredTiger session
	 * @param offset offset at which to start writing
	 * @param length amount of data to write
	 * @param buf content to be written to the file
	 */
	int (*fh_write)(WT_FILE_HANDLE *file_handle, WT_SESSION *session,
	    wt_off_t offset, size_t length, const void *buf);
};
#endif /* !defined(SWIG) */

/*!
 * Entry point to an extension, called when the extension is loaded.
 *
 * @param connection the connection handle
 * @param config the config information passed to WT_CONNECTION::load_extension
 * @errors
 */
extern int wiredtiger_extension_init(
    WT_CONNECTION *connection, WT_CONFIG_ARG *config);

/*!
 * Optional cleanup function for an extension, called during
 * WT_CONNECTION::close.
 *
 * @param connection the connection handle
 * @errors
 */
extern int wiredtiger_extension_terminate(WT_CONNECTION *connection);

/*! @} */

/*!
 * @addtogroup wt
 * @{
 */
/*!
 * @name Incremental backup types
 * @anchor backup_types
 * @{
 */
/*! invalid type */
#define WT_BACKUP_INVALID	0
/*! whole file */
#define WT_BACKUP_FILE		1
/*! file range */
#define WT_BACKUP_RANGE		2
/*! @} */

/*!
 * @name Log record and operation types
 * @anchor log_types
 * @{
 */
/*
 * NOTE:  The values of these record types and operations must
 * never change because they're written into the log.  Append
 * any new records or operations to the appropriate set.
 */
/*! checkpoint */
#define	WT_LOGREC_CHECKPOINT	0
/*! transaction commit */
#define	WT_LOGREC_COMMIT	1
/*! file sync */
#define	WT_LOGREC_FILE_SYNC	2
/*! message */
#define	WT_LOGREC_MESSAGE	3
/*! system/internal record */
#define	WT_LOGREC_SYSTEM	4
/*! invalid operation */
#define	WT_LOGOP_INVALID	0
/*! column-store put */
#define	WT_LOGOP_COL_PUT	1
/*! column-store remove */
#define	WT_LOGOP_COL_REMOVE	2
/*! column-store truncate */
#define	WT_LOGOP_COL_TRUNCATE	3
/*! row-store put */
#define	WT_LOGOP_ROW_PUT	4
/*! row-store remove */
#define	WT_LOGOP_ROW_REMOVE	5
/*! row-store truncate */
#define	WT_LOGOP_ROW_TRUNCATE	6
/*! checkpoint start */
#define	WT_LOGOP_CHECKPOINT_START	7
/*! previous LSN */
#define	WT_LOGOP_PREV_LSN	8
/*! column-store modify */
#define	WT_LOGOP_COL_MODIFY	9
/*! row-store modify */
#define	WT_LOGOP_ROW_MODIFY	10
/*
 * NOTE: Diagnostic-only log operations should have values in
 * the ignore range.
 */
/*! Diagnostic: transaction timestamps */
#define	WT_LOGOP_TXN_TIMESTAMP	(WT_LOGOP_IGNORE | 11)
/*! @} */

/*******************************************
 * Statistic reference.
 *******************************************/
/*
 * DO NOT EDIT: automatically built by dist/stat.py.
 * Statistics section: BEGIN
 */

/*!
 * @name Connection statistics
 * @anchor statistics_keys
 * @anchor statistics_conn
 * Statistics are accessed through cursors with \c "statistics:" URIs.
 * Individual statistics can be queried through the cursor using the following
 * keys.  See @ref data_statistics for more information.
 * @{
 */
/*! LSM: application work units currently queued */
#define	WT_STAT_CONN_LSM_WORK_QUEUE_APP			1000
/*! LSM: merge work units currently queued */
#define	WT_STAT_CONN_LSM_WORK_QUEUE_MANAGER		1001
/*! LSM: rows merged in an LSM tree */
#define	WT_STAT_CONN_LSM_ROWS_MERGED			1002
/*! LSM: sleep for LSM checkpoint throttle */
#define	WT_STAT_CONN_LSM_CHECKPOINT_THROTTLE		1003
/*! LSM: sleep for LSM merge throttle */
#define	WT_STAT_CONN_LSM_MERGE_THROTTLE			1004
/*! LSM: switch work units currently queued */
#define	WT_STAT_CONN_LSM_WORK_QUEUE_SWITCH		1005
/*! LSM: tree maintenance operations discarded */
#define	WT_STAT_CONN_LSM_WORK_UNITS_DISCARDED		1006
/*! LSM: tree maintenance operations executed */
#define	WT_STAT_CONN_LSM_WORK_UNITS_DONE		1007
/*! LSM: tree maintenance operations scheduled */
#define	WT_STAT_CONN_LSM_WORK_UNITS_CREATED		1008
/*! LSM: tree queue hit maximum */
#define	WT_STAT_CONN_LSM_WORK_QUEUE_MAX			1009
/*! async: current work queue length */
#define	WT_STAT_CONN_ASYNC_CUR_QUEUE			1010
/*! async: maximum work queue length */
#define	WT_STAT_CONN_ASYNC_MAX_QUEUE			1011
/*! async: number of allocation state races */
#define	WT_STAT_CONN_ASYNC_ALLOC_RACE			1012
/*! async: number of flush calls */
#define	WT_STAT_CONN_ASYNC_FLUSH			1013
/*! async: number of operation slots viewed for allocation */
#define	WT_STAT_CONN_ASYNC_ALLOC_VIEW			1014
/*! async: number of times operation allocation failed */
#define	WT_STAT_CONN_ASYNC_FULL				1015
/*! async: number of times worker found no work */
#define	WT_STAT_CONN_ASYNC_NOWORK			1016
/*! async: total allocations */
#define	WT_STAT_CONN_ASYNC_OP_ALLOC			1017
/*! async: total compact calls */
#define	WT_STAT_CONN_ASYNC_OP_COMPACT			1018
/*! async: total insert calls */
#define	WT_STAT_CONN_ASYNC_OP_INSERT			1019
/*! async: total remove calls */
#define	WT_STAT_CONN_ASYNC_OP_REMOVE			1020
/*! async: total search calls */
#define	WT_STAT_CONN_ASYNC_OP_SEARCH			1021
/*! async: total update calls */
#define	WT_STAT_CONN_ASYNC_OP_UPDATE			1022
/*! block-manager: blocks pre-loaded */
#define	WT_STAT_CONN_BLOCK_PRELOAD			1023
/*! block-manager: blocks read */
#define	WT_STAT_CONN_BLOCK_READ				1024
/*! block-manager: blocks written */
#define	WT_STAT_CONN_BLOCK_WRITE			1025
/*! block-manager: bytes read */
#define	WT_STAT_CONN_BLOCK_BYTE_READ			1026
/*! block-manager: bytes read via memory map API */
#define	WT_STAT_CONN_BLOCK_BYTE_READ_MMAP		1027
/*! block-manager: bytes read via system call API */
#define	WT_STAT_CONN_BLOCK_BYTE_READ_SYSCALL		1028
/*! block-manager: bytes written */
#define	WT_STAT_CONN_BLOCK_BYTE_WRITE			1029
/*! block-manager: bytes written for checkpoint */
#define	WT_STAT_CONN_BLOCK_BYTE_WRITE_CHECKPOINT	1030
/*! block-manager: bytes written via memory map API */
#define	WT_STAT_CONN_BLOCK_BYTE_WRITE_MMAP		1031
/*! block-manager: bytes written via system call API */
#define	WT_STAT_CONN_BLOCK_BYTE_WRITE_SYSCALL		1032
/*! block-manager: mapped blocks read */
#define	WT_STAT_CONN_BLOCK_MAP_READ			1033
/*! block-manager: mapped bytes read */
#define	WT_STAT_CONN_BLOCK_BYTE_MAP_READ		1034
/*!
 * block-manager: number of times the file was remapped because it
 * changed size via fallocate or truncate
 */
#define	WT_STAT_CONN_BLOCK_REMAP_FILE_RESIZE		1035
/*! block-manager: number of times the region was remapped via write */
#define	WT_STAT_CONN_BLOCK_REMAP_FILE_WRITE		1036
/*! cache: application threads page read from disk to cache count */
#define	WT_STAT_CONN_CACHE_READ_APP_COUNT		1037
/*! cache: application threads page read from disk to cache time (usecs) */
#define	WT_STAT_CONN_CACHE_READ_APP_TIME		1038
/*! cache: application threads page write from cache to disk count */
#define	WT_STAT_CONN_CACHE_WRITE_APP_COUNT		1039
/*! cache: application threads page write from cache to disk time (usecs) */
#define	WT_STAT_CONN_CACHE_WRITE_APP_TIME		1040
/*! cache: bytes belonging to page images in the cache */
#define	WT_STAT_CONN_CACHE_BYTES_IMAGE			1041
/*! cache: bytes belonging to the history store table in the cache */
#define	WT_STAT_CONN_CACHE_BYTES_HS			1042
/*! cache: bytes currently in the cache */
#define	WT_STAT_CONN_CACHE_BYTES_INUSE			1043
/*! cache: bytes dirty in the cache cumulative */
#define	WT_STAT_CONN_CACHE_BYTES_DIRTY_TOTAL		1044
/*! cache: bytes not belonging to page images in the cache */
#define	WT_STAT_CONN_CACHE_BYTES_OTHER			1045
/*! cache: bytes read into cache */
#define	WT_STAT_CONN_CACHE_BYTES_READ			1046
/*! cache: bytes written from cache */
#define	WT_STAT_CONN_CACHE_BYTES_WRITE			1047
/*! cache: cache overflow score */
#define	WT_STAT_CONN_CACHE_LOOKASIDE_SCORE		1048
/*! cache: checkpoint blocked page eviction */
#define	WT_STAT_CONN_CACHE_EVICTION_CHECKPOINT		1049
/*! cache: eviction calls to get a page */
#define	WT_STAT_CONN_CACHE_EVICTION_GET_REF		1050
/*! cache: eviction calls to get a page found queue empty */
#define	WT_STAT_CONN_CACHE_EVICTION_GET_REF_EMPTY	1051
/*! cache: eviction calls to get a page found queue empty after locking */
#define	WT_STAT_CONN_CACHE_EVICTION_GET_REF_EMPTY2	1052
/*! cache: eviction currently operating in aggressive mode */
#define	WT_STAT_CONN_CACHE_EVICTION_AGGRESSIVE_SET	1053
/*! cache: eviction empty score */
#define	WT_STAT_CONN_CACHE_EVICTION_EMPTY_SCORE		1054
/*! cache: eviction passes of a file */
#define	WT_STAT_CONN_CACHE_EVICTION_WALK_PASSES		1055
/*! cache: eviction server candidate queue empty when topping up */
#define	WT_STAT_CONN_CACHE_EVICTION_QUEUE_EMPTY		1056
/*! cache: eviction server candidate queue not empty when topping up */
#define	WT_STAT_CONN_CACHE_EVICTION_QUEUE_NOT_EMPTY	1057
/*! cache: eviction server evicting pages */
#define	WT_STAT_CONN_CACHE_EVICTION_SERVER_EVICTING	1058
/*!
 * cache: eviction server slept, because we did not make progress with
 * eviction
 */
#define	WT_STAT_CONN_CACHE_EVICTION_SERVER_SLEPT	1059
/*! cache: eviction server unable to reach eviction goal */
#define	WT_STAT_CONN_CACHE_EVICTION_SLOW		1060
/*! cache: eviction server waiting for a leaf page */
#define	WT_STAT_CONN_CACHE_EVICTION_WALK_LEAF_NOTFOUND	1061
/*! cache: eviction state */
#define	WT_STAT_CONN_CACHE_EVICTION_STATE		1062
/*! cache: eviction walk target pages histogram - 0-9 */
#define	WT_STAT_CONN_CACHE_EVICTION_TARGET_PAGE_LT10	1063
/*! cache: eviction walk target pages histogram - 10-31 */
#define	WT_STAT_CONN_CACHE_EVICTION_TARGET_PAGE_LT32	1064
/*! cache: eviction walk target pages histogram - 128 and higher */
#define	WT_STAT_CONN_CACHE_EVICTION_TARGET_PAGE_GE128	1065
/*! cache: eviction walk target pages histogram - 32-63 */
#define	WT_STAT_CONN_CACHE_EVICTION_TARGET_PAGE_LT64	1066
/*! cache: eviction walk target pages histogram - 64-128 */
#define	WT_STAT_CONN_CACHE_EVICTION_TARGET_PAGE_LT128	1067
/*! cache: eviction walk target strategy both clean and dirty pages */
#define	WT_STAT_CONN_CACHE_EVICTION_TARGET_STRATEGY_BOTH_CLEAN_AND_DIRTY	1068
/*! cache: eviction walk target strategy only clean pages */
#define	WT_STAT_CONN_CACHE_EVICTION_TARGET_STRATEGY_CLEAN	1069
/*! cache: eviction walk target strategy only dirty pages */
#define	WT_STAT_CONN_CACHE_EVICTION_TARGET_STRATEGY_DIRTY	1070
/*! cache: eviction walks abandoned */
#define	WT_STAT_CONN_CACHE_EVICTION_WALKS_ABANDONED	1071
/*! cache: eviction walks gave up because they restarted their walk twice */
#define	WT_STAT_CONN_CACHE_EVICTION_WALKS_STOPPED	1072
/*!
 * cache: eviction walks gave up because they saw too many pages and
 * found no candidates
 */
#define	WT_STAT_CONN_CACHE_EVICTION_WALKS_GAVE_UP_NO_TARGETS	1073
/*!
 * cache: eviction walks gave up because they saw too many pages and
 * found too few candidates
 */
#define	WT_STAT_CONN_CACHE_EVICTION_WALKS_GAVE_UP_RATIO	1074
/*! cache: eviction walks reached end of tree */
#define	WT_STAT_CONN_CACHE_EVICTION_WALKS_ENDED		1075
/*! cache: eviction walks started from root of tree */
#define	WT_STAT_CONN_CACHE_EVICTION_WALK_FROM_ROOT	1076
/*! cache: eviction walks started from saved location in tree */
#define	WT_STAT_CONN_CACHE_EVICTION_WALK_SAVED_POS	1077
/*! cache: eviction worker thread active */
#define	WT_STAT_CONN_CACHE_EVICTION_ACTIVE_WORKERS	1078
/*! cache: eviction worker thread created */
#define	WT_STAT_CONN_CACHE_EVICTION_WORKER_CREATED	1079
/*! cache: eviction worker thread evicting pages */
#define	WT_STAT_CONN_CACHE_EVICTION_WORKER_EVICTING	1080
/*! cache: eviction worker thread removed */
#define	WT_STAT_CONN_CACHE_EVICTION_WORKER_REMOVED	1081
/*! cache: eviction worker thread stable number */
#define	WT_STAT_CONN_CACHE_EVICTION_STABLE_STATE_WORKERS	1082
/*! cache: files with active eviction walks */
#define	WT_STAT_CONN_CACHE_EVICTION_WALKS_ACTIVE	1083
/*! cache: files with new eviction walks started */
#define	WT_STAT_CONN_CACHE_EVICTION_WALKS_STARTED	1084
/*! cache: force re-tuning of eviction workers once in a while */
#define	WT_STAT_CONN_CACHE_EVICTION_FORCE_RETUNE	1085
/*!
 * cache: forced eviction - history store pages failed to evict while
 * session has history store cursor open
 */
#define	WT_STAT_CONN_CACHE_EVICTION_FORCE_HS_FAIL	1086
/*!
 * cache: forced eviction - history store pages selected while session
 * has history store cursor open
 */
#define	WT_STAT_CONN_CACHE_EVICTION_FORCE_HS		1087
/*!
 * cache: forced eviction - history store pages successfully evicted
 * while session has history store cursor open
 */
#define	WT_STAT_CONN_CACHE_EVICTION_FORCE_HS_SUCCESS	1088
/*! cache: forced eviction - pages evicted that were clean count */
#define	WT_STAT_CONN_CACHE_EVICTION_FORCE_CLEAN		1089
/*! cache: forced eviction - pages evicted that were clean time (usecs) */
#define	WT_STAT_CONN_CACHE_EVICTION_FORCE_CLEAN_TIME	1090
/*! cache: forced eviction - pages evicted that were dirty count */
#define	WT_STAT_CONN_CACHE_EVICTION_FORCE_DIRTY		1091
/*! cache: forced eviction - pages evicted that were dirty time (usecs) */
#define	WT_STAT_CONN_CACHE_EVICTION_FORCE_DIRTY_TIME	1092
/*!
 * cache: forced eviction - pages selected because of too many deleted
 * items count
 */
#define	WT_STAT_CONN_CACHE_EVICTION_FORCE_DELETE	1093
/*! cache: forced eviction - pages selected count */
#define	WT_STAT_CONN_CACHE_EVICTION_FORCE		1094
/*! cache: forced eviction - pages selected unable to be evicted count */
#define	WT_STAT_CONN_CACHE_EVICTION_FORCE_FAIL		1095
/*! cache: forced eviction - pages selected unable to be evicted time */
#define	WT_STAT_CONN_CACHE_EVICTION_FORCE_FAIL_TIME	1096
/*! cache: hazard pointer blocked page eviction */
#define	WT_STAT_CONN_CACHE_EVICTION_HAZARD		1097
/*! cache: hazard pointer check calls */
#define	WT_STAT_CONN_CACHE_HAZARD_CHECKS		1098
/*! cache: hazard pointer check entries walked */
#define	WT_STAT_CONN_CACHE_HAZARD_WALKS			1099
/*! cache: hazard pointer maximum array length */
#define	WT_STAT_CONN_CACHE_HAZARD_MAX			1100
/*! cache: history store key truncation calls that returned restart */
#define	WT_STAT_CONN_CACHE_HS_KEY_TRUNCATE_MIX_TS_RESTART	1101
/*! cache: history store key truncation due to mixed timestamps */
#define	WT_STAT_CONN_CACHE_HS_KEY_TRUNCATE_MIX_TS	1102
/*!
 * cache: history store key truncation due to the key being removed from
 * the data page
 */
#define	WT_STAT_CONN_CACHE_HS_KEY_TRUNCATE_ONPAGE_REMOVAL	1103
/*! cache: history store score */
#define	WT_STAT_CONN_CACHE_HS_SCORE			1104
/*! cache: history store table insert calls */
#define	WT_STAT_CONN_CACHE_HS_INSERT			1105
/*! cache: history store table insert calls that returned restart */
#define	WT_STAT_CONN_CACHE_HS_INSERT_RESTART		1106
/*! cache: history store table max on-disk size */
#define	WT_STAT_CONN_CACHE_HS_ONDISK_MAX		1107
/*! cache: history store table on-disk size */
#define	WT_STAT_CONN_CACHE_HS_ONDISK			1108
/*! cache: history store table reads */
#define	WT_STAT_CONN_CACHE_HS_READ			1109
/*! cache: history store table reads missed */
#define	WT_STAT_CONN_CACHE_HS_READ_MISS			1110
/*! cache: history store table reads requiring squashed modifies */
#define	WT_STAT_CONN_CACHE_HS_READ_SQUASH		1111
/*! cache: history store table remove calls due to key truncation */
#define	WT_STAT_CONN_CACHE_HS_REMOVE_KEY_TRUNCATE	1112
/*! cache: history store table writes requiring squashed modifies */
#define	WT_STAT_CONN_CACHE_HS_WRITE_SQUASH		1113
/*! cache: in-memory page passed criteria to be split */
#define	WT_STAT_CONN_CACHE_INMEM_SPLITTABLE		1114
/*! cache: in-memory page splits */
#define	WT_STAT_CONN_CACHE_INMEM_SPLIT			1115
/*! cache: internal pages evicted */
#define	WT_STAT_CONN_CACHE_EVICTION_INTERNAL		1116
/*! cache: internal pages queued for eviction */
#define	WT_STAT_CONN_CACHE_EVICTION_INTERNAL_PAGES_QUEUED	1117
/*! cache: internal pages seen by eviction walk */
#define	WT_STAT_CONN_CACHE_EVICTION_INTERNAL_PAGES_SEEN	1118
/*! cache: internal pages seen by eviction walk that are already queued */
#define	WT_STAT_CONN_CACHE_EVICTION_INTERNAL_PAGES_ALREADY_QUEUED	1119
/*! cache: internal pages split during eviction */
#define	WT_STAT_CONN_CACHE_EVICTION_SPLIT_INTERNAL	1120
/*! cache: leaf pages split during eviction */
#define	WT_STAT_CONN_CACHE_EVICTION_SPLIT_LEAF		1121
/*! cache: maximum bytes configured */
#define	WT_STAT_CONN_CACHE_BYTES_MAX			1122
/*! cache: maximum page size at eviction */
#define	WT_STAT_CONN_CACHE_EVICTION_MAXIMUM_PAGE_SIZE	1123
/*! cache: modified pages evicted */
#define	WT_STAT_CONN_CACHE_EVICTION_DIRTY		1124
/*! cache: modified pages evicted by application threads */
#define	WT_STAT_CONN_CACHE_EVICTION_APP_DIRTY		1125
/*! cache: operations timed out waiting for space in cache */
#define	WT_STAT_CONN_CACHE_TIMED_OUT_OPS		1126
/*! cache: overflow pages read into cache */
#define	WT_STAT_CONN_CACHE_READ_OVERFLOW		1127
/*! cache: page split during eviction deepened the tree */
#define	WT_STAT_CONN_CACHE_EVICTION_DEEPEN		1128
/*! cache: page written requiring history store records */
#define	WT_STAT_CONN_CACHE_WRITE_HS			1129
/*! cache: pages currently held in the cache */
#define	WT_STAT_CONN_CACHE_PAGES_INUSE			1130
/*! cache: pages evicted by application threads */
#define	WT_STAT_CONN_CACHE_EVICTION_APP			1131
/*! cache: pages queued for eviction */
#define	WT_STAT_CONN_CACHE_EVICTION_PAGES_QUEUED	1132
/*! cache: pages queued for eviction post lru sorting */
#define	WT_STAT_CONN_CACHE_EVICTION_PAGES_QUEUED_POST_LRU	1133
/*! cache: pages queued for urgent eviction */
#define	WT_STAT_CONN_CACHE_EVICTION_PAGES_QUEUED_URGENT	1134
/*! cache: pages queued for urgent eviction during walk */
#define	WT_STAT_CONN_CACHE_EVICTION_PAGES_QUEUED_OLDEST	1135
/*! cache: pages read into cache */
#define	WT_STAT_CONN_CACHE_READ				1136
/*! cache: pages read into cache after truncate */
#define	WT_STAT_CONN_CACHE_READ_DELETED			1137
/*! cache: pages read into cache after truncate in prepare state */
#define	WT_STAT_CONN_CACHE_READ_DELETED_PREPARED	1138
/*! cache: pages requested from the cache */
#define	WT_STAT_CONN_CACHE_PAGES_REQUESTED		1139
/*! cache: pages seen by eviction walk */
#define	WT_STAT_CONN_CACHE_EVICTION_PAGES_SEEN		1140
/*! cache: pages seen by eviction walk that are already queued */
#define	WT_STAT_CONN_CACHE_EVICTION_PAGES_ALREADY_QUEUED	1141
/*! cache: pages selected for eviction unable to be evicted */
#define	WT_STAT_CONN_CACHE_EVICTION_FAIL		1142
/*!
 * cache: pages selected for eviction unable to be evicted as the parent
 * page has overflow items
 */
#define	WT_STAT_CONN_CACHE_EVICTION_FAIL_PARENT_HAS_OVERFLOW_ITEMS	1143
/*!
 * cache: pages selected for eviction unable to be evicted because of
 * active children on an internal page
 */
#define	WT_STAT_CONN_CACHE_EVICTION_FAIL_ACTIVE_CHILDREN_ON_AN_INTERNAL_PAGE	1144
/*!
 * cache: pages selected for eviction unable to be evicted because of
 * failure in reconciliation
 */
#define	WT_STAT_CONN_CACHE_EVICTION_FAIL_IN_RECONCILIATION	1145
/*! cache: pages walked for eviction */
#define	WT_STAT_CONN_CACHE_EVICTION_WALK		1146
/*! cache: pages written from cache */
#define	WT_STAT_CONN_CACHE_WRITE			1147
/*! cache: pages written requiring in-memory restoration */
#define	WT_STAT_CONN_CACHE_WRITE_RESTORE		1148
/*! cache: percentage overhead */
#define	WT_STAT_CONN_CACHE_OVERHEAD			1149
/*! cache: tracked bytes belonging to internal pages in the cache */
#define	WT_STAT_CONN_CACHE_BYTES_INTERNAL		1150
/*! cache: tracked bytes belonging to leaf pages in the cache */
#define	WT_STAT_CONN_CACHE_BYTES_LEAF			1151
/*! cache: tracked dirty bytes in the cache */
#define	WT_STAT_CONN_CACHE_BYTES_DIRTY			1152
/*! cache: tracked dirty pages in the cache */
#define	WT_STAT_CONN_CACHE_PAGES_DIRTY			1153
/*! cache: unmodified pages evicted */
#define	WT_STAT_CONN_CACHE_EVICTION_CLEAN		1154
/*! capacity: background fsync file handles considered */
#define	WT_STAT_CONN_FSYNC_ALL_FH_TOTAL			1155
/*! capacity: background fsync file handles synced */
#define	WT_STAT_CONN_FSYNC_ALL_FH			1156
/*! capacity: background fsync time (msecs) */
#define	WT_STAT_CONN_FSYNC_ALL_TIME			1157
/*! capacity: bytes read */
#define	WT_STAT_CONN_CAPACITY_BYTES_READ		1158
/*! capacity: bytes written for checkpoint */
#define	WT_STAT_CONN_CAPACITY_BYTES_CKPT		1159
/*! capacity: bytes written for eviction */
#define	WT_STAT_CONN_CAPACITY_BYTES_EVICT		1160
/*! capacity: bytes written for log */
#define	WT_STAT_CONN_CAPACITY_BYTES_LOG			1161
/*! capacity: bytes written total */
#define	WT_STAT_CONN_CAPACITY_BYTES_WRITTEN		1162
/*! capacity: threshold to call fsync */
#define	WT_STAT_CONN_CAPACITY_THRESHOLD			1163
/*! capacity: time waiting due to total capacity (usecs) */
#define	WT_STAT_CONN_CAPACITY_TIME_TOTAL		1164
/*! capacity: time waiting during checkpoint (usecs) */
#define	WT_STAT_CONN_CAPACITY_TIME_CKPT			1165
/*! capacity: time waiting during eviction (usecs) */
#define	WT_STAT_CONN_CAPACITY_TIME_EVICT		1166
/*! capacity: time waiting during logging (usecs) */
#define	WT_STAT_CONN_CAPACITY_TIME_LOG			1167
/*! capacity: time waiting during read (usecs) */
#define	WT_STAT_CONN_CAPACITY_TIME_READ			1168
/*! connection: auto adjusting condition resets */
#define	WT_STAT_CONN_COND_AUTO_WAIT_RESET		1169
/*! connection: auto adjusting condition wait calls */
#define	WT_STAT_CONN_COND_AUTO_WAIT			1170
/*! connection: detected system time went backwards */
#define	WT_STAT_CONN_TIME_TRAVEL			1171
/*! connection: files currently open */
#define	WT_STAT_CONN_FILE_OPEN				1172
/*! connection: memory allocations */
#define	WT_STAT_CONN_MEMORY_ALLOCATION			1173
/*! connection: memory frees */
#define	WT_STAT_CONN_MEMORY_FREE			1174
/*! connection: memory re-allocations */
#define	WT_STAT_CONN_MEMORY_GROW			1175
/*! connection: pthread mutex condition wait calls */
#define	WT_STAT_CONN_COND_WAIT				1176
/*! connection: pthread mutex shared lock read-lock calls */
#define	WT_STAT_CONN_RWLOCK_READ			1177
/*! connection: pthread mutex shared lock write-lock calls */
#define	WT_STAT_CONN_RWLOCK_WRITE			1178
/*! connection: total fsync I/Os */
#define	WT_STAT_CONN_FSYNC_IO				1179
/*! connection: total read I/Os */
#define	WT_STAT_CONN_READ_IO				1180
/*! connection: total write I/Os */
#define	WT_STAT_CONN_WRITE_IO				1181
/*! cursor: Total number of entries skipped by cursor next calls */
#define	WT_STAT_CONN_CURSOR_NEXT_SKIP_TOTAL		1182
/*! cursor: Total number of entries skipped by cursor prev calls */
#define	WT_STAT_CONN_CURSOR_PREV_SKIP_TOTAL		1183
/*! cursor: cached cursor count */
#define	WT_STAT_CONN_CURSOR_CACHED_COUNT		1184
/*! cursor: cursor bulk loaded cursor insert calls */
#define	WT_STAT_CONN_CURSOR_INSERT_BULK			1185
/*! cursor: cursor close calls that result in cache */
#define	WT_STAT_CONN_CURSOR_CACHE			1186
/*! cursor: cursor create calls */
#define	WT_STAT_CONN_CURSOR_CREATE			1187
/*! cursor: cursor insert calls */
#define	WT_STAT_CONN_CURSOR_INSERT			1188
/*! cursor: cursor insert key and value bytes */
#define	WT_STAT_CONN_CURSOR_INSERT_BYTES		1189
/*! cursor: cursor modify calls */
#define	WT_STAT_CONN_CURSOR_MODIFY			1190
/*! cursor: cursor modify key and value bytes affected */
#define	WT_STAT_CONN_CURSOR_MODIFY_BYTES		1191
/*! cursor: cursor modify value bytes modified */
#define	WT_STAT_CONN_CURSOR_MODIFY_BYTES_TOUCH		1192
/*! cursor: cursor next calls */
#define	WT_STAT_CONN_CURSOR_NEXT			1193
/*!
 * cursor: cursor next calls that skip greater than or equal to 100
 * entries
 */
#define	WT_STAT_CONN_CURSOR_NEXT_SKIP_GE_100		1194
/*! cursor: cursor next calls that skip less than 100 entries */
#define	WT_STAT_CONN_CURSOR_NEXT_SKIP_LT_100		1195
/*! cursor: cursor operation restarted */
#define	WT_STAT_CONN_CURSOR_RESTART			1196
/*! cursor: cursor prev calls */
#define	WT_STAT_CONN_CURSOR_PREV			1197
/*!
 * cursor: cursor prev calls that skip greater than or equal to 100
 * entries
 */
#define	WT_STAT_CONN_CURSOR_PREV_SKIP_GE_100		1198
/*! cursor: cursor prev calls that skip less than 100 entries */
#define	WT_STAT_CONN_CURSOR_PREV_SKIP_LT_100		1199
/*! cursor: cursor remove calls */
#define	WT_STAT_CONN_CURSOR_REMOVE			1200
/*! cursor: cursor remove key bytes removed */
#define	WT_STAT_CONN_CURSOR_REMOVE_BYTES		1201
/*! cursor: cursor reserve calls */
#define	WT_STAT_CONN_CURSOR_RESERVE			1202
/*! cursor: cursor reset calls */
#define	WT_STAT_CONN_CURSOR_RESET			1203
/*! cursor: cursor search calls */
#define	WT_STAT_CONN_CURSOR_SEARCH			1204
/*! cursor: cursor search near calls */
#define	WT_STAT_CONN_CURSOR_SEARCH_NEAR			1205
/*! cursor: cursor sweep buckets */
#define	WT_STAT_CONN_CURSOR_SWEEP_BUCKETS		1206
/*! cursor: cursor sweep cursors closed */
#define	WT_STAT_CONN_CURSOR_SWEEP_CLOSED		1207
/*! cursor: cursor sweep cursors examined */
#define	WT_STAT_CONN_CURSOR_SWEEP_EXAMINED		1208
/*! cursor: cursor sweeps */
#define	WT_STAT_CONN_CURSOR_SWEEP			1209
/*! cursor: cursor truncate calls */
#define	WT_STAT_CONN_CURSOR_TRUNCATE			1210
/*! cursor: cursor update calls */
#define	WT_STAT_CONN_CURSOR_UPDATE			1211
/*! cursor: cursor update key and value bytes */
#define	WT_STAT_CONN_CURSOR_UPDATE_BYTES		1212
/*! cursor: cursor update value size change */
#define	WT_STAT_CONN_CURSOR_UPDATE_BYTES_CHANGED	1213
/*! cursor: cursors reused from cache */
#define	WT_STAT_CONN_CURSOR_REOPEN			1214
/*! cursor: open cursor count */
#define	WT_STAT_CONN_CURSOR_OPEN_COUNT			1215
/*! data-handle: connection data handle size */
#define	WT_STAT_CONN_DH_CONN_HANDLE_SIZE		1216
/*! data-handle: connection data handles currently active */
#define	WT_STAT_CONN_DH_CONN_HANDLE_COUNT		1217
/*! data-handle: connection sweep candidate became referenced */
#define	WT_STAT_CONN_DH_SWEEP_REF			1218
/*! data-handle: connection sweep dhandles closed */
#define	WT_STAT_CONN_DH_SWEEP_CLOSE			1219
/*! data-handle: connection sweep dhandles removed from hash list */
#define	WT_STAT_CONN_DH_SWEEP_REMOVE			1220
/*! data-handle: connection sweep time-of-death sets */
#define	WT_STAT_CONN_DH_SWEEP_TOD			1221
/*! data-handle: connection sweeps */
#define	WT_STAT_CONN_DH_SWEEPS				1222
/*! data-handle: session dhandles swept */
#define	WT_STAT_CONN_DH_SESSION_HANDLES			1223
/*! data-handle: session sweep attempts */
#define	WT_STAT_CONN_DH_SESSION_SWEEPS			1224
/*! history: history pages added for eviction during garbage collection */
#define	WT_STAT_CONN_HS_GC_PAGES_EVICT			1225
/*! history: history pages removed for garbage collection */
#define	WT_STAT_CONN_HS_GC_PAGES_REMOVED		1226
/*! history: history pages visited for garbage collection */
#define	WT_STAT_CONN_HS_GC_PAGES_VISITED		1227
/*! lock: checkpoint lock acquisitions */
#define	WT_STAT_CONN_LOCK_CHECKPOINT_COUNT		1228
/*! lock: checkpoint lock application thread wait time (usecs) */
#define	WT_STAT_CONN_LOCK_CHECKPOINT_WAIT_APPLICATION	1229
/*! lock: checkpoint lock internal thread wait time (usecs) */
#define	WT_STAT_CONN_LOCK_CHECKPOINT_WAIT_INTERNAL	1230
/*! lock: dhandle lock application thread time waiting (usecs) */
#define	WT_STAT_CONN_LOCK_DHANDLE_WAIT_APPLICATION	1231
/*! lock: dhandle lock internal thread time waiting (usecs) */
#define	WT_STAT_CONN_LOCK_DHANDLE_WAIT_INTERNAL		1232
/*! lock: dhandle read lock acquisitions */
#define	WT_STAT_CONN_LOCK_DHANDLE_READ_COUNT		1233
/*! lock: dhandle write lock acquisitions */
#define	WT_STAT_CONN_LOCK_DHANDLE_WRITE_COUNT		1234
/*!
 * lock: durable timestamp queue lock application thread time waiting
 * (usecs)
 */
#define	WT_STAT_CONN_LOCK_DURABLE_TIMESTAMP_WAIT_APPLICATION	1235
/*!
 * lock: durable timestamp queue lock internal thread time waiting
 * (usecs)
 */
#define	WT_STAT_CONN_LOCK_DURABLE_TIMESTAMP_WAIT_INTERNAL	1236
/*! lock: durable timestamp queue read lock acquisitions */
#define	WT_STAT_CONN_LOCK_DURABLE_TIMESTAMP_READ_COUNT	1237
/*! lock: durable timestamp queue write lock acquisitions */
#define	WT_STAT_CONN_LOCK_DURABLE_TIMESTAMP_WRITE_COUNT	1238
/*! lock: metadata lock acquisitions */
#define	WT_STAT_CONN_LOCK_METADATA_COUNT		1239
/*! lock: metadata lock application thread wait time (usecs) */
#define	WT_STAT_CONN_LOCK_METADATA_WAIT_APPLICATION	1240
/*! lock: metadata lock internal thread wait time (usecs) */
#define	WT_STAT_CONN_LOCK_METADATA_WAIT_INTERNAL	1241
/*!
 * lock: read timestamp queue lock application thread time waiting
 * (usecs)
 */
#define	WT_STAT_CONN_LOCK_READ_TIMESTAMP_WAIT_APPLICATION	1242
/*! lock: read timestamp queue lock internal thread time waiting (usecs) */
#define	WT_STAT_CONN_LOCK_READ_TIMESTAMP_WAIT_INTERNAL	1243
/*! lock: read timestamp queue read lock acquisitions */
#define	WT_STAT_CONN_LOCK_READ_TIMESTAMP_READ_COUNT	1244
/*! lock: read timestamp queue write lock acquisitions */
#define	WT_STAT_CONN_LOCK_READ_TIMESTAMP_WRITE_COUNT	1245
/*! lock: schema lock acquisitions */
#define	WT_STAT_CONN_LOCK_SCHEMA_COUNT			1246
/*! lock: schema lock application thread wait time (usecs) */
#define	WT_STAT_CONN_LOCK_SCHEMA_WAIT_APPLICATION	1247
/*! lock: schema lock internal thread wait time (usecs) */
#define	WT_STAT_CONN_LOCK_SCHEMA_WAIT_INTERNAL		1248
/*!
 * lock: table lock application thread time waiting for the table lock
 * (usecs)
 */
#define	WT_STAT_CONN_LOCK_TABLE_WAIT_APPLICATION	1249
/*!
 * lock: table lock internal thread time waiting for the table lock
 * (usecs)
 */
#define	WT_STAT_CONN_LOCK_TABLE_WAIT_INTERNAL		1250
/*! lock: table read lock acquisitions */
#define	WT_STAT_CONN_LOCK_TABLE_READ_COUNT		1251
/*! lock: table write lock acquisitions */
#define	WT_STAT_CONN_LOCK_TABLE_WRITE_COUNT		1252
/*! lock: txn global lock application thread time waiting (usecs) */
#define	WT_STAT_CONN_LOCK_TXN_GLOBAL_WAIT_APPLICATION	1253
/*! lock: txn global lock internal thread time waiting (usecs) */
#define	WT_STAT_CONN_LOCK_TXN_GLOBAL_WAIT_INTERNAL	1254
/*! lock: txn global read lock acquisitions */
#define	WT_STAT_CONN_LOCK_TXN_GLOBAL_READ_COUNT		1255
/*! lock: txn global write lock acquisitions */
#define	WT_STAT_CONN_LOCK_TXN_GLOBAL_WRITE_COUNT	1256
/*! log: busy returns attempting to switch slots */
#define	WT_STAT_CONN_LOG_SLOT_SWITCH_BUSY		1257
/*! log: force archive time sleeping (usecs) */
#define	WT_STAT_CONN_LOG_FORCE_ARCHIVE_SLEEP		1258
/*! log: log bytes of payload data */
#define	WT_STAT_CONN_LOG_BYTES_PAYLOAD			1259
/*! log: log bytes written */
#define	WT_STAT_CONN_LOG_BYTES_WRITTEN			1260
/*! log: log files manually zero-filled */
#define	WT_STAT_CONN_LOG_ZERO_FILLS			1261
/*! log: log flush operations */
#define	WT_STAT_CONN_LOG_FLUSH				1262
/*! log: log force write operations */
#define	WT_STAT_CONN_LOG_FORCE_WRITE			1263
/*! log: log force write operations skipped */
#define	WT_STAT_CONN_LOG_FORCE_WRITE_SKIP		1264
/*! log: log records compressed */
#define	WT_STAT_CONN_LOG_COMPRESS_WRITES		1265
/*! log: log records not compressed */
#define	WT_STAT_CONN_LOG_COMPRESS_WRITE_FAILS		1266
/*! log: log records too small to compress */
#define	WT_STAT_CONN_LOG_COMPRESS_SMALL			1267
/*! log: log release advances write LSN */
#define	WT_STAT_CONN_LOG_RELEASE_WRITE_LSN		1268
/*! log: log scan operations */
#define	WT_STAT_CONN_LOG_SCANS				1269
/*! log: log scan records requiring two reads */
#define	WT_STAT_CONN_LOG_SCAN_REREADS			1270
/*! log: log server thread advances write LSN */
#define	WT_STAT_CONN_LOG_WRITE_LSN			1271
/*! log: log server thread write LSN walk skipped */
#define	WT_STAT_CONN_LOG_WRITE_LSN_SKIP			1272
/*! log: log sync operations */
#define	WT_STAT_CONN_LOG_SYNC				1273
/*! log: log sync time duration (usecs) */
#define	WT_STAT_CONN_LOG_SYNC_DURATION			1274
/*! log: log sync_dir operations */
#define	WT_STAT_CONN_LOG_SYNC_DIR			1275
/*! log: log sync_dir time duration (usecs) */
#define	WT_STAT_CONN_LOG_SYNC_DIR_DURATION		1276
/*! log: log write operations */
#define	WT_STAT_CONN_LOG_WRITES				1277
/*! log: logging bytes consolidated */
#define	WT_STAT_CONN_LOG_SLOT_CONSOLIDATED		1278
/*! log: maximum log file size */
#define	WT_STAT_CONN_LOG_MAX_FILESIZE			1279
/*! log: number of pre-allocated log files to create */
#define	WT_STAT_CONN_LOG_PREALLOC_MAX			1280
/*! log: pre-allocated log files not ready and missed */
#define	WT_STAT_CONN_LOG_PREALLOC_MISSED		1281
/*! log: pre-allocated log files prepared */
#define	WT_STAT_CONN_LOG_PREALLOC_FILES			1282
/*! log: pre-allocated log files used */
#define	WT_STAT_CONN_LOG_PREALLOC_USED			1283
/*! log: records processed by log scan */
#define	WT_STAT_CONN_LOG_SCAN_RECORDS			1284
/*! log: slot close lost race */
#define	WT_STAT_CONN_LOG_SLOT_CLOSE_RACE		1285
/*! log: slot close unbuffered waits */
#define	WT_STAT_CONN_LOG_SLOT_CLOSE_UNBUF		1286
/*! log: slot closures */
#define	WT_STAT_CONN_LOG_SLOT_CLOSES			1287
/*! log: slot join atomic update races */
#define	WT_STAT_CONN_LOG_SLOT_RACES			1288
/*! log: slot join calls atomic updates raced */
#define	WT_STAT_CONN_LOG_SLOT_YIELD_RACE		1289
/*! log: slot join calls did not yield */
#define	WT_STAT_CONN_LOG_SLOT_IMMEDIATE			1290
/*! log: slot join calls found active slot closed */
#define	WT_STAT_CONN_LOG_SLOT_YIELD_CLOSE		1291
/*! log: slot join calls slept */
#define	WT_STAT_CONN_LOG_SLOT_YIELD_SLEEP		1292
/*! log: slot join calls yielded */
#define	WT_STAT_CONN_LOG_SLOT_YIELD			1293
/*! log: slot join found active slot closed */
#define	WT_STAT_CONN_LOG_SLOT_ACTIVE_CLOSED		1294
/*! log: slot joins yield time (usecs) */
#define	WT_STAT_CONN_LOG_SLOT_YIELD_DURATION		1295
/*! log: slot transitions unable to find free slot */
#define	WT_STAT_CONN_LOG_SLOT_NO_FREE_SLOTS		1296
/*! log: slot unbuffered writes */
#define	WT_STAT_CONN_LOG_SLOT_UNBUFFERED		1297
/*! log: total in-memory size of compressed records */
#define	WT_STAT_CONN_LOG_COMPRESS_MEM			1298
/*! log: total log buffer size */
#define	WT_STAT_CONN_LOG_BUFFER_SIZE			1299
/*! log: total size of compressed records */
#define	WT_STAT_CONN_LOG_COMPRESS_LEN			1300
/*! log: written slots coalesced */
#define	WT_STAT_CONN_LOG_SLOT_COALESCED			1301
/*! log: yields waiting for previous log file close */
#define	WT_STAT_CONN_LOG_CLOSE_YIELDS			1302
/*! perf: file system read latency histogram (bucket 1) - 10-49ms */
#define	WT_STAT_CONN_PERF_HIST_FSREAD_LATENCY_LT50	1303
/*! perf: file system read latency histogram (bucket 2) - 50-99ms */
#define	WT_STAT_CONN_PERF_HIST_FSREAD_LATENCY_LT100	1304
/*! perf: file system read latency histogram (bucket 3) - 100-249ms */
#define	WT_STAT_CONN_PERF_HIST_FSREAD_LATENCY_LT250	1305
/*! perf: file system read latency histogram (bucket 4) - 250-499ms */
#define	WT_STAT_CONN_PERF_HIST_FSREAD_LATENCY_LT500	1306
/*! perf: file system read latency histogram (bucket 5) - 500-999ms */
#define	WT_STAT_CONN_PERF_HIST_FSREAD_LATENCY_LT1000	1307
/*! perf: file system read latency histogram (bucket 6) - 1000ms+ */
#define	WT_STAT_CONN_PERF_HIST_FSREAD_LATENCY_GT1000	1308
/*! perf: file system write latency histogram (bucket 1) - 10-49ms */
#define	WT_STAT_CONN_PERF_HIST_FSWRITE_LATENCY_LT50	1309
/*! perf: file system write latency histogram (bucket 2) - 50-99ms */
#define	WT_STAT_CONN_PERF_HIST_FSWRITE_LATENCY_LT100	1310
/*! perf: file system write latency histogram (bucket 3) - 100-249ms */
#define	WT_STAT_CONN_PERF_HIST_FSWRITE_LATENCY_LT250	1311
/*! perf: file system write latency histogram (bucket 4) - 250-499ms */
#define	WT_STAT_CONN_PERF_HIST_FSWRITE_LATENCY_LT500	1312
/*! perf: file system write latency histogram (bucket 5) - 500-999ms */
#define	WT_STAT_CONN_PERF_HIST_FSWRITE_LATENCY_LT1000	1313
/*! perf: file system write latency histogram (bucket 6) - 1000ms+ */
#define	WT_STAT_CONN_PERF_HIST_FSWRITE_LATENCY_GT1000	1314
/*! perf: operation read latency histogram (bucket 1) - 100-249us */
#define	WT_STAT_CONN_PERF_HIST_OPREAD_LATENCY_LT250	1315
/*! perf: operation read latency histogram (bucket 2) - 250-499us */
#define	WT_STAT_CONN_PERF_HIST_OPREAD_LATENCY_LT500	1316
/*! perf: operation read latency histogram (bucket 3) - 500-999us */
#define	WT_STAT_CONN_PERF_HIST_OPREAD_LATENCY_LT1000	1317
/*! perf: operation read latency histogram (bucket 4) - 1000-9999us */
#define	WT_STAT_CONN_PERF_HIST_OPREAD_LATENCY_LT10000	1318
/*! perf: operation read latency histogram (bucket 5) - 10000us+ */
#define	WT_STAT_CONN_PERF_HIST_OPREAD_LATENCY_GT10000	1319
/*! perf: operation write latency histogram (bucket 1) - 100-249us */
#define	WT_STAT_CONN_PERF_HIST_OPWRITE_LATENCY_LT250	1320
/*! perf: operation write latency histogram (bucket 2) - 250-499us */
#define	WT_STAT_CONN_PERF_HIST_OPWRITE_LATENCY_LT500	1321
/*! perf: operation write latency histogram (bucket 3) - 500-999us */
#define	WT_STAT_CONN_PERF_HIST_OPWRITE_LATENCY_LT1000	1322
/*! perf: operation write latency histogram (bucket 4) - 1000-9999us */
#define	WT_STAT_CONN_PERF_HIST_OPWRITE_LATENCY_LT10000	1323
/*! perf: operation write latency histogram (bucket 5) - 10000us+ */
#define	WT_STAT_CONN_PERF_HIST_OPWRITE_LATENCY_GT10000	1324
/*! reconciliation: approximate byte size of timestamps in pages written */
#define	WT_STAT_CONN_REC_TIME_WINDOW_BYTES_TS		1325
/*!
 * reconciliation: approximate byte size of transaction IDs in pages
 * written
 */
#define	WT_STAT_CONN_REC_TIME_WINDOW_BYTES_TXN		1326
/*! reconciliation: fast-path pages deleted */
#define	WT_STAT_CONN_REC_PAGE_DELETE_FAST		1327
/*! reconciliation: maximum seconds spent in a reconciliation call */
#define	WT_STAT_CONN_REC_MAXIMUM_SECONDS		1328
/*! reconciliation: page reconciliation calls */
#define	WT_STAT_CONN_REC_PAGES				1329
/*! reconciliation: page reconciliation calls for eviction */
#define	WT_STAT_CONN_REC_PAGES_EVICTION			1330
/*!
 * reconciliation: page reconciliation calls that resulted in values with
 * prepared transaction metadata
 */
#define	WT_STAT_CONN_REC_PAGES_WITH_PREPARE		1331
/*!
 * reconciliation: page reconciliation calls that resulted in values with
 * timestamps
 */
#define	WT_STAT_CONN_REC_PAGES_WITH_TS			1332
/*!
 * reconciliation: page reconciliation calls that resulted in values with
 * transaction ids
 */
#define	WT_STAT_CONN_REC_PAGES_WITH_TXN			1333
/*! reconciliation: pages deleted */
#define	WT_STAT_CONN_REC_PAGE_DELETE			1334
/*!
 * reconciliation: pages written including an aggregated newest start
 * durable timestamp
 */
#define	WT_STAT_CONN_REC_TIME_AGGR_NEWEST_START_DURABLE_TS	1335
/*!
 * reconciliation: pages written including an aggregated newest stop
 * durable timestamp
 */
#define	WT_STAT_CONN_REC_TIME_AGGR_NEWEST_STOP_DURABLE_TS	1336
/*!
 * reconciliation: pages written including an aggregated newest stop
 * timestamp
 */
#define	WT_STAT_CONN_REC_TIME_AGGR_NEWEST_STOP_TS	1337
/*!
 * reconciliation: pages written including an aggregated newest stop
 * transaction ID
 */
#define	WT_STAT_CONN_REC_TIME_AGGR_NEWEST_STOP_TXN	1338
/*!
 * reconciliation: pages written including an aggregated oldest start
 * timestamp
 */
#define	WT_STAT_CONN_REC_TIME_AGGR_OLDEST_START_TS	1339
/*!
 * reconciliation: pages written including an aggregated oldest start
 * transaction ID
 */
#define	WT_STAT_CONN_REC_TIME_AGGR_OLDEST_START_TXN	1340
/*! reconciliation: pages written including an aggregated prepare */
#define	WT_STAT_CONN_REC_TIME_AGGR_PREPARED		1341
/*! reconciliation: pages written including at least one prepare state */
#define	WT_STAT_CONN_REC_TIME_WINDOW_PAGES_PREPARED	1342
/*!
 * reconciliation: pages written including at least one start durable
 * timestamp
 */
#define	WT_STAT_CONN_REC_TIME_WINDOW_PAGES_DURABLE_START_TS	1343
/*! reconciliation: pages written including at least one start timestamp */
#define	WT_STAT_CONN_REC_TIME_WINDOW_PAGES_START_TS	1344
/*!
 * reconciliation: pages written including at least one start transaction
 * ID
 */
#define	WT_STAT_CONN_REC_TIME_WINDOW_PAGES_START_TXN	1345
/*!
 * reconciliation: pages written including at least one stop durable
 * timestamp
 */
#define	WT_STAT_CONN_REC_TIME_WINDOW_PAGES_DURABLE_STOP_TS	1346
/*! reconciliation: pages written including at least one stop timestamp */
#define	WT_STAT_CONN_REC_TIME_WINDOW_PAGES_STOP_TS	1347
/*!
 * reconciliation: pages written including at least one stop transaction
 * ID
 */
#define	WT_STAT_CONN_REC_TIME_WINDOW_PAGES_STOP_TXN	1348
/*! reconciliation: records written including a prepare state */
#define	WT_STAT_CONN_REC_TIME_WINDOW_PREPARED		1349
/*! reconciliation: records written including a start durable timestamp */
#define	WT_STAT_CONN_REC_TIME_WINDOW_DURABLE_START_TS	1350
/*! reconciliation: records written including a start timestamp */
#define	WT_STAT_CONN_REC_TIME_WINDOW_START_TS		1351
/*! reconciliation: records written including a start transaction ID */
#define	WT_STAT_CONN_REC_TIME_WINDOW_START_TXN		1352
/*! reconciliation: records written including a stop durable timestamp */
#define	WT_STAT_CONN_REC_TIME_WINDOW_DURABLE_STOP_TS	1353
/*! reconciliation: records written including a stop timestamp */
#define	WT_STAT_CONN_REC_TIME_WINDOW_STOP_TS		1354
/*! reconciliation: records written including a stop transaction ID */
#define	WT_STAT_CONN_REC_TIME_WINDOW_STOP_TXN		1355
/*! reconciliation: split bytes currently awaiting free */
#define	WT_STAT_CONN_REC_SPLIT_STASHED_BYTES		1356
/*! reconciliation: split objects currently awaiting free */
#define	WT_STAT_CONN_REC_SPLIT_STASHED_OBJECTS		1357
/*! session: open session count */
#define	WT_STAT_CONN_SESSION_OPEN			1358
/*! session: session query timestamp calls */
#define	WT_STAT_CONN_SESSION_QUERY_TS			1359
/*! session: table alter failed calls */
#define	WT_STAT_CONN_SESSION_TABLE_ALTER_FAIL		1360
/*! session: table alter successful calls */
#define	WT_STAT_CONN_SESSION_TABLE_ALTER_SUCCESS	1361
/*! session: table alter unchanged and skipped */
#define	WT_STAT_CONN_SESSION_TABLE_ALTER_SKIP		1362
/*! session: table compact failed calls */
#define	WT_STAT_CONN_SESSION_TABLE_COMPACT_FAIL		1363
/*! session: table compact successful calls */
#define	WT_STAT_CONN_SESSION_TABLE_COMPACT_SUCCESS	1364
/*! session: table create failed calls */
#define	WT_STAT_CONN_SESSION_TABLE_CREATE_FAIL		1365
/*! session: table create successful calls */
#define	WT_STAT_CONN_SESSION_TABLE_CREATE_SUCCESS	1366
/*! session: table drop failed calls */
#define	WT_STAT_CONN_SESSION_TABLE_DROP_FAIL		1367
/*! session: table drop successful calls */
#define	WT_STAT_CONN_SESSION_TABLE_DROP_SUCCESS		1368
/*! session: table import failed calls */
#define	WT_STAT_CONN_SESSION_TABLE_IMPORT_FAIL		1369
/*! session: table import successful calls */
#define	WT_STAT_CONN_SESSION_TABLE_IMPORT_SUCCESS	1370
/*! session: table rebalance failed calls */
#define	WT_STAT_CONN_SESSION_TABLE_REBALANCE_FAIL	1371
/*! session: table rebalance successful calls */
#define	WT_STAT_CONN_SESSION_TABLE_REBALANCE_SUCCESS	1372
/*! session: table rename failed calls */
#define	WT_STAT_CONN_SESSION_TABLE_RENAME_FAIL		1373
/*! session: table rename successful calls */
#define	WT_STAT_CONN_SESSION_TABLE_RENAME_SUCCESS	1374
/*! session: table salvage failed calls */
#define	WT_STAT_CONN_SESSION_TABLE_SALVAGE_FAIL		1375
/*! session: table salvage successful calls */
#define	WT_STAT_CONN_SESSION_TABLE_SALVAGE_SUCCESS	1376
/*! session: table truncate failed calls */
#define	WT_STAT_CONN_SESSION_TABLE_TRUNCATE_FAIL	1377
/*! session: table truncate successful calls */
#define	WT_STAT_CONN_SESSION_TABLE_TRUNCATE_SUCCESS	1378
/*! session: table verify failed calls */
#define	WT_STAT_CONN_SESSION_TABLE_VERIFY_FAIL		1379
/*! session: table verify successful calls */
#define	WT_STAT_CONN_SESSION_TABLE_VERIFY_SUCCESS	1380
/*! thread-state: active filesystem fsync calls */
#define	WT_STAT_CONN_THREAD_FSYNC_ACTIVE		1381
/*! thread-state: active filesystem read calls */
#define	WT_STAT_CONN_THREAD_READ_ACTIVE			1382
/*! thread-state: active filesystem write calls */
#define	WT_STAT_CONN_THREAD_WRITE_ACTIVE		1383
/*! thread-yield: application thread time evicting (usecs) */
#define	WT_STAT_CONN_APPLICATION_EVICT_TIME		1384
/*! thread-yield: application thread time waiting for cache (usecs) */
#define	WT_STAT_CONN_APPLICATION_CACHE_TIME		1385
/*!
 * thread-yield: connection close blocked waiting for transaction state
 * stabilization
 */
#define	WT_STAT_CONN_TXN_RELEASE_BLOCKED		1386
/*! thread-yield: connection close yielded for lsm manager shutdown */
#define	WT_STAT_CONN_CONN_CLOSE_BLOCKED_LSM		1387
/*! thread-yield: data handle lock yielded */
#define	WT_STAT_CONN_DHANDLE_LOCK_BLOCKED		1388
/*!
 * thread-yield: get reference for page index and slot time sleeping
 * (usecs)
 */
#define	WT_STAT_CONN_PAGE_INDEX_SLOT_REF_BLOCKED	1389
/*! thread-yield: log server sync yielded for log write */
#define	WT_STAT_CONN_LOG_SERVER_SYNC_BLOCKED		1390
/*! thread-yield: page access yielded due to prepare state change */
#define	WT_STAT_CONN_PREPARED_TRANSITION_BLOCKED_PAGE	1391
/*! thread-yield: page acquire busy blocked */
#define	WT_STAT_CONN_PAGE_BUSY_BLOCKED			1392
/*! thread-yield: page acquire eviction blocked */
#define	WT_STAT_CONN_PAGE_FORCIBLE_EVICT_BLOCKED	1393
/*! thread-yield: page acquire locked blocked */
#define	WT_STAT_CONN_PAGE_LOCKED_BLOCKED		1394
/*! thread-yield: page acquire read blocked */
#define	WT_STAT_CONN_PAGE_READ_BLOCKED			1395
/*! thread-yield: page acquire time sleeping (usecs) */
#define	WT_STAT_CONN_PAGE_SLEEP				1396
/*!
 * thread-yield: page delete rollback time sleeping for state change
 * (usecs)
 */
#define	WT_STAT_CONN_PAGE_DEL_ROLLBACK_BLOCKED		1397
/*! thread-yield: page reconciliation yielded due to child modification */
#define	WT_STAT_CONN_CHILD_MODIFY_BLOCKED_PAGE		1398
/*! transaction: Number of prepared updates */
#define	WT_STAT_CONN_TXN_PREPARED_UPDATES_COUNT		1399
/*! transaction: durable timestamp queue entries walked */
#define	WT_STAT_CONN_TXN_DURABLE_QUEUE_WALKED		1400
/*! transaction: durable timestamp queue insert to empty */
#define	WT_STAT_CONN_TXN_DURABLE_QUEUE_EMPTY		1401
/*! transaction: durable timestamp queue inserts to head */
#define	WT_STAT_CONN_TXN_DURABLE_QUEUE_HEAD		1402
/*! transaction: durable timestamp queue inserts total */
#define	WT_STAT_CONN_TXN_DURABLE_QUEUE_INSERTS		1403
/*! transaction: durable timestamp queue length */
#define	WT_STAT_CONN_TXN_DURABLE_QUEUE_LEN		1404
/*! transaction: prepared transactions */
#define	WT_STAT_CONN_TXN_PREPARE			1405
/*! transaction: prepared transactions committed */
#define	WT_STAT_CONN_TXN_PREPARE_COMMIT			1406
/*! transaction: prepared transactions currently active */
#define	WT_STAT_CONN_TXN_PREPARE_ACTIVE			1407
/*! transaction: prepared transactions rolled back */
#define	WT_STAT_CONN_TXN_PREPARE_ROLLBACK		1408
/*! transaction: query timestamp calls */
#define	WT_STAT_CONN_TXN_QUERY_TS			1409
/*! transaction: read timestamp queue entries walked */
#define	WT_STAT_CONN_TXN_READ_QUEUE_WALKED		1410
/*! transaction: read timestamp queue insert to empty */
#define	WT_STAT_CONN_TXN_READ_QUEUE_EMPTY		1411
/*! transaction: read timestamp queue inserts to head */
#define	WT_STAT_CONN_TXN_READ_QUEUE_HEAD		1412
/*! transaction: read timestamp queue inserts total */
#define	WT_STAT_CONN_TXN_READ_QUEUE_INSERTS		1413
/*! transaction: read timestamp queue length */
#define	WT_STAT_CONN_TXN_READ_QUEUE_LEN			1414
/*! transaction: rollback to stable calls */
#define	WT_STAT_CONN_TXN_RTS				1415
/*! transaction: rollback to stable keys removed */
#define	WT_STAT_CONN_TXN_RTS_KEYS_REMOVED		1416
/*! transaction: rollback to stable keys restored */
#define	WT_STAT_CONN_TXN_RTS_KEYS_RESTORED		1417
/*! transaction: rollback to stable pages visited */
#define	WT_STAT_CONN_TXN_RTS_PAGES_VISITED		1418
/*! transaction: rollback to stable updates aborted */
#define	WT_STAT_CONN_TXN_RTS_UPD_ABORTED		1419
/*! transaction: rollback to stable updates removed from history store */
#define	WT_STAT_CONN_TXN_RTS_HS_REMOVED			1420
/*! transaction: set timestamp calls */
#define	WT_STAT_CONN_TXN_SET_TS				1421
/*! transaction: set timestamp durable calls */
#define	WT_STAT_CONN_TXN_SET_TS_DURABLE			1422
/*! transaction: set timestamp durable updates */
#define	WT_STAT_CONN_TXN_SET_TS_DURABLE_UPD		1423
/*! transaction: set timestamp oldest calls */
#define	WT_STAT_CONN_TXN_SET_TS_OLDEST			1424
/*! transaction: set timestamp oldest updates */
#define	WT_STAT_CONN_TXN_SET_TS_OLDEST_UPD		1425
/*! transaction: set timestamp stable calls */
#define	WT_STAT_CONN_TXN_SET_TS_STABLE			1426
/*! transaction: set timestamp stable updates */
#define	WT_STAT_CONN_TXN_SET_TS_STABLE_UPD		1427
/*! transaction: transaction begins */
#define	WT_STAT_CONN_TXN_BEGIN				1428
/*! transaction: transaction checkpoint currently running */
#define	WT_STAT_CONN_TXN_CHECKPOINT_RUNNING		1429
/*! transaction: transaction checkpoint generation */
#define	WT_STAT_CONN_TXN_CHECKPOINT_GENERATION		1430
/*!
 * transaction: transaction checkpoint history store file duration
 * (usecs)
 */
#define	WT_STAT_CONN_TXN_HS_CKPT_DURATION		1431
/*! transaction: transaction checkpoint max time (msecs) */
#define	WT_STAT_CONN_TXN_CHECKPOINT_TIME_MAX		1432
/*! transaction: transaction checkpoint min time (msecs) */
#define	WT_STAT_CONN_TXN_CHECKPOINT_TIME_MIN		1433
/*! transaction: transaction checkpoint most recent time (msecs) */
#define	WT_STAT_CONN_TXN_CHECKPOINT_TIME_RECENT		1434
/*! transaction: transaction checkpoint prepare currently running */
#define	WT_STAT_CONN_TXN_CHECKPOINT_PREP_RUNNING	1435
/*! transaction: transaction checkpoint prepare max time (msecs) */
#define	WT_STAT_CONN_TXN_CHECKPOINT_PREP_MAX		1436
/*! transaction: transaction checkpoint prepare min time (msecs) */
#define	WT_STAT_CONN_TXN_CHECKPOINT_PREP_MIN		1437
/*! transaction: transaction checkpoint prepare most recent time (msecs) */
<<<<<<< HEAD
#define	WT_STAT_CONN_TXN_CHECKPOINT_PREP_RECENT		1431
/*! transaction: transaction checkpoint prepare time (usecs) */
#define	WT_STAT_CONN_TXN_CHECKPOINT_PREPARE_TIME	1432
/*! transaction: transaction checkpoint prepare total time (msecs) */
#define	WT_STAT_CONN_TXN_CHECKPOINT_PREP_TOTAL		1433
/*! transaction: transaction checkpoint scrub dirty target */
#define	WT_STAT_CONN_TXN_CHECKPOINT_SCRUB_TARGET	1434
/*! transaction: transaction checkpoint scrub time (msecs) */
#define	WT_STAT_CONN_TXN_CHECKPOINT_SCRUB_TIME		1435
/*! transaction: transaction checkpoint total time (msecs) */
#define	WT_STAT_CONN_TXN_CHECKPOINT_TIME_TOTAL		1436
/*! transaction: transaction checkpoint tree helper time (usecs) */
#define	WT_STAT_CONN_TXN_CHECKPOINT_TREE_HELPER_TIME	1437
/*! transaction: transaction checkpoints */
#define	WT_STAT_CONN_TXN_CHECKPOINT			1438
=======
#define	WT_STAT_CONN_TXN_CHECKPOINT_PREP_RECENT		1438
/*! transaction: transaction checkpoint prepare total time (msecs) */
#define	WT_STAT_CONN_TXN_CHECKPOINT_PREP_TOTAL		1439
/*! transaction: transaction checkpoint scrub dirty target */
#define	WT_STAT_CONN_TXN_CHECKPOINT_SCRUB_TARGET	1440
/*! transaction: transaction checkpoint scrub time (msecs) */
#define	WT_STAT_CONN_TXN_CHECKPOINT_SCRUB_TIME		1441
/*! transaction: transaction checkpoint total time (msecs) */
#define	WT_STAT_CONN_TXN_CHECKPOINT_TIME_TOTAL		1442
/*! transaction: transaction checkpoints */
#define	WT_STAT_CONN_TXN_CHECKPOINT			1443
>>>>>>> ff99a2af
/*!
 * transaction: transaction checkpoints skipped because database was
 * clean
 */
<<<<<<< HEAD
#define	WT_STAT_CONN_TXN_CHECKPOINT_SKIPPED		1439
/*! transaction: transaction failures due to history store */
#define	WT_STAT_CONN_TXN_FAIL_CACHE			1440
=======
#define	WT_STAT_CONN_TXN_CHECKPOINT_SKIPPED		1444
/*! transaction: transaction failures due to history store */
#define	WT_STAT_CONN_TXN_FAIL_CACHE			1445
>>>>>>> ff99a2af
/*!
 * transaction: transaction fsync calls for checkpoint after allocating
 * the transaction ID
 */
<<<<<<< HEAD
#define	WT_STAT_CONN_TXN_CHECKPOINT_FSYNC_POST		1441
=======
#define	WT_STAT_CONN_TXN_CHECKPOINT_FSYNC_POST		1446
>>>>>>> ff99a2af
/*!
 * transaction: transaction fsync duration for checkpoint after
 * allocating the transaction ID (usecs)
 */
<<<<<<< HEAD
#define	WT_STAT_CONN_TXN_CHECKPOINT_FSYNC_POST_DURATION	1442
/*! transaction: transaction range of IDs currently pinned */
#define	WT_STAT_CONN_TXN_PINNED_RANGE			1443
/*! transaction: transaction range of IDs currently pinned by a checkpoint */
#define	WT_STAT_CONN_TXN_PINNED_CHECKPOINT_RANGE	1444
/*! transaction: transaction range of timestamps currently pinned */
#define	WT_STAT_CONN_TXN_PINNED_TIMESTAMP		1445
/*! transaction: transaction range of timestamps pinned by a checkpoint */
#define	WT_STAT_CONN_TXN_PINNED_TIMESTAMP_CHECKPOINT	1446
=======
#define	WT_STAT_CONN_TXN_CHECKPOINT_FSYNC_POST_DURATION	1447
/*! transaction: transaction range of IDs currently pinned */
#define	WT_STAT_CONN_TXN_PINNED_RANGE			1448
/*! transaction: transaction range of IDs currently pinned by a checkpoint */
#define	WT_STAT_CONN_TXN_PINNED_CHECKPOINT_RANGE	1449
/*! transaction: transaction range of timestamps currently pinned */
#define	WT_STAT_CONN_TXN_PINNED_TIMESTAMP		1450
/*! transaction: transaction range of timestamps pinned by a checkpoint */
#define	WT_STAT_CONN_TXN_PINNED_TIMESTAMP_CHECKPOINT	1451
>>>>>>> ff99a2af
/*!
 * transaction: transaction range of timestamps pinned by the oldest
 * active read timestamp
 */
<<<<<<< HEAD
#define	WT_STAT_CONN_TXN_PINNED_TIMESTAMP_READER	1447
=======
#define	WT_STAT_CONN_TXN_PINNED_TIMESTAMP_READER	1452
>>>>>>> ff99a2af
/*!
 * transaction: transaction range of timestamps pinned by the oldest
 * timestamp
 */
<<<<<<< HEAD
#define	WT_STAT_CONN_TXN_PINNED_TIMESTAMP_OLDEST	1448
/*! transaction: transaction read timestamp of the oldest active reader */
#define	WT_STAT_CONN_TXN_TIMESTAMP_OLDEST_ACTIVE_READ	1449
/*! transaction: transaction sync calls */
#define	WT_STAT_CONN_TXN_SYNC				1450
/*! transaction: transactions committed */
#define	WT_STAT_CONN_TXN_COMMIT				1451
/*! transaction: transactions rolled back */
#define	WT_STAT_CONN_TXN_ROLLBACK			1452
/*! transaction: update conflicts */
#define	WT_STAT_CONN_TXN_UPDATE_CONFLICT		1453
=======
#define	WT_STAT_CONN_TXN_PINNED_TIMESTAMP_OLDEST	1453
/*! transaction: transaction read timestamp of the oldest active reader */
#define	WT_STAT_CONN_TXN_TIMESTAMP_OLDEST_ACTIVE_READ	1454
/*! transaction: transaction sync calls */
#define	WT_STAT_CONN_TXN_SYNC				1455
/*! transaction: transactions committed */
#define	WT_STAT_CONN_TXN_COMMIT				1456
/*! transaction: transactions rolled back */
#define	WT_STAT_CONN_TXN_ROLLBACK			1457
/*! transaction: update conflicts */
#define	WT_STAT_CONN_TXN_UPDATE_CONFLICT		1458
>>>>>>> ff99a2af

/*!
 * @}
 * @name Statistics for data sources
 * @anchor statistics_dsrc
 * @{
 */
/*! LSM: bloom filter false positives */
#define	WT_STAT_DSRC_BLOOM_FALSE_POSITIVE		2000
/*! LSM: bloom filter hits */
#define	WT_STAT_DSRC_BLOOM_HIT				2001
/*! LSM: bloom filter misses */
#define	WT_STAT_DSRC_BLOOM_MISS				2002
/*! LSM: bloom filter pages evicted from cache */
#define	WT_STAT_DSRC_BLOOM_PAGE_EVICT			2003
/*! LSM: bloom filter pages read into cache */
#define	WT_STAT_DSRC_BLOOM_PAGE_READ			2004
/*! LSM: bloom filters in the LSM tree */
#define	WT_STAT_DSRC_BLOOM_COUNT			2005
/*! LSM: chunks in the LSM tree */
#define	WT_STAT_DSRC_LSM_CHUNK_COUNT			2006
/*! LSM: highest merge generation in the LSM tree */
#define	WT_STAT_DSRC_LSM_GENERATION_MAX			2007
/*!
 * LSM: queries that could have benefited from a Bloom filter that did
 * not exist
 */
#define	WT_STAT_DSRC_LSM_LOOKUP_NO_BLOOM		2008
/*! LSM: sleep for LSM checkpoint throttle */
#define	WT_STAT_DSRC_LSM_CHECKPOINT_THROTTLE		2009
/*! LSM: sleep for LSM merge throttle */
#define	WT_STAT_DSRC_LSM_MERGE_THROTTLE			2010
/*! LSM: total size of bloom filters */
#define	WT_STAT_DSRC_BLOOM_SIZE				2011
/*! block-manager: allocations requiring file extension */
#define	WT_STAT_DSRC_BLOCK_EXTENSION			2012
/*! block-manager: blocks allocated */
#define	WT_STAT_DSRC_BLOCK_ALLOC			2013
/*! block-manager: blocks freed */
#define	WT_STAT_DSRC_BLOCK_FREE				2014
/*! block-manager: checkpoint size */
#define	WT_STAT_DSRC_BLOCK_CHECKPOINT_SIZE		2015
/*! block-manager: file allocation unit size */
#define	WT_STAT_DSRC_ALLOCATION_SIZE			2016
/*! block-manager: file bytes available for reuse */
#define	WT_STAT_DSRC_BLOCK_REUSE_BYTES			2017
/*! block-manager: file magic number */
#define	WT_STAT_DSRC_BLOCK_MAGIC			2018
/*! block-manager: file major version number */
#define	WT_STAT_DSRC_BLOCK_MAJOR			2019
/*! block-manager: file size in bytes */
#define	WT_STAT_DSRC_BLOCK_SIZE				2020
/*! block-manager: minor version number */
#define	WT_STAT_DSRC_BLOCK_MINOR			2021
/*! btree: btree checkpoint generation */
#define	WT_STAT_DSRC_BTREE_CHECKPOINT_GENERATION	2022
/*!
 * btree: column-store fixed-size leaf pages, only reported if tree_walk
 * or all statistics are enabled
 */
#define	WT_STAT_DSRC_BTREE_COLUMN_FIX			2023
/*!
 * btree: column-store internal pages, only reported if tree_walk or all
 * statistics are enabled
 */
#define	WT_STAT_DSRC_BTREE_COLUMN_INTERNAL		2024
/*!
 * btree: column-store variable-size RLE encoded values, only reported if
 * tree_walk or all statistics are enabled
 */
#define	WT_STAT_DSRC_BTREE_COLUMN_RLE			2025
/*!
 * btree: column-store variable-size deleted values, only reported if
 * tree_walk or all statistics are enabled
 */
#define	WT_STAT_DSRC_BTREE_COLUMN_DELETED		2026
/*!
 * btree: column-store variable-size leaf pages, only reported if
 * tree_walk or all statistics are enabled
 */
#define	WT_STAT_DSRC_BTREE_COLUMN_VARIABLE		2027
/*! btree: fixed-record size */
#define	WT_STAT_DSRC_BTREE_FIXED_LEN			2028
/*! btree: maximum internal page key size */
#define	WT_STAT_DSRC_BTREE_MAXINTLKEY			2029
/*! btree: maximum internal page size */
#define	WT_STAT_DSRC_BTREE_MAXINTLPAGE			2030
/*! btree: maximum leaf page key size */
#define	WT_STAT_DSRC_BTREE_MAXLEAFKEY			2031
/*! btree: maximum leaf page size */
#define	WT_STAT_DSRC_BTREE_MAXLEAFPAGE			2032
/*! btree: maximum leaf page value size */
#define	WT_STAT_DSRC_BTREE_MAXLEAFVALUE			2033
/*! btree: maximum tree depth */
#define	WT_STAT_DSRC_BTREE_MAXIMUM_DEPTH		2034
/*!
 * btree: number of key/value pairs, only reported if tree_walk or all
 * statistics are enabled
 */
#define	WT_STAT_DSRC_BTREE_ENTRIES			2035
/*!
 * btree: overflow pages, only reported if tree_walk or all statistics
 * are enabled
 */
#define	WT_STAT_DSRC_BTREE_OVERFLOW			2036
/*! btree: pages rewritten by compaction */
#define	WT_STAT_DSRC_BTREE_COMPACT_REWRITE		2037
/*!
 * btree: row-store empty values, only reported if tree_walk or all
 * statistics are enabled
 */
#define	WT_STAT_DSRC_BTREE_ROW_EMPTY_VALUES		2038
/*!
 * btree: row-store internal pages, only reported if tree_walk or all
 * statistics are enabled
 */
#define	WT_STAT_DSRC_BTREE_ROW_INTERNAL			2039
/*!
 * btree: row-store leaf pages, only reported if tree_walk or all
 * statistics are enabled
 */
#define	WT_STAT_DSRC_BTREE_ROW_LEAF			2040
/*! cache: bytes currently in the cache */
#define	WT_STAT_DSRC_CACHE_BYTES_INUSE			2041
/*! cache: bytes dirty in the cache cumulative */
#define	WT_STAT_DSRC_CACHE_BYTES_DIRTY_TOTAL		2042
/*! cache: bytes read into cache */
#define	WT_STAT_DSRC_CACHE_BYTES_READ			2043
/*! cache: bytes written from cache */
#define	WT_STAT_DSRC_CACHE_BYTES_WRITE			2044
/*! cache: checkpoint blocked page eviction */
#define	WT_STAT_DSRC_CACHE_EVICTION_CHECKPOINT		2045
/*! cache: data source pages selected for eviction unable to be evicted */
#define	WT_STAT_DSRC_CACHE_EVICTION_FAIL		2046
/*! cache: eviction walk passes of a file */
#define	WT_STAT_DSRC_CACHE_EVICTION_WALK_PASSES		2047
/*! cache: eviction walk target pages histogram - 0-9 */
#define	WT_STAT_DSRC_CACHE_EVICTION_TARGET_PAGE_LT10	2048
/*! cache: eviction walk target pages histogram - 10-31 */
#define	WT_STAT_DSRC_CACHE_EVICTION_TARGET_PAGE_LT32	2049
/*! cache: eviction walk target pages histogram - 128 and higher */
#define	WT_STAT_DSRC_CACHE_EVICTION_TARGET_PAGE_GE128	2050
/*! cache: eviction walk target pages histogram - 32-63 */
#define	WT_STAT_DSRC_CACHE_EVICTION_TARGET_PAGE_LT64	2051
/*! cache: eviction walk target pages histogram - 64-128 */
#define	WT_STAT_DSRC_CACHE_EVICTION_TARGET_PAGE_LT128	2052
/*! cache: eviction walks abandoned */
#define	WT_STAT_DSRC_CACHE_EVICTION_WALKS_ABANDONED	2053
/*! cache: eviction walks gave up because they restarted their walk twice */
#define	WT_STAT_DSRC_CACHE_EVICTION_WALKS_STOPPED	2054
/*!
 * cache: eviction walks gave up because they saw too many pages and
 * found no candidates
 */
#define	WT_STAT_DSRC_CACHE_EVICTION_WALKS_GAVE_UP_NO_TARGETS	2055
/*!
 * cache: eviction walks gave up because they saw too many pages and
 * found too few candidates
 */
#define	WT_STAT_DSRC_CACHE_EVICTION_WALKS_GAVE_UP_RATIO	2056
/*! cache: eviction walks reached end of tree */
#define	WT_STAT_DSRC_CACHE_EVICTION_WALKS_ENDED		2057
/*! cache: eviction walks started from root of tree */
#define	WT_STAT_DSRC_CACHE_EVICTION_WALK_FROM_ROOT	2058
/*! cache: eviction walks started from saved location in tree */
#define	WT_STAT_DSRC_CACHE_EVICTION_WALK_SAVED_POS	2059
/*! cache: hazard pointer blocked page eviction */
#define	WT_STAT_DSRC_CACHE_EVICTION_HAZARD		2060
/*! cache: history store table reads */
#define	WT_STAT_DSRC_CACHE_HS_READ			2061
/*! cache: in-memory page passed criteria to be split */
#define	WT_STAT_DSRC_CACHE_INMEM_SPLITTABLE		2062
/*! cache: in-memory page splits */
#define	WT_STAT_DSRC_CACHE_INMEM_SPLIT			2063
/*! cache: internal pages evicted */
#define	WT_STAT_DSRC_CACHE_EVICTION_INTERNAL		2064
/*! cache: internal pages split during eviction */
#define	WT_STAT_DSRC_CACHE_EVICTION_SPLIT_INTERNAL	2065
/*! cache: leaf pages split during eviction */
#define	WT_STAT_DSRC_CACHE_EVICTION_SPLIT_LEAF		2066
/*! cache: modified pages evicted */
#define	WT_STAT_DSRC_CACHE_EVICTION_DIRTY		2067
/*! cache: overflow pages read into cache */
#define	WT_STAT_DSRC_CACHE_READ_OVERFLOW		2068
/*! cache: page split during eviction deepened the tree */
#define	WT_STAT_DSRC_CACHE_EVICTION_DEEPEN		2069
/*! cache: page written requiring history store records */
#define	WT_STAT_DSRC_CACHE_WRITE_HS			2070
/*! cache: pages read into cache */
#define	WT_STAT_DSRC_CACHE_READ				2071
/*! cache: pages read into cache after truncate */
#define	WT_STAT_DSRC_CACHE_READ_DELETED			2072
/*! cache: pages read into cache after truncate in prepare state */
#define	WT_STAT_DSRC_CACHE_READ_DELETED_PREPARED	2073
/*! cache: pages requested from the cache */
#define	WT_STAT_DSRC_CACHE_PAGES_REQUESTED		2074
/*! cache: pages seen by eviction walk */
#define	WT_STAT_DSRC_CACHE_EVICTION_PAGES_SEEN		2075
/*! cache: pages written from cache */
#define	WT_STAT_DSRC_CACHE_WRITE			2076
/*! cache: pages written requiring in-memory restoration */
#define	WT_STAT_DSRC_CACHE_WRITE_RESTORE		2077
/*! cache: tracked dirty bytes in the cache */
#define	WT_STAT_DSRC_CACHE_BYTES_DIRTY			2078
/*! cache: unmodified pages evicted */
#define	WT_STAT_DSRC_CACHE_EVICTION_CLEAN		2079
/*!
 * cache_walk: Average difference between current eviction generation
 * when the page was last considered, only reported if cache_walk or all
 * statistics are enabled
 */
#define	WT_STAT_DSRC_CACHE_STATE_GEN_AVG_GAP		2080
/*!
 * cache_walk: Average on-disk page image size seen, only reported if
 * cache_walk or all statistics are enabled
 */
#define	WT_STAT_DSRC_CACHE_STATE_AVG_WRITTEN_SIZE	2081
/*!
 * cache_walk: Average time in cache for pages that have been visited by
 * the eviction server, only reported if cache_walk or all statistics are
 * enabled
 */
#define	WT_STAT_DSRC_CACHE_STATE_AVG_VISITED_AGE	2082
/*!
 * cache_walk: Average time in cache for pages that have not been visited
 * by the eviction server, only reported if cache_walk or all statistics
 * are enabled
 */
#define	WT_STAT_DSRC_CACHE_STATE_AVG_UNVISITED_AGE	2083
/*!
 * cache_walk: Clean pages currently in cache, only reported if
 * cache_walk or all statistics are enabled
 */
#define	WT_STAT_DSRC_CACHE_STATE_PAGES_CLEAN		2084
/*!
 * cache_walk: Current eviction generation, only reported if cache_walk
 * or all statistics are enabled
 */
#define	WT_STAT_DSRC_CACHE_STATE_GEN_CURRENT		2085
/*!
 * cache_walk: Dirty pages currently in cache, only reported if
 * cache_walk or all statistics are enabled
 */
#define	WT_STAT_DSRC_CACHE_STATE_PAGES_DIRTY		2086
/*!
 * cache_walk: Entries in the root page, only reported if cache_walk or
 * all statistics are enabled
 */
#define	WT_STAT_DSRC_CACHE_STATE_ROOT_ENTRIES		2087
/*!
 * cache_walk: Internal pages currently in cache, only reported if
 * cache_walk or all statistics are enabled
 */
#define	WT_STAT_DSRC_CACHE_STATE_PAGES_INTERNAL		2088
/*!
 * cache_walk: Leaf pages currently in cache, only reported if cache_walk
 * or all statistics are enabled
 */
#define	WT_STAT_DSRC_CACHE_STATE_PAGES_LEAF		2089
/*!
 * cache_walk: Maximum difference between current eviction generation
 * when the page was last considered, only reported if cache_walk or all
 * statistics are enabled
 */
#define	WT_STAT_DSRC_CACHE_STATE_GEN_MAX_GAP		2090
/*!
 * cache_walk: Maximum page size seen, only reported if cache_walk or all
 * statistics are enabled
 */
#define	WT_STAT_DSRC_CACHE_STATE_MAX_PAGESIZE		2091
/*!
 * cache_walk: Minimum on-disk page image size seen, only reported if
 * cache_walk or all statistics are enabled
 */
#define	WT_STAT_DSRC_CACHE_STATE_MIN_WRITTEN_SIZE	2092
/*!
 * cache_walk: Number of pages never visited by eviction server, only
 * reported if cache_walk or all statistics are enabled
 */
#define	WT_STAT_DSRC_CACHE_STATE_UNVISITED_COUNT	2093
/*!
 * cache_walk: On-disk page image sizes smaller than a single allocation
 * unit, only reported if cache_walk or all statistics are enabled
 */
#define	WT_STAT_DSRC_CACHE_STATE_SMALLER_ALLOC_SIZE	2094
/*!
 * cache_walk: Pages created in memory and never written, only reported
 * if cache_walk or all statistics are enabled
 */
#define	WT_STAT_DSRC_CACHE_STATE_MEMORY			2095
/*!
 * cache_walk: Pages currently queued for eviction, only reported if
 * cache_walk or all statistics are enabled
 */
#define	WT_STAT_DSRC_CACHE_STATE_QUEUED			2096
/*!
 * cache_walk: Pages that could not be queued for eviction, only reported
 * if cache_walk or all statistics are enabled
 */
#define	WT_STAT_DSRC_CACHE_STATE_NOT_QUEUEABLE		2097
/*!
 * cache_walk: Refs skipped during cache traversal, only reported if
 * cache_walk or all statistics are enabled
 */
#define	WT_STAT_DSRC_CACHE_STATE_REFS_SKIPPED		2098
/*!
 * cache_walk: Size of the root page, only reported if cache_walk or all
 * statistics are enabled
 */
#define	WT_STAT_DSRC_CACHE_STATE_ROOT_SIZE		2099
/*!
 * cache_walk: Total number of pages currently in cache, only reported if
 * cache_walk or all statistics are enabled
 */
#define	WT_STAT_DSRC_CACHE_STATE_PAGES			2100
/*!
 * compression: compressed page maximum internal page size prior to
 * compression
 */
#define	WT_STAT_DSRC_COMPRESS_PRECOMP_INTL_MAX_PAGE_SIZE	2101
/*!
 * compression: compressed page maximum leaf page size prior to
 * compression
 */
#define	WT_STAT_DSRC_COMPRESS_PRECOMP_LEAF_MAX_PAGE_SIZE	2102
/*! compression: compressed pages read */
#define	WT_STAT_DSRC_COMPRESS_READ			2103
/*! compression: compressed pages written */
#define	WT_STAT_DSRC_COMPRESS_WRITE			2104
/*! compression: page written failed to compress */
#define	WT_STAT_DSRC_COMPRESS_WRITE_FAIL		2105
/*! compression: page written was too small to compress */
#define	WT_STAT_DSRC_COMPRESS_WRITE_TOO_SMALL		2106
/*! cursor: Total number of entries skipped by cursor next calls */
#define	WT_STAT_DSRC_CURSOR_NEXT_SKIP_TOTAL		2107
/*! cursor: Total number of entries skipped by cursor prev calls */
#define	WT_STAT_DSRC_CURSOR_PREV_SKIP_TOTAL		2108
/*! cursor: bulk loaded cursor insert calls */
#define	WT_STAT_DSRC_CURSOR_INSERT_BULK			2109
/*! cursor: cache cursors reuse count */
#define	WT_STAT_DSRC_CURSOR_REOPEN			2110
/*! cursor: close calls that result in cache */
#define	WT_STAT_DSRC_CURSOR_CACHE			2111
/*! cursor: create calls */
#define	WT_STAT_DSRC_CURSOR_CREATE			2112
/*!
 * cursor: cursor next calls that skip greater than or equal to 100
 * entries
 */
#define	WT_STAT_DSRC_CURSOR_NEXT_SKIP_GE_100		2113
/*! cursor: cursor next calls that skip less than 100 entries */
#define	WT_STAT_DSRC_CURSOR_NEXT_SKIP_LT_100		2114
/*!
 * cursor: cursor prev calls that skip greater than or equal to 100
 * entries
 */
#define	WT_STAT_DSRC_CURSOR_PREV_SKIP_GE_100		2115
/*! cursor: cursor prev calls that skip less than 100 entries */
#define	WT_STAT_DSRC_CURSOR_PREV_SKIP_LT_100		2116
/*! cursor: insert calls */
#define	WT_STAT_DSRC_CURSOR_INSERT			2117
/*! cursor: insert key and value bytes */
#define	WT_STAT_DSRC_CURSOR_INSERT_BYTES		2118
/*! cursor: modify */
#define	WT_STAT_DSRC_CURSOR_MODIFY			2119
/*! cursor: modify key and value bytes affected */
#define	WT_STAT_DSRC_CURSOR_MODIFY_BYTES		2120
/*! cursor: modify value bytes modified */
#define	WT_STAT_DSRC_CURSOR_MODIFY_BYTES_TOUCH		2121
/*! cursor: next calls */
#define	WT_STAT_DSRC_CURSOR_NEXT			2122
/*! cursor: open cursor count */
#define	WT_STAT_DSRC_CURSOR_OPEN_COUNT			2123
/*! cursor: operation restarted */
#define	WT_STAT_DSRC_CURSOR_RESTART			2124
/*! cursor: prev calls */
#define	WT_STAT_DSRC_CURSOR_PREV			2125
/*! cursor: remove calls */
#define	WT_STAT_DSRC_CURSOR_REMOVE			2126
/*! cursor: remove key bytes removed */
#define	WT_STAT_DSRC_CURSOR_REMOVE_BYTES		2127
/*! cursor: reserve calls */
#define	WT_STAT_DSRC_CURSOR_RESERVE			2128
/*! cursor: reset calls */
#define	WT_STAT_DSRC_CURSOR_RESET			2129
/*! cursor: search calls */
#define	WT_STAT_DSRC_CURSOR_SEARCH			2130
/*! cursor: search near calls */
#define	WT_STAT_DSRC_CURSOR_SEARCH_NEAR			2131
/*! cursor: truncate calls */
#define	WT_STAT_DSRC_CURSOR_TRUNCATE			2132
/*! cursor: update calls */
#define	WT_STAT_DSRC_CURSOR_UPDATE			2133
/*! cursor: update key and value bytes */
#define	WT_STAT_DSRC_CURSOR_UPDATE_BYTES		2134
/*! cursor: update value size change */
#define	WT_STAT_DSRC_CURSOR_UPDATE_BYTES_CHANGED	2135
/*! history: history pages added for eviction during garbage collection */
#define	WT_STAT_DSRC_HS_GC_PAGES_EVICT			2136
/*! history: history pages removed for garbage collection */
#define	WT_STAT_DSRC_HS_GC_PAGES_REMOVED		2137
/*! history: history pages visited for garbage collection */
#define	WT_STAT_DSRC_HS_GC_PAGES_VISITED		2138
/*! reconciliation: approximate byte size of timestamps in pages written */
#define	WT_STAT_DSRC_REC_TIME_WINDOW_BYTES_TS		2139
/*!
 * reconciliation: approximate byte size of transaction IDs in pages
 * written
 */
#define	WT_STAT_DSRC_REC_TIME_WINDOW_BYTES_TXN		2140
/*! reconciliation: dictionary matches */
#define	WT_STAT_DSRC_REC_DICTIONARY			2141
/*! reconciliation: fast-path pages deleted */
#define	WT_STAT_DSRC_REC_PAGE_DELETE_FAST		2142
/*!
 * reconciliation: internal page key bytes discarded using suffix
 * compression
 */
#define	WT_STAT_DSRC_REC_SUFFIX_COMPRESSION		2143
/*! reconciliation: internal page multi-block writes */
#define	WT_STAT_DSRC_REC_MULTIBLOCK_INTERNAL		2144
/*! reconciliation: internal-page overflow keys */
#define	WT_STAT_DSRC_REC_OVERFLOW_KEY_INTERNAL		2145
/*! reconciliation: leaf page key bytes discarded using prefix compression */
#define	WT_STAT_DSRC_REC_PREFIX_COMPRESSION		2146
/*! reconciliation: leaf page multi-block writes */
#define	WT_STAT_DSRC_REC_MULTIBLOCK_LEAF		2147
/*! reconciliation: leaf-page overflow keys */
#define	WT_STAT_DSRC_REC_OVERFLOW_KEY_LEAF		2148
/*! reconciliation: maximum blocks required for a page */
#define	WT_STAT_DSRC_REC_MULTIBLOCK_MAX			2149
/*! reconciliation: overflow values written */
#define	WT_STAT_DSRC_REC_OVERFLOW_VALUE			2150
/*! reconciliation: page checksum matches */
#define	WT_STAT_DSRC_REC_PAGE_MATCH			2151
/*! reconciliation: page reconciliation calls */
#define	WT_STAT_DSRC_REC_PAGES				2152
/*! reconciliation: page reconciliation calls for eviction */
#define	WT_STAT_DSRC_REC_PAGES_EVICTION			2153
/*! reconciliation: pages deleted */
#define	WT_STAT_DSRC_REC_PAGE_DELETE			2154
/*!
 * reconciliation: pages written including an aggregated newest start
 * durable timestamp
 */
#define	WT_STAT_DSRC_REC_TIME_AGGR_NEWEST_START_DURABLE_TS	2155
/*!
 * reconciliation: pages written including an aggregated newest stop
 * durable timestamp
 */
#define	WT_STAT_DSRC_REC_TIME_AGGR_NEWEST_STOP_DURABLE_TS	2156
/*!
 * reconciliation: pages written including an aggregated newest stop
 * timestamp
 */
#define	WT_STAT_DSRC_REC_TIME_AGGR_NEWEST_STOP_TS	2157
/*!
 * reconciliation: pages written including an aggregated newest stop
 * transaction ID
 */
#define	WT_STAT_DSRC_REC_TIME_AGGR_NEWEST_STOP_TXN	2158
/*!
 * reconciliation: pages written including an aggregated oldest start
 * timestamp
 */
#define	WT_STAT_DSRC_REC_TIME_AGGR_OLDEST_START_TS	2159
/*!
 * reconciliation: pages written including an aggregated oldest start
 * transaction ID
 */
#define	WT_STAT_DSRC_REC_TIME_AGGR_OLDEST_START_TXN	2160
/*! reconciliation: pages written including an aggregated prepare */
#define	WT_STAT_DSRC_REC_TIME_AGGR_PREPARED		2161
/*! reconciliation: pages written including at least one prepare */
#define	WT_STAT_DSRC_REC_TIME_WINDOW_PAGES_PREPARED	2162
/*!
 * reconciliation: pages written including at least one start durable
 * timestamp
 */
#define	WT_STAT_DSRC_REC_TIME_WINDOW_PAGES_DURABLE_START_TS	2163
/*! reconciliation: pages written including at least one start timestamp */
#define	WT_STAT_DSRC_REC_TIME_WINDOW_PAGES_START_TS	2164
/*!
 * reconciliation: pages written including at least one start transaction
 * ID
 */
#define	WT_STAT_DSRC_REC_TIME_WINDOW_PAGES_START_TXN	2165
/*!
 * reconciliation: pages written including at least one stop durable
 * timestamp
 */
#define	WT_STAT_DSRC_REC_TIME_WINDOW_PAGES_DURABLE_STOP_TS	2166
/*! reconciliation: pages written including at least one stop timestamp */
#define	WT_STAT_DSRC_REC_TIME_WINDOW_PAGES_STOP_TS	2167
/*!
 * reconciliation: pages written including at least one stop transaction
 * ID
 */
#define	WT_STAT_DSRC_REC_TIME_WINDOW_PAGES_STOP_TXN	2168
/*! reconciliation: records written including a prepare */
#define	WT_STAT_DSRC_REC_TIME_WINDOW_PREPARED		2169
/*! reconciliation: records written including a start durable timestamp */
#define	WT_STAT_DSRC_REC_TIME_WINDOW_DURABLE_START_TS	2170
/*! reconciliation: records written including a start timestamp */
#define	WT_STAT_DSRC_REC_TIME_WINDOW_START_TS		2171
/*! reconciliation: records written including a start transaction ID */
#define	WT_STAT_DSRC_REC_TIME_WINDOW_START_TXN		2172
/*! reconciliation: records written including a stop durable timestamp */
#define	WT_STAT_DSRC_REC_TIME_WINDOW_DURABLE_STOP_TS	2173
/*! reconciliation: records written including a stop timestamp */
#define	WT_STAT_DSRC_REC_TIME_WINDOW_STOP_TS		2174
/*! reconciliation: records written including a stop transaction ID */
#define	WT_STAT_DSRC_REC_TIME_WINDOW_STOP_TXN		2175
/*! session: object compaction */
#define	WT_STAT_DSRC_SESSION_COMPACT			2176
/*! transaction: update conflicts */
#define	WT_STAT_DSRC_TXN_UPDATE_CONFLICT		2177

/*!
 * @}
 * @name Statistics for join cursors
 * @anchor statistics_join
 * @{
 */
/*! : accesses to the main table */
#define	WT_STAT_JOIN_MAIN_ACCESS			3000
/*! : bloom filter false positives */
#define	WT_STAT_JOIN_BLOOM_FALSE_POSITIVE		3001
/*! : checks that conditions of membership are satisfied */
#define	WT_STAT_JOIN_MEMBERSHIP_CHECK			3002
/*! : items inserted into a bloom filter */
#define	WT_STAT_JOIN_BLOOM_INSERT			3003
/*! : items iterated */
#define	WT_STAT_JOIN_ITERATED				3004

/*!
 * @}
 * @name Statistics for session
 * @anchor statistics_session
 * @{
 */
/*! session: bytes read into cache */
#define	WT_STAT_SESSION_BYTES_READ			4000
/*! session: bytes written from cache */
#define	WT_STAT_SESSION_BYTES_WRITE			4001
/*! session: dhandle lock wait time (usecs) */
#define	WT_STAT_SESSION_LOCK_DHANDLE_WAIT		4002
/*! session: page read from disk to cache time (usecs) */
#define	WT_STAT_SESSION_READ_TIME			4003
/*! session: page write from cache to disk time (usecs) */
#define	WT_STAT_SESSION_WRITE_TIME			4004
/*! session: schema lock wait time (usecs) */
#define	WT_STAT_SESSION_LOCK_SCHEMA_WAIT		4005
/*! session: time waiting for cache (usecs) */
#define	WT_STAT_SESSION_CACHE_TIME			4006
/*! @} */
/*
 * Statistics section: END
 * DO NOT EDIT: automatically built by dist/stat.py.
 */
/*! @} */

#undef __F

#if defined(__cplusplus)
}
#endif
#endif /* __WIREDTIGER_H_ */<|MERGE_RESOLUTION|>--- conflicted
+++ resolved
@@ -5941,120 +5941,66 @@
 /*! transaction: transaction checkpoint prepare min time (msecs) */
 #define	WT_STAT_CONN_TXN_CHECKPOINT_PREP_MIN		1437
 /*! transaction: transaction checkpoint prepare most recent time (msecs) */
-<<<<<<< HEAD
-#define	WT_STAT_CONN_TXN_CHECKPOINT_PREP_RECENT		1431
+#define	WT_STAT_CONN_TXN_CHECKPOINT_PREP_RECENT		1438
 /*! transaction: transaction checkpoint prepare time (usecs) */
-#define	WT_STAT_CONN_TXN_CHECKPOINT_PREPARE_TIME	1432
+#define	WT_STAT_CONN_TXN_CHECKPOINT_PREPARE_TIME	1439
 /*! transaction: transaction checkpoint prepare total time (msecs) */
-#define	WT_STAT_CONN_TXN_CHECKPOINT_PREP_TOTAL		1433
+#define	WT_STAT_CONN_TXN_CHECKPOINT_PREP_TOTAL		1440
 /*! transaction: transaction checkpoint scrub dirty target */
-#define	WT_STAT_CONN_TXN_CHECKPOINT_SCRUB_TARGET	1434
+#define	WT_STAT_CONN_TXN_CHECKPOINT_SCRUB_TARGET	1441
 /*! transaction: transaction checkpoint scrub time (msecs) */
-#define	WT_STAT_CONN_TXN_CHECKPOINT_SCRUB_TIME		1435
+#define	WT_STAT_CONN_TXN_CHECKPOINT_SCRUB_TIME		1442
 /*! transaction: transaction checkpoint total time (msecs) */
-#define	WT_STAT_CONN_TXN_CHECKPOINT_TIME_TOTAL		1436
+#define	WT_STAT_CONN_TXN_CHECKPOINT_TIME_TOTAL		1443
 /*! transaction: transaction checkpoint tree helper time (usecs) */
-#define	WT_STAT_CONN_TXN_CHECKPOINT_TREE_HELPER_TIME	1437
+#define	WT_STAT_CONN_TXN_CHECKPOINT_TREE_HELPER_TIME	1444
 /*! transaction: transaction checkpoints */
-#define	WT_STAT_CONN_TXN_CHECKPOINT			1438
-=======
-#define	WT_STAT_CONN_TXN_CHECKPOINT_PREP_RECENT		1438
-/*! transaction: transaction checkpoint prepare total time (msecs) */
-#define	WT_STAT_CONN_TXN_CHECKPOINT_PREP_TOTAL		1439
-/*! transaction: transaction checkpoint scrub dirty target */
-#define	WT_STAT_CONN_TXN_CHECKPOINT_SCRUB_TARGET	1440
-/*! transaction: transaction checkpoint scrub time (msecs) */
-#define	WT_STAT_CONN_TXN_CHECKPOINT_SCRUB_TIME		1441
-/*! transaction: transaction checkpoint total time (msecs) */
-#define	WT_STAT_CONN_TXN_CHECKPOINT_TIME_TOTAL		1442
-/*! transaction: transaction checkpoints */
-#define	WT_STAT_CONN_TXN_CHECKPOINT			1443
->>>>>>> ff99a2af
+#define	WT_STAT_CONN_TXN_CHECKPOINT			1445
 /*!
  * transaction: transaction checkpoints skipped because database was
  * clean
  */
-<<<<<<< HEAD
-#define	WT_STAT_CONN_TXN_CHECKPOINT_SKIPPED		1439
+#define	WT_STAT_CONN_TXN_CHECKPOINT_SKIPPED		1446
 /*! transaction: transaction failures due to history store */
-#define	WT_STAT_CONN_TXN_FAIL_CACHE			1440
-=======
-#define	WT_STAT_CONN_TXN_CHECKPOINT_SKIPPED		1444
-/*! transaction: transaction failures due to history store */
-#define	WT_STAT_CONN_TXN_FAIL_CACHE			1445
->>>>>>> ff99a2af
+#define	WT_STAT_CONN_TXN_FAIL_CACHE			1447
 /*!
  * transaction: transaction fsync calls for checkpoint after allocating
  * the transaction ID
  */
-<<<<<<< HEAD
-#define	WT_STAT_CONN_TXN_CHECKPOINT_FSYNC_POST		1441
-=======
-#define	WT_STAT_CONN_TXN_CHECKPOINT_FSYNC_POST		1446
->>>>>>> ff99a2af
+#define	WT_STAT_CONN_TXN_CHECKPOINT_FSYNC_POST		1448
 /*!
  * transaction: transaction fsync duration for checkpoint after
  * allocating the transaction ID (usecs)
  */
-<<<<<<< HEAD
-#define	WT_STAT_CONN_TXN_CHECKPOINT_FSYNC_POST_DURATION	1442
+#define	WT_STAT_CONN_TXN_CHECKPOINT_FSYNC_POST_DURATION	1449
 /*! transaction: transaction range of IDs currently pinned */
-#define	WT_STAT_CONN_TXN_PINNED_RANGE			1443
+#define	WT_STAT_CONN_TXN_PINNED_RANGE			1450
 /*! transaction: transaction range of IDs currently pinned by a checkpoint */
-#define	WT_STAT_CONN_TXN_PINNED_CHECKPOINT_RANGE	1444
+#define	WT_STAT_CONN_TXN_PINNED_CHECKPOINT_RANGE	1451
 /*! transaction: transaction range of timestamps currently pinned */
-#define	WT_STAT_CONN_TXN_PINNED_TIMESTAMP		1445
+#define	WT_STAT_CONN_TXN_PINNED_TIMESTAMP		1452
 /*! transaction: transaction range of timestamps pinned by a checkpoint */
-#define	WT_STAT_CONN_TXN_PINNED_TIMESTAMP_CHECKPOINT	1446
-=======
-#define	WT_STAT_CONN_TXN_CHECKPOINT_FSYNC_POST_DURATION	1447
-/*! transaction: transaction range of IDs currently pinned */
-#define	WT_STAT_CONN_TXN_PINNED_RANGE			1448
-/*! transaction: transaction range of IDs currently pinned by a checkpoint */
-#define	WT_STAT_CONN_TXN_PINNED_CHECKPOINT_RANGE	1449
-/*! transaction: transaction range of timestamps currently pinned */
-#define	WT_STAT_CONN_TXN_PINNED_TIMESTAMP		1450
-/*! transaction: transaction range of timestamps pinned by a checkpoint */
-#define	WT_STAT_CONN_TXN_PINNED_TIMESTAMP_CHECKPOINT	1451
->>>>>>> ff99a2af
+#define	WT_STAT_CONN_TXN_PINNED_TIMESTAMP_CHECKPOINT	1453
 /*!
  * transaction: transaction range of timestamps pinned by the oldest
  * active read timestamp
  */
-<<<<<<< HEAD
-#define	WT_STAT_CONN_TXN_PINNED_TIMESTAMP_READER	1447
-=======
-#define	WT_STAT_CONN_TXN_PINNED_TIMESTAMP_READER	1452
->>>>>>> ff99a2af
+#define	WT_STAT_CONN_TXN_PINNED_TIMESTAMP_READER	1454
 /*!
  * transaction: transaction range of timestamps pinned by the oldest
  * timestamp
  */
-<<<<<<< HEAD
-#define	WT_STAT_CONN_TXN_PINNED_TIMESTAMP_OLDEST	1448
+#define	WT_STAT_CONN_TXN_PINNED_TIMESTAMP_OLDEST	1455
 /*! transaction: transaction read timestamp of the oldest active reader */
-#define	WT_STAT_CONN_TXN_TIMESTAMP_OLDEST_ACTIVE_READ	1449
+#define	WT_STAT_CONN_TXN_TIMESTAMP_OLDEST_ACTIVE_READ	1456
 /*! transaction: transaction sync calls */
-#define	WT_STAT_CONN_TXN_SYNC				1450
+#define	WT_STAT_CONN_TXN_SYNC				1457
 /*! transaction: transactions committed */
-#define	WT_STAT_CONN_TXN_COMMIT				1451
+#define	WT_STAT_CONN_TXN_COMMIT				1458
 /*! transaction: transactions rolled back */
-#define	WT_STAT_CONN_TXN_ROLLBACK			1452
+#define	WT_STAT_CONN_TXN_ROLLBACK			1459
 /*! transaction: update conflicts */
-#define	WT_STAT_CONN_TXN_UPDATE_CONFLICT		1453
-=======
-#define	WT_STAT_CONN_TXN_PINNED_TIMESTAMP_OLDEST	1453
-/*! transaction: transaction read timestamp of the oldest active reader */
-#define	WT_STAT_CONN_TXN_TIMESTAMP_OLDEST_ACTIVE_READ	1454
-/*! transaction: transaction sync calls */
-#define	WT_STAT_CONN_TXN_SYNC				1455
-/*! transaction: transactions committed */
-#define	WT_STAT_CONN_TXN_COMMIT				1456
-/*! transaction: transactions rolled back */
-#define	WT_STAT_CONN_TXN_ROLLBACK			1457
-/*! transaction: update conflicts */
-#define	WT_STAT_CONN_TXN_UPDATE_CONFLICT		1458
->>>>>>> ff99a2af
+#define	WT_STAT_CONN_TXN_UPDATE_CONFLICT		1460
 
 /*!
  * @}
