--- conflicted
+++ resolved
@@ -410,16 +410,12 @@
     hash = __wt_hash_city64(keyid->str, keyid->len);
     bucket = hash & (conn->hash_size - 1);
     TAILQ_FOREACH (kenc, &nenc->keyedhashqh[bucket], q)
-<<<<<<< HEAD
-        if (WT_STRING_MATCH(kenc->keyid, keyid->str, keyid->len)) {
+        if (WT_CONFIG_MATCH(kenc->keyid, *keyid)) {
             encryptor = kenc->encryptor;
             if (encryptor->sessioncreate != NULL) {
                 WT_ERR(encryptor->sessioncreate(encryptor, &session->iface,
                     cfg_arg));
             }
-=======
-        if (WT_CONFIG_MATCH(kenc->keyid, *keyid))
->>>>>>> fb78dc74
             goto out;
         }
 
