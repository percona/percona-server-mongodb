--- conflicted
+++ resolved
@@ -14,12 +14,8 @@
 yamlSuffix = '-0.6.2'
 icuSuffix = '-57.1'
 gperftoolsSuffix = '-2.5'
-<<<<<<< HEAD
 lz4Suffix = '-r131'
-timelibSuffix = '-2018.01alpha1'
-=======
 timelibSuffix = '-2021.06'
->>>>>>> 89306fde
 tomcryptSuffix = '-1.18.1'
 benchmarkSuffix = '-1.3.0'
 sqliteSuffix = '-amalgamation-3190300'
