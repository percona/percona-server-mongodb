--- conflicted
+++ resolved
@@ -21,13 +21,6 @@
 variantSuffix = '-1.4.0'
 
 thirdPartyEnvironmentModifications = {
-<<<<<<< HEAD
-    'abseil-cpp': {'CPPPATH': ['#/src/third_party/abseil-cpp-master/abseil-cpp'], },
-    'percona_incl': {'CPPPATH': ['#/src/third_party/install/include'], },
-    'libarchive': {'CPPPATH': ['#/src/third_party/libarchive' + libarchiveSuffix], },
-    'libkmip': {'CPPPATH': ['#/src/third_party/libkmip' + libkmipSuffix + '/libkmip/include'], },
-    'kmippp' : {'CPPPATH': ['#/src/third_party/libkmip' + libkmipSuffix], },
-=======
     'abseil-cpp': {'CPPPATH': ['#/src/third_party/abseil-cpp/dist'], },
     'cares': {
         'CPPPATH': [
@@ -35,7 +28,10 @@
             '#src/third_party/cares/platform/${TARGET_OS}_${TARGET_ARCH}/install/include'
         ],
     },
->>>>>>> f861cf6c
+    'percona_incl': {'CPPPATH': ['#/src/third_party/install/include'], },
+    'libarchive': {'CPPPATH': ['#/src/third_party/libarchive' + libarchiveSuffix], },
+    'libkmip': {'CPPPATH': ['#/src/third_party/libkmip' + libkmipSuffix + '/libkmip/include'], },
+    'kmippp' : {'CPPPATH': ['#/src/third_party/libkmip' + libkmipSuffix], },
     'fmt': {'CPPPATH': ['#src/third_party/fmt/dist/include'], },
     's2': {'CPPPATH': ['#src/third_party/s2'], },
     'safeint': {
@@ -690,49 +686,6 @@
 
 mcEnv.ShimLibrary(name="libmongocrypt", )
 
-<<<<<<< HEAD
-libarchiveEnv = env.Clone()
-libarchiveEnv.InjectThirdParty(libraries=['libarchive'])
-libarchiveEnv.SConscript('libarchive' + libarchiveSuffix + '/libarchive/SConscript', exports={ 'env' : libarchiveEnv})
-libarchiveEnv = libarchiveEnv.Clone(
-    LIBDEPS_INTERFACE=[
-        'libarchive' + libarchiveSuffix + '/libarchive/libarchive',
-    ])
-
-libarchiveEnv.Library(
-    target='shim_libarchive',
-    source=[
-        'shim_libarchive.cpp',
-    ])
-
-libkmipEnv = env.Clone()
-libkmipEnv.InjectThirdParty(libraries=['libkmip'])
-libkmipEnv.SConscript('libkmip' + libkmipSuffix + '/libkmip/SConscript', exports={ 'env' : libkmipEnv })
-libkmipEnv = libkmipEnv.Clone(
-    LIBDEPS_INTERFACE=[
-        'libkmip' + libkmipSuffix + '/libkmip/libkmip',
-    ])
-
-libkmipEnv.Library(
-    target='shim_libkmip',
-    source=[
-        'shim_libkmip.cpp',
-    ])
-
-kmipppEnv = env.Clone()
-kmipppEnv.InjectThirdParty(libraries=['kmippp'])
-kmipppEnv.SConscript('libkmip' + libkmipSuffix + '/kmippp/SConscript', exports={ 'env' : kmipppEnv })
-kmipppEnv = kmipppEnv.Clone(
-    LIBDEPS_INTERFACE=[
-        'libkmip' + libkmipSuffix + '/kmippp/kmippp',
-    ])
-
-kmipppEnv.Library(
-    target='shim_kmippp',
-    source=[
-        'shim_kmippp.cpp',
-    ])
-=======
 if env.TargetOSIs('linux') and env['ENABLE_GRPC_BUILD']:
 
     protobufEnv = env.Clone(NINJA_GENSOURCE_INDEPENDENT=True)
@@ -768,4 +721,45 @@
             'grpc/grpc++_reflection',
         ])
     grpcEnv.ShimLibrary(name="grpc", )
->>>>>>> f861cf6c
+
+libarchiveEnv = env.Clone()
+libarchiveEnv.InjectThirdParty(libraries=['libarchive'])
+libarchiveEnv.SConscript('libarchive' + libarchiveSuffix + '/libarchive/SConscript', exports={ 'env' : libarchiveEnv})
+libarchiveEnv = libarchiveEnv.Clone(
+    LIBDEPS_INTERFACE=[
+        'libarchive' + libarchiveSuffix + '/libarchive/libarchive',
+    ])
+
+libarchiveEnv.Library(
+    target='shim_libarchive',
+    source=[
+        'shim_libarchive.cpp',
+    ])
+
+libkmipEnv = env.Clone()
+libkmipEnv.InjectThirdParty(libraries=['libkmip'])
+libkmipEnv.SConscript('libkmip' + libkmipSuffix + '/libkmip/SConscript', exports={ 'env' : libkmipEnv })
+libkmipEnv = libkmipEnv.Clone(
+    LIBDEPS_INTERFACE=[
+        'libkmip' + libkmipSuffix + '/libkmip/libkmip',
+    ])
+
+libkmipEnv.Library(
+    target='shim_libkmip',
+    source=[
+        'shim_libkmip.cpp',
+    ])
+
+kmipppEnv = env.Clone()
+kmipppEnv.InjectThirdParty(libraries=['kmippp'])
+kmipppEnv.SConscript('libkmip' + libkmipSuffix + '/kmippp/SConscript', exports={ 'env' : kmipppEnv })
+kmipppEnv = kmipppEnv.Clone(
+    LIBDEPS_INTERFACE=[
+        'libkmip' + libkmipSuffix + '/kmippp/kmippp',
+    ])
+
+kmipppEnv.Library(
+    target='shim_kmippp',
+    source=[
+        'shim_kmippp.cpp',
+    ])