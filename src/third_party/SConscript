# -*- mode: python -*-

import json

Import("env use_system_version_of_library usemozjs get_option")
Import("use_libunwind")
Import("use_system_libunwind")
Import("use_vendored_libunwind")
Import("wiredtiger")

snappySuffix = '-1.1.7'
zlibSuffix = '-1.2.11'
pcreSuffix = "-8.42"
icuSuffix = '-57.1'
timelibSuffix = '-2021.06'
tomcryptSuffix = '-1.18.2'
libarchiveSuffix = '-3.4.0'
libkmipSuffix = '-0ecda33'
variantSuffix = '-1.4.0'

thirdPartyEnvironmentModifications = {
<<<<<<< HEAD
   'percona_incl' : {
        'CPPPATH' : ['#/src/third_party/install/include'],
   },
   'libarchive' : {
        'CPPPATH' : ['#/src/third_party/libarchive' + libarchiveSuffix],
   },
   'libkmip' : {
        'CPPPATH' : ['#/src/third_party/libkmip' + libkmipSuffix + '/libkmip/include'],
   },
   'kmippp' : {
        'CPPPATH' : ['#/src/third_party/libkmip' + libkmipSuffix],
   },
=======
    'abseil-cpp' : {
        'CPPPATH' : ['#/src/third_party/abseil-cpp-master/abseil-cpp'],
    },
>>>>>>> cce0c09e
   'fmt' : {
        'CPPPATH' : ['#src/third_party/fmt/dist/include'],
   },
   's2' : {
        'CPPPATH' : ['#src/third_party/s2'],
   },
   'safeint' : {
        'CPPPATH' : ['#src/third_party/SafeInt'],
        # SAFEINT_USE_INTRINSICS=0 for overflow-safe constexpr multiply. See comment in SafeInt.hpp.
        'CPPDEFINES' : [('SAFEINT_USE_INTRINSICS', 0)],
   },
   'timelib' : {
        'CPPPATH' : ['#/src/third_party/timelib' + timelibSuffix],
   },
   'unwind' : {
   },
   'variant' : {
        'CPPPATH' : ['#src/third_party/variant' + variantSuffix + '/include'],
   },
}

def injectMozJS(thisEnv):
    thisEnv.InjectThirdParty(libraries=['mozjs'])

    if thisEnv.TargetOSIs('windows'):
        thisEnv.Append(
            CPPDEFINES=[
                '_SILENCE_CXX17_ITERATOR_BASE_CLASS_DEPRECATION_WARNING',
            ]
        )
    else:
        thisEnv.Append(
            CXXFLAGS=[
                '-Wno-non-virtual-dtor',
                '-Wno-invalid-offsetof',
            ],
        )

    thisEnv.Prepend(CPPDEFINES=[
        'JS_USE_CUSTOM_ALLOCATOR',
        'STATIC_JS_API=1',
    ])

    if get_option('spider-monkey-dbg') == "on":
        thisEnv.Prepend(CPPDEFINES=[
            'DEBUG',
            'JS_DEBUG',
        ])

env.AddMethod(injectMozJS, 'InjectMozJS')


if not use_system_version_of_library('tcmalloc'):
    # GPerftools does this slightly differently than the others.
    thirdPartyEnvironmentModifications['gperftools'] = {}

if not use_system_version_of_library('pcre'):
    thirdPartyEnvironmentModifications['pcre'] = {
        'CPPPATH' : ['#/src/third_party/pcre' + pcreSuffix],
    }

if not use_system_version_of_library('boost'):


    # On at least Apple clang, proto throws this error.
    #
    # See https://github.com/boostorg/proto/issues/30.
    #
    # We use a generator so we can filter out conf tests, where applying this
    # flag could change their meaning.
    def NoErrorForUnknownWarningOptionGenerator(target, source, env, for_signature):
        if 'conftest' in str(target[0]):
            return str()
        return '-Wno-error=unknown-warning-option'

    thirdPartyEnvironmentModifications['boost'] = {
        'CPPPATH' : ['#/src/third_party/boost'],

        # We could narror further to just clang on Darwin, but there is
        # little harm in applying for all clang.
        'NOERROR_FOR_UNKNOWN_WARNING_OPTION_GEN' : NoErrorForUnknownWarningOptionGenerator,
        'CCFLAGS' : ['$NOERROR_FOR_UNKNOWN_WARNING_OPTION_GEN'] if env.ToolchainIs('clang') else []
    }

if not use_system_version_of_library('snappy'):
    thirdPartyEnvironmentModifications['snappy'] = {
        'CPPPATH' : ['#/src/third_party/snappy' + snappySuffix],
    }

# Valgrind is a header only include as valgrind.h includes everything we need
if not use_system_version_of_library('valgrind'):
    thirdPartyEnvironmentModifications['valgrind'] = {
        'CPPPATH' : ['#/src/third_party/valgrind/include'],
    }

if not use_system_version_of_library('zlib'):
    thirdPartyEnvironmentModifications['zlib'] = {
        'CPPPATH' : ['#/src/third_party/zlib' + zlibSuffix],
    }

if not use_system_version_of_library('zstd'):
    thirdPartyEnvironmentModifications['zstd'] = {
        'CPPPATH' : ['#/src/third_party/zstandard/zstd/lib'],
    }

if not use_system_version_of_library('google-benchmark'):
    thirdPartyEnvironmentModifications['benchmark'] = {
        'CPPPATH' : ['#/src/third_party/benchmark/dist/include'],
    }

# TODO: figure out if we want to offer system versions of mozjs.  Mozilla
# hasn't offered a source tarball since 24, but in theory they could.
#
#if not use_system_version_of_library('mozjs'):
if True:
    thirdPartyEnvironmentModifications['mozjs'] = {
        'CPPPATH' : [
            '#/src/third_party/mozjs/include',
            '#/src/third_party/mozjs/mongo_sources',
            '#/src/third_party/mozjs/platform/' + env["TARGET_ARCH"] + "/" + env["TARGET_OS"] + "/include",
        ],
        'FORCEINCLUDES' : [
            'js-config.h',
        ],
    }

if "tom" in env["MONGO_CRYPTO"]:
    thirdPartyEnvironmentModifications['tomcrypt'] = {
        'CPPPATH' : ['#/src/third_party/tomcrypt' + tomcryptSuffix + '/src/headers'],
    }

if not use_system_version_of_library('stemmer'):
    thirdPartyEnvironmentModifications['stemmer'] = {
        'CPPPATH' : ['#/src/third_party/libstemmer_c/include'],
    }

# Note that the wiredtiger.h header is generated, so
# we want to look for it in the build directory not
# the source directory.
if wiredtiger and not use_system_version_of_library('wiredtiger'):
    thirdPartyEnvironmentModifications['wiredtiger'] = {
        'CPPPATH' : ['$BUILD_DIR/third_party/wiredtiger'],
    }

if not use_system_version_of_library('yaml'):
    thirdPartyEnvironmentModifications['yaml'] = {
        'CPPPATH' : ['#/src/third_party/yaml-cpp/yaml-cpp/include'],
        'CPPDEFINES' : ['_SILENCE_CXX17_ITERATOR_BASE_CLASS_DEPRECATION_WARNING'] if env.ToolchainIs('msvc') else [],
    }

if not use_system_version_of_library('asio'):
    thirdPartyEnvironmentModifications['asio'] = {
        'CPPPATH' : ['#/src/third_party/asio-master/asio/include'],
    }

if not use_system_version_of_library('intel_decimal128'):
    thirdPartyEnvironmentModifications['intel_decimal128'] = {
        'CPPPATH' : ['#/src/third_party/IntelRDFPMathLib20U1/LIBRARY'],
    }

if not use_system_version_of_library('icu'):
    thirdPartyEnvironmentModifications['icu'] = {
        'CPPPATH' : ['#/src/third_party/icu4c' + icuSuffix + '/source/common',
                     '#/src/third_party/icu4c' + icuSuffix + '/source/i18n'],
    }

if not use_system_version_of_library('kms-message'):
    thirdPartyEnvironmentModifications['kms-message'] = {
        'CPPPATH' : ['#/src/third_party/kms-message/src'],
        'CPPDEFINES' :['KMS_MSG_STATIC']
    }

if use_system_libunwind:
    thirdPartyEnvironmentModifications['unwind'] = {
        'SYSLIBDEPS_PRIVATE' : [env['LIBDEPS_UNWIND_SYSLIBDEP'], env['LIBDEPS_LZMA_SYSLIBDEP']],
    }
elif use_vendored_libunwind:
    thirdPartyEnvironmentModifications['unwind'] = {
        'SYSLIBDEPS_PRIVATE' : [env['LIBDEPS_LZMA_SYSLIBDEP']],
    }

def injectThirdParty(thisEnv, libraries=[], parts=[]):
    libraries = thisEnv.Flatten([libraries])
    parts = thisEnv.Flatten([parts])
    for lib in libraries:
        mods = thirdPartyEnvironmentModifications.get(lib, None)
        if mods is None:
            continue
        if not parts:
            thisEnv.PrependUnique(**mods)
        else:
            for part in parts:
                thisEnv.PrependUnique({part : mods[part]})

env.AddMethod(injectThirdParty, 'InjectThirdParty')

env = env.Clone()

# Construct an empty object file that we can use to produce the
# library for every shim. This avoids the need to create and name a
# different empty source file for every third-party library, as we did
# in the past.

empty_source=env.Textfile(
    target='third_party_shim.cpp',
    source=str(),
)
env.Alias('generated-sources', empty_source)

empty_object = env.LibraryObject(
    target='third_party_shim',
    source=empty_source,
)

def shim_library(env, name, **kwargs):
    # Add the 'virtual-libdep' tag, which will prevent shim libraries
    # from actually being linked to. They don't provide any symbols,
    # so there is no need to do so. Instead, they just act as a node
    # in the library dependency graph to reach other libraries.
    libdeps_tags = kwargs.get('LIBDEPS_TAGS', env.get('LIBDEPS_TAGS', [])).copy()
    libdeps_tags.append('virtual-libdep')
    kwargs['LIBDEPS_TAGS'] = libdeps_tags
    return env.Library(
        target=f'shim_{name}',
        source=empty_object[0],
        # Since nothing will link to this library per the
        # `virtual-libdep` tag above, we can also skip installing it.
        AIB_IGNORE=True,
        **kwargs,
    )
env.AddMethod(shim_library, 'ShimLibrary')

murmurEnv = env.Clone()
murmurEnv.InjectThirdParty(libraries=['fmt'])
murmurEnv.SConscript('murmurhash3/SConscript', exports={ 'env' : murmurEnv })


s2Env = env.Clone()
s2Env.InjectThirdParty(libraries=[
    's2',
    'boost',
    'abseil-cpp',
    'fmt',
    'safeint',
    'variant',
])
s2Env.InjectMongoIncludePaths()
s2Env.SConscript('s2/SConscript', exports={'env' : s2Env})

if use_libunwind:
    unwindEnv = env.Clone(
        LIBDEPS_NO_INHERIT=[
            '$BUILD_DIR/third_party/shim_allocator',
        ],
    )
    if use_system_libunwind:
        unwindEnv = unwindEnv.Clone(
            SYSLIBDEPS=[
                env['LIBDEPS_UNWIND_SYSLIBDEP'],
            ])
    else:
        unwindEnv = unwindEnv.Clone()

        # SCons uses the "$CC" tool for both C and assembler files. Distinguish them for the sake of
        # later tools like our Ninja SCons module.
        unwindEnv['ASPP'] = '$CC'
        unwindEnv['ASPPCOM'] = unwindEnv['ASPPCOM'].replace('$CC ', '$ASPP ')

        def registerConsumerModifications(env, **kwargs):
            for k,v in kwargs.items():
                thirdPartyEnvironmentModifications['unwind'][k] = v

        unwindEnv.AddMethod(registerConsumerModifications, 'RegisterConsumerModifications')
        unwindEnv.SConscript('unwind/SConscript', exports={'env' : unwindEnv})
        unwindEnv.Append(
            LIBDEPS_INTERFACE=[
                'unwind/unwind',
            ])

    unwindEnv.ShimLibrary(
        name="unwind",
    )

fmtEnv = env.Clone()
if use_system_version_of_library("fmt"):
    fmtEnv = fmtEnv.Clone(
        SYSLIBDEPS=[
            env['LIBDEPS_FMT_SYSLIBDEP'],
        ])
else:
    fmtEnv = fmtEnv.Clone()
    fmtEnv.InjectThirdParty(libraries=['fmt'])
    fmtEnv.InjectMongoIncludePaths()
    fmtEnv.SConscript('fmt/SConscript', exports={'env' : fmtEnv})
    fmtEnv = fmtEnv.Clone(
        LIBDEPS_INTERFACE=[
            'fmt/fmt',
        ])

fmtEnv.ShimLibrary(name="fmt")


pcreEnv = env.Clone()
if use_system_version_of_library("pcre"):
    pcreEnv = pcreEnv.Clone(
        SYSLIBDEPS=[
            env['LIBDEPS_PCRE_SYSLIBDEP'],
            env['LIBDEPS_PCRECPP_SYSLIBDEP'],
        ])
else:
    pcreEnv = pcreEnv.Clone()
    pcreEnv.InjectThirdParty(libraries=['pcre'])
    pcreEnv.SConscript('pcre' + pcreSuffix + '/SConscript', exports={ 'env' : pcreEnv })
    pcreEnv = pcreEnv.Clone(
        LIBDEPS_INTERFACE=[
            'pcre' + pcreSuffix + '/pcrecpp',
        ])

pcreEnv.ShimLibrary(name="pcrecpp")


boostEnv = env.Clone()
if use_system_version_of_library("boost"):
    # On windows, we don't need the syslibdeps because autolib will select the right libraries
    # for us automatically.
    if not env.TargetOSIs('windows'):
        boostEnv = boostEnv.Clone(
            SYSLIBDEPS=[
                env['LIBDEPS_BOOST_PROGRAM_OPTIONS_SYSLIBDEP'],
                env['LIBDEPS_BOOST_FILESYSTEM_SYSLIBDEP'],
                env['LIBDEPS_BOOST_SYSTEM_SYSLIBDEP'],
                env['LIBDEPS_BOOST_IOSTREAMS_SYSLIBDEP'],
                env['LIBDEPS_BOOST_THREAD_SYSLIBDEP'],
                env['LIBDEPS_BOOST_LOG_SYSLIBDEP'],
            ])
else:
    boostDirectory = 'boost'
    boostEnv = boostEnv.Clone()
    boostEnv.InjectThirdParty(libraries=['boost'])
    boostEnv.SConscript(boostDirectory + '/SConscript', exports={ 'env' : boostEnv })
    boostEnv = boostEnv.Clone(
        LIBDEPS_INTERFACE=[
            boostDirectory + '/boost_filesystem',
            boostDirectory + '/boost_iostreams',
            boostDirectory + '/boost_log',
            boostDirectory + '/boost_program_options',
            boostDirectory + '/boost_system',
        ])

boostEnv.ShimLibrary(name="boost")

abseilDirectory = 'abseil-cpp-master'
abseilEnv = env.Clone()
abseilEnv.InjectThirdParty(libraries=['abseil-cpp'])
abseilEnv.SConscript(abseilDirectory + '/SConscript', exports={ 'env' : abseilEnv })
abseilEnv = abseilEnv.Clone(
    LIBDEPS_INTERFACE=[
        abseilDirectory + '/absl_container',
        abseilDirectory + '/absl_hash',
        abseilDirectory + '/absl_numeric',
    ])

abseilEnv.ShimLibrary(name="abseil")

snappyEnv = env.Clone()
if use_system_version_of_library("snappy"):
    snappyEnv = snappyEnv.Clone(
        SYSLIBDEPS=[
            env['LIBDEPS_SNAPPY_SYSLIBDEP'],
        ])
else:
    snappyEnv = snappyEnv.Clone()
    snappyEnv.InjectThirdParty(libraries=['snappy'])
    snappyEnv.InjectMongoIncludePaths()
    snappyEnv.SConscript('snappy' + snappySuffix + '/SConscript', exports={ 'env' : snappyEnv })
    snappyEnv = snappyEnv.Clone(
        LIBDEPS_INTERFACE=[
            'snappy' + snappySuffix + '/snappy',
        ])

snappyEnv.ShimLibrary(name="snappy")

zlibEnv = env.Clone()
if use_system_version_of_library("zlib"):
    zlibEnv = zlibEnv.Clone(
        SYSLIBDEPS=[
            env['LIBDEPS_ZLIB_SYSLIBDEP'],
        ])
else:
    zlibEnv = zlibEnv.Clone()
    zlibEnv.InjectThirdParty(libraries=['zlib'])
    zlibEnv.SConscript('zlib' + zlibSuffix + '/SConscript', exports={ 'env' : zlibEnv })
    zlibEnv = zlibEnv.Clone(
        LIBDEPS_INTERFACE=[
            'zlib' + zlibSuffix + '/zlib',
        ])

zlibEnv.ShimLibrary(
    name="zlib",
)

zstdEnv = env.Clone()
if use_system_version_of_library("zstd"):
    zstdEnv = zstdEnv.Clone(
        SYSLIBDEPS=[
            env['LIBDEPS_ZSTD_SYSLIBDEP'],
        ])
else:
    zstdEnv = zstdEnv.Clone()
    zstdEnv.InjectThirdParty(libraries=['zstd'])
    zstdEnv.SConscript('zstandard/SConscript', exports={ 'env' : zstdEnv })
    zstdEnv = zstdEnv.Clone(
        LIBDEPS_INTERFACE=[
            'zstandard/zstd',
        ])

zstdEnv.ShimLibrary(
    name="zstd",
)

benchmarkEnv = env.Clone()
if use_system_version_of_library("google-benchmark"):
    benchmarkEnv = benchmarkEnv.Clone(
        SYSLIBDEPS=[
            env['LIBDEPS_BENCHMARK_SYSLIBDEP'],
        ])
else:
    benchmarkEnv = benchmarkEnv.Clone()
    benchmarkEnv.InjectThirdParty(libraries=['benchmark'])
    benchmarkEnv.SConscript(
        'benchmark/SConscript',
        exports={ 'env' : benchmarkEnv })
    benchmarkEnv = benchmarkEnv.Clone(
        LIBDEPS_INTERFACE=[
            'benchmark/benchmark',
        ])

benchmarkEnv.ShimLibrary(name="benchmark")

if usemozjs:
    mozjsEnv = env.Clone()
    mozjsEnv.SConscript('mozjs/SConscript', exports={'env' : mozjsEnv })
    mozjsEnv = mozjsEnv.Clone(
        LIBDEPS_INTERFACE=[
            'mozjs/mozjs',
            'shim_zlib',
        ])

    mozjsEnv.ShimLibrary(name="mozjs")

if "tom" in env["MONGO_CRYPTO"]:
    tomcryptEnv = env.Clone()
    tomcryptEnv.SConscript('tomcrypt' + tomcryptSuffix + '/SConscript', exports={'env' : tomcryptEnv })
    tomcryptEnv = tomcryptEnv.Clone(
        LIBDEPS_INTERFACE=[
            'tomcrypt' + tomcryptSuffix + '/tomcrypt',
        ])

    tomcryptEnv.ShimLibrary(
        name="tomcrypt",
    )


gperftoolsEnv = env.Clone(
    LIBDEPS_NO_INHERIT=[
        '$BUILD_DIR/third_party/shim_allocator',
    ],
)
if gperftoolsEnv['MONGO_ALLOCATOR'] in ["tcmalloc", "tcmalloc-experimental"]:
    if use_system_version_of_library("tcmalloc"):
        gperftoolsEnv = gperftoolsEnv.Clone(
            SYSLIBDEPS=[
                env['LIBDEPS_TCMALLOC_SYSLIBDEP'],
        ])
    else:
        gperftoolsEnv = gperftoolsEnv.Clone()
        gperftoolsEnv.InjectThirdParty(libraries=['gperftools'])
        # Allow gperftools to determine its own consumer-side include/ dirs.
        # Needed because those are in a platform-specific subdirectory.
        def registerConsumerModifications(env, **kwargs):
            for k, v in kwargs.items():
                thirdPartyEnvironmentModifications['gperftools'][k] = v
        gperftoolsEnv.AddMethod(registerConsumerModifications, 'RegisterConsumerModifications')
        gperftoolsEnv.SConscript(
            'gperftools' + '/SConscript',
            exports={'env' : gperftoolsEnv})
        gperftoolsEnv = gperftoolsEnv.Clone(
            LIBDEPS_INTERFACE=[
                'gperftools/tcmalloc_minimal',
            ])

gperftoolsEnv.ShimLibrary(
    name="allocator",
    LIBDEPS_TAGS=[
        # TODO: Remove when SERVER-48291 is merged into stable build tools.
        # An inserted dependency must be linked to every node, including what would
        # be considered a leaf node to ensure that a system dependency is not linked
        # in before this one. This tag allows nodes tagged as leaf nodes to still
        # get the correct allocator.
        'lint-leaf-node-allowed-dep',
        # This tag allows this dependency to be linked to nodes marked as not
        # allowed to have public dependencies.
        'lint-public-dep-allowed'
    ]
)


stemmerEnv = env.Clone()
if use_system_version_of_library("stemmer"):
    stemmerEnv = stemmerEnv.Clone(
        SYSLIBDEPS=[
            env['LIBDEPS_STEMMER_SYSLIBDEP'],
        ])
else:
    stemmerEnv = stemmerEnv.Clone()
    stemmerEnv.InjectThirdParty(libraries=['stemmer'])
    stemmerEnv.SConscript('libstemmer_c/SConscript', exports={ 'env' : stemmerEnv })
    stemmerEnv = stemmerEnv.Clone(
        LIBDEPS_INTERFACE=[
             'libstemmer_c/stemmer',
        ])

stemmerEnv.ShimLibrary(name="stemmer")


yamlEnv = env.Clone()
if use_system_version_of_library("yaml"):
    yamlEnv = yamlEnv.Clone(
        SYSLIBDEPS=[
            env['LIBDEPS_YAML_SYSLIBDEP'],
        ])
else:
    yamlEnv = yamlEnv.Clone()
    yamlEnv.InjectThirdParty(libraries=['yaml', 'boost'])
    yamlEnv.SConscript('yaml-cpp/SConscript', exports={ 'env' : yamlEnv })
    yamlEnv = yamlEnv.Clone(
        LIBDEPS_INTERFACE=[
            'yaml-cpp/yaml',
        ])

yamlEnv.ShimLibrary(name="yaml")

timelibEnv = env.Clone()
timelibEnv.InjectThirdParty(libraries=['timelib'])
timelibEnv.SConscript('timelib' + timelibSuffix + '/SConscript', exports={ 'env' : timelibEnv })
timelibEnv = timelibEnv.Clone(
    LIBDEPS_INTERFACE=[
        'timelib' + timelibSuffix + '/timelib',
    ])

timelibEnv.ShimLibrary(
    name='timelib',
)

wiredtigerEnv = env.Clone()
if wiredtiger:
    if use_system_version_of_library("wiredtiger"):
        wiredtigerEnv = wiredtigerEnv.Clone(
            SYSLIBDEPS=[
                env['LIBDEPS_WIREDTIGER_SYSLIBDEP'],
            ])
    else:
        wiredtigerEnv = wiredtigerEnv.Clone()
        wiredtigerEnv.InjectThirdParty(libraries=['wiredtiger'])
        wiredtigerEnv.SConscript('wiredtiger/SConscript', exports={ 'env' : wiredtigerEnv })
        wiredtigerEnv = wiredtigerEnv.Clone(
            LIBDEPS_INTERFACE=[
                 'wiredtiger/wiredtiger',
            ])

    wiredtigerEnv.ShimLibrary(name="wiredtiger")

asioEnv = env.Clone()
if use_system_version_of_library("asio"):
    # Normally, we would request LIBDEPS_ASIO_SYSLIBDEP here, but on most systems, the system asio
    # will be header only so there is no library required. In the rare case where one is, it can be
    # injected via LIBS= on the command line.
    asioEnv = asioEnv.Clone()
else:
    asioEnv = asioEnv.Clone()
    asioEnv.InjectThirdParty(libraries=['asio'])
    asioEnv.SConscript('asio-master/SConscript', exports={ 'env' : asioEnv })
    asioEnv = asioEnv.Clone(
        LIBDEPS_INTERFACE=[
            'asio-master/asio',
        ])

asioEnv.ShimLibrary(name="asio")

intelDecimal128Env = env.Clone()
if use_system_version_of_library("intel_decimal128"):
    intelDecimal128Env = intelDecimal128Env.Clone(
	SYSLIBDEPS=[
	    env['LIBDEPS_INTEL_DECIMAL128_SYSLIBDEP'],
	])
else:
    intelDecimal128Env = intelDecimal128Env.Clone()
    intelDecimal128Env.InjectThirdParty(libraries=['intel_decimal128'])
    intelDecimal128Env.SConscript('IntelRDFPMathLib20U1/SConscript', exports={ 'env' : intelDecimal128Env })
    intelDecimal128Env = intelDecimal128Env.Clone(
	LIBDEPS_INTERFACE=[
	    'IntelRDFPMathLib20U1/intel_decimal128',
	])

intelDecimal128Env.ShimLibrary(
    name="intel_decimal128",
)

icuEnv = env.Clone()
if use_system_version_of_library("icu"):
    icuEnv = icuEnv.Clone(
        SYSLIBDEPS=[
            env['LIBDEPS_ICUDATA_SYSLIBDEP'],
            env['LIBDEPS_ICUI18N_SYSLIBDEP'],
            env['LIBDEPS_ICUUC_SYSLIBDEP'],
        ])
else:
    icuEnv = icuEnv.Clone()
    icuEnv.InjectThirdParty(libraries=['icu'])
    icuEnv.SConscript('icu4c' + icuSuffix + '/source/SConscript', exports={ 'env' : icuEnv })
    icuEnv = icuEnv.Clone(
        LIBDEPS_INTERFACE=[
            'icu4c' + icuSuffix + '/source/icu_i18n',
        ])

icuEnv.ShimLibrary(
    name="icu",
)

kmsEnv = env.Clone()
if get_option('ssl') == 'on':
    if use_system_version_of_library("kms-message"):
        kmsEnv = kmsEnv.Clone(
            SYSLIBDEPS=[
                env['LIBDEPS_KMS-MESSAGE_SYSLIBDEP'],
            ])
    else:
        kmsEnv = kmsEnv.Clone()
        kmsEnv.InjectThirdParty(libraries=['kms-message'])
        kmsEnv.SConscript('kms-message/SConscript', exports={ 'env' : kmsEnv })
        kmsEnv = kmsEnv.Clone(
            LIBDEPS_INTERFACE=[
                'kms-message/kms-message',
            ])

    kmsEnv.ShimLibrary(
        name="kms_message",
    )

libarchiveEnv = env.Clone()
libarchiveEnv.InjectThirdParty(libraries=['libarchive'])
libarchiveEnv.SConscript('libarchive' + libarchiveSuffix + '/libarchive/SConscript', exports={ 'env' : libarchiveEnv})
libarchiveEnv = libarchiveEnv.Clone(
    LIBDEPS_INTERFACE=[
        'libarchive' + libarchiveSuffix + '/libarchive/libarchive',
    ])

libarchiveEnv.Library(
    target='shim_libarchive',
    source=[
        'shim_libarchive.cpp',
    ])

libkmipEnv = env.Clone()
libkmipEnv.InjectThirdParty(libraries=['libkmip'])
libkmipEnv.SConscript('libkmip' + libkmipSuffix + '/libkmip/SConscript', exports={ 'env' : libkmipEnv })
libkmipEnv = libkmipEnv.Clone(
    LIBDEPS_INTERFACE=[
        'libkmip' + libkmipSuffix + '/libkmip/libkmip',
    ])

libkmipEnv.Library(
    target='shim_libkmip',
    source=[
        'shim_libkmip.cpp',
    ])

kmipppEnv = env.Clone()
kmipppEnv.InjectThirdParty(libraries=['kmippp'])
kmipppEnv.SConscript('libkmip' + libkmipSuffix + '/kmippp/SConscript', exports={ 'env' : kmipppEnv })
kmipppEnv = kmipppEnv.Clone(
    LIBDEPS_INTERFACE=[
        'libkmip' + libkmipSuffix + '/kmippp/kmippp',
    ])

kmipppEnv.Library(
    target='shim_kmippp',
    source=[
        'shim_kmippp.cpp',
    ])<|MERGE_RESOLUTION|>--- conflicted
+++ resolved
@@ -19,24 +19,21 @@
 variantSuffix = '-1.4.0'
 
 thirdPartyEnvironmentModifications = {
-<<<<<<< HEAD
-   'percona_incl' : {
-        'CPPPATH' : ['#/src/third_party/install/include'],
-   },
-   'libarchive' : {
-        'CPPPATH' : ['#/src/third_party/libarchive' + libarchiveSuffix],
-   },
-   'libkmip' : {
-        'CPPPATH' : ['#/src/third_party/libkmip' + libkmipSuffix + '/libkmip/include'],
-   },
-   'kmippp' : {
-        'CPPPATH' : ['#/src/third_party/libkmip' + libkmipSuffix],
-   },
-=======
     'abseil-cpp' : {
         'CPPPATH' : ['#/src/third_party/abseil-cpp-master/abseil-cpp'],
     },
->>>>>>> cce0c09e
+   'percona_incl' : {
+        'CPPPATH' : ['#/src/third_party/install/include'],
+   },
+   'libarchive' : {
+        'CPPPATH' : ['#/src/third_party/libarchive' + libarchiveSuffix],
+   },
+   'libkmip' : {
+        'CPPPATH' : ['#/src/third_party/libkmip' + libkmipSuffix + '/libkmip/include'],
+   },
+   'kmippp' : {
+        'CPPPATH' : ['#/src/third_party/libkmip' + libkmipSuffix],
+   },
    'fmt' : {
         'CPPPATH' : ['#src/third_party/fmt/dist/include'],
    },
