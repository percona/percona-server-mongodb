--- conflicted
+++ resolved
@@ -29,14 +29,11 @@
         ],
     },
     'croaring': {'CPPPATH': ['#src/third_party/croaring/dist'], },
-<<<<<<< HEAD
     'percona_incl': {'CPPPATH': ['#/src/third_party/install/include'], },
     'libarchive': {'CPPPATH': ['#/src/third_party/libarchive' + libarchiveSuffix], },
     'libkmip': {'CPPPATH': ['#/src/third_party/libkmip' + libkmipSuffix + '/libkmip/include'], },
     'kmippp' : {'CPPPATH': ['#/src/third_party/libkmip' + libkmipSuffix], },
-=======
     'folly': {'CPPPATH': ['#src/third_party/folly/dist'], },
->>>>>>> b3376e3a
     'fmt': {'CPPPATH': ['#src/third_party/fmt/dist/include'], },
     'immer': {'CPPPATH': ['#src/third_party/immer/dist'], },
     's2': {'CPPPATH': ['#src/third_party/s2'], },
