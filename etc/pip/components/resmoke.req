--- conflicted
+++ resolved
@@ -1,11 +1,6 @@
 PyKMIP == 0.4.0 # It's now 0.8.0. We're far enough back to have API conflicts.
-<<<<<<< HEAD
 evergreen.py == 2.1.0
-jinja2
-=======
-evergreen.py == 1.3.0
 jinja2 <= 2.11.3
->>>>>>> e68a7d47
 MarkupSafe == 1.1.0  # See SERVER-57036, this is a transitive dependency of jinja2
 mock <= 4.0.3
 shrub.py == 0.2.3