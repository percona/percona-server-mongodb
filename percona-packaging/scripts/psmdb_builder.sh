--- conflicted
+++ resolved
@@ -220,14 +220,11 @@
     fi
 }
 
-<<<<<<< HEAD
 switch_to_vault_repo() {
     sed -i 's/mirrorlist/#mirrorlist/g' /etc/yum.repos.d/CentOS-Linux-*
     sed -i 's|#baseurl=http://mirror.centos.org|baseurl=http://vault.centos.org|g' /etc/yum.repos.d/CentOS-Linux-*
 }
 
-=======
->>>>>>> 9a61f34f
 install_golang() {
     wget https://golang.org/dl/go1.15.7.linux-amd64.tar.gz -O /tmp/golang1.15.tar.gz
     tar --transform=s,go,go1.15, -zxf /tmp/golang1.15.tar.gz
